--- conflicted
+++ resolved
@@ -45,8 +45,6 @@
         // sort of clean up
         await agent!.announceDestroy();
     });
-<<<<<<< HEAD
-=======
 
     it("Should not create  bot cli commands - invalid 'fAssetSymbol'", async () => {
         await expect(BotCliCommands.create("invalidSymbol")).to.eventually.be.rejectedWith(`Invalid FAsset symbol`).and.be.an.instanceOf(Error);
@@ -77,5 +75,4 @@
         const agent = await botCliCommands.createAgentVault();
         expect(agent).to.be.null;
     });
->>>>>>> 5d949905
 });
import { readFileSync } from "fs";
import {
    BotConfigFile,
    createAttestationHelper,
    createBlockchainIndexerHelper,
    createBlockchainWalletHelper,
    createBotChainConfig,
    createBotConfig,
    createChainConfig,
    createStateConnectorClient,
    createWalletClient,
} from "../../../src/config/BotConfig";
import { initWeb3 } from "../../../src/utils/web3";
import { SourceId } from "../../../src/verification/sources/sources";
import {
    ATTESTATION_PROVIDER_URLS,
    COSTON_RPC,
    COSTON_RUN_CONFIG_CONTRACTS,
    COSTON_SIMPLIFIED_RUN_CONFIG_CONTRACTS,
    OWNER_ADDRESS,
    STATE_CONNECTOR_ADDRESS,
    STATE_CONNECTOR_PROOF_VERIFIER_ADDRESS,
} from "../../test-utils/test-bot-config";
import chaiAsPromised from "chai-as-promised";
import { expect, use } from "chai";
import { getNativeAccountsFromEnv } from "../../test-utils/test-helpers";
use(chaiAsPromised);

const indexerBTCUrl = "https://attestation-coston.aflabs.net/verifier/btc/";
const indexerDOGEUrl = "https://attestation-coston.aflabs.net/verifier/doge/";
const indexerXRPUrl = "https://attestation-coston.aflabs.net/verifier/xrp";
const walletBTCUrl = "https://api.bitcore.io/api/BTC/testnet/";
const walletDOGEUrl = "https://api.bitcore.io/api/DOGE/testnet/";
const walletXRPUrl = "https://s.altnet.rippletest.net:51234";

const finalizationBlocks = 0;
describe("Bot config tests", async () => {
    let runConfig: BotConfigFile;
    let actorRunConfig: BotConfigFile;
    let accounts: string[];

    before(async () => {
        runConfig = JSON.parse(readFileSync(COSTON_RUN_CONFIG_CONTRACTS).toString()) as BotConfigFile;
        actorRunConfig = JSON.parse(readFileSync(COSTON_SIMPLIFIED_RUN_CONFIG_CONTRACTS).toString()) as BotConfigFile;
        accounts = await initWeb3(COSTON_RPC, getNativeAccountsFromEnv(), null);
    });

    it("Should create bot config", async () => {
        const botConfig = await createBotConfig(runConfig, accounts[0]);
        expect(botConfig.loopDelay).to.eq(runConfig.loopDelay);
        expect(botConfig.contractsJsonFile).to.not.be.null;
        expect(botConfig.orm).to.not.be.null;
    });

    it("Should create tracked state config", async () => {
        const trackedStateConfig = await createBotConfig(actorRunConfig, accounts[0]);
        expect(trackedStateConfig.contractsJsonFile).to.not.be.null;
    });

    it("Should create wallet clients", async () => {
        const btc = createWalletClient(SourceId.BTC, walletBTCUrl);
        expect(btc.chainType).to.eq(SourceId.BTC);
        const doge = createWalletClient(SourceId.DOGE, walletDOGEUrl);
        expect(doge.chainType).to.eq(SourceId.DOGE);
        const xrp = createWalletClient(SourceId.XRP, walletXRPUrl);
        expect(xrp.chainType).to.eq(SourceId.XRP);
        const invalidSourceId = SourceId.ALGO;
        const fn = () => {
            return createWalletClient(invalidSourceId, "");
        };
        expect(fn).to.throw(`SourceId ${invalidSourceId} not supported.`);
    });

    it("Should create block chain indexer", async () => {
        const btc = createBlockchainIndexerHelper(SourceId.BTC, indexerBTCUrl, finalizationBlocks);
        expect(btc.sourceId).to.eq(SourceId.BTC);
        const doge = createBlockchainIndexerHelper(SourceId.DOGE, indexerDOGEUrl, finalizationBlocks);
        expect(doge.sourceId).to.eq(SourceId.DOGE);
        const xrp = createBlockchainIndexerHelper(SourceId.XRP, indexerXRPUrl, finalizationBlocks);
        expect(xrp.sourceId).to.eq(SourceId.XRP);
        const sourceId = SourceId.LTC;
        const fn = () => {
            return createBlockchainIndexerHelper(sourceId, "", finalizationBlocks);
        };
        expect(fn).to.throw(`SourceId ${sourceId} not supported.`);
    });

    it("Should create block chain wallet helper", async () => {
        const botConfig = await createBotConfig(runConfig, accounts[0]);
        const btc = createBlockchainWalletHelper(SourceId.BTC, botConfig.orm!.em, walletBTCUrl);
        expect(btc.walletClient.chainType).to.eq(SourceId.BTC);
        const doge = createBlockchainWalletHelper(SourceId.DOGE, botConfig.orm!.em, walletDOGEUrl);
        expect(doge.walletClient.chainType).to.eq(SourceId.DOGE);
        const xrp = createBlockchainWalletHelper(SourceId.XRP, botConfig.orm!.em, walletXRPUrl);
        expect(xrp.walletClient.chainType).to.eq(SourceId.XRP);
        const invalidSourceId = SourceId.ALGO;
        const fn = () => {
            return createBlockchainWalletHelper(invalidSourceId, botConfig.orm!.em, "");
        };
        expect(fn).to.throw(`SourceId ${invalidSourceId} not supported.`);
    });

    it("Should create attestation helper", async () => {
        const btc = await createAttestationHelper(
            SourceId.BTC,
            ATTESTATION_PROVIDER_URLS,
            STATE_CONNECTOR_PROOF_VERIFIER_ADDRESS,
            STATE_CONNECTOR_ADDRESS,
            OWNER_ADDRESS,
<<<<<<< HEAD
            indexerBTCUrl
=======
            indexerBTCUrl,
            finalizationBlocks
>>>>>>> 5d949905
        );
        expect(btc.chainId).to.eq(SourceId.BTC);
        const doge = await createAttestationHelper(
            SourceId.DOGE,
            ATTESTATION_PROVIDER_URLS,
            STATE_CONNECTOR_PROOF_VERIFIER_ADDRESS,
            STATE_CONNECTOR_ADDRESS,
            OWNER_ADDRESS,
<<<<<<< HEAD
            indexerDOGEUrl
=======
            indexerDOGEUrl,
            finalizationBlocks
>>>>>>> 5d949905
        );
        expect(doge.chainId).to.eq(SourceId.DOGE);
        const xrp = await createAttestationHelper(
            SourceId.XRP,
            ATTESTATION_PROVIDER_URLS,
            STATE_CONNECTOR_PROOF_VERIFIER_ADDRESS,
            STATE_CONNECTOR_ADDRESS,
            OWNER_ADDRESS,
<<<<<<< HEAD
            indexerXRPUrl
=======
            indexerXRPUrl,
            finalizationBlocks
>>>>>>> 5d949905
        );
        expect(xrp.chainId).to.eq(SourceId.XRP);
        const unsupportedSourceId = SourceId.ALGO;
        await expect(
            createAttestationHelper(
                unsupportedSourceId,
                ATTESTATION_PROVIDER_URLS,
                STATE_CONNECTOR_PROOF_VERIFIER_ADDRESS,
                STATE_CONNECTOR_ADDRESS,
                OWNER_ADDRESS,
<<<<<<< HEAD
                indexerXRPUrl
=======
                indexerXRPUrl,
                finalizationBlocks
>>>>>>> 5d949905
            )
        )
            .to.eventually.be.rejectedWith(`SourceId ${unsupportedSourceId} not supported.`)
            .and.be.an.instanceOf(Error);
    });

    it("Should create state connector helper", async () => {
        const stateConnector = await createStateConnectorClient(
            indexerXRPUrl,
            ATTESTATION_PROVIDER_URLS,
            STATE_CONNECTOR_PROOF_VERIFIER_ADDRESS,
            STATE_CONNECTOR_ADDRESS,
            OWNER_ADDRESS
        );
        expect(stateConnector.account).to.eq(OWNER_ADDRESS);
    });

    it("Should create tracked state config chain", async () => {
        const chainInfo = actorRunConfig.chainInfos[0];
        const trackedStateConfigChain = await createChainConfig(
            chainInfo,
            ATTESTATION_PROVIDER_URLS,
            STATE_CONNECTOR_PROOF_VERIFIER_ADDRESS,
            STATE_CONNECTOR_ADDRESS,
            OWNER_ADDRESS
        );
        expect(trackedStateConfigChain.stateConnector).not.be.null;
    });

    it("Should create agent bot config chain", async () => {
        const botConfig = await createBotConfig(runConfig, accounts[0]);
        const chainInfo = runConfig.chainInfos[0];
        const agentBotConfigChain = await createBotChainConfig(
            chainInfo,
            botConfig.orm!.em,
            ATTESTATION_PROVIDER_URLS,
            STATE_CONNECTOR_PROOF_VERIFIER_ADDRESS,
            STATE_CONNECTOR_ADDRESS,
            OWNER_ADDRESS
        );
        expect(agentBotConfigChain.stateConnector).not.be.null;
    });
});<|MERGE_RESOLUTION|>--- conflicted
+++ resolved
@@ -107,12 +107,8 @@
             STATE_CONNECTOR_PROOF_VERIFIER_ADDRESS,
             STATE_CONNECTOR_ADDRESS,
             OWNER_ADDRESS,
-<<<<<<< HEAD
-            indexerBTCUrl
-=======
             indexerBTCUrl,
             finalizationBlocks
->>>>>>> 5d949905
         );
         expect(btc.chainId).to.eq(SourceId.BTC);
         const doge = await createAttestationHelper(
@@ -121,12 +117,8 @@
             STATE_CONNECTOR_PROOF_VERIFIER_ADDRESS,
             STATE_CONNECTOR_ADDRESS,
             OWNER_ADDRESS,
-<<<<<<< HEAD
-            indexerDOGEUrl
-=======
             indexerDOGEUrl,
             finalizationBlocks
->>>>>>> 5d949905
         );
         expect(doge.chainId).to.eq(SourceId.DOGE);
         const xrp = await createAttestationHelper(
@@ -135,12 +127,8 @@
             STATE_CONNECTOR_PROOF_VERIFIER_ADDRESS,
             STATE_CONNECTOR_ADDRESS,
             OWNER_ADDRESS,
-<<<<<<< HEAD
-            indexerXRPUrl
-=======
             indexerXRPUrl,
             finalizationBlocks
->>>>>>> 5d949905
         );
         expect(xrp.chainId).to.eq(SourceId.XRP);
         const unsupportedSourceId = SourceId.ALGO;
@@ -151,12 +139,8 @@
                 STATE_CONNECTOR_PROOF_VERIFIER_ADDRESS,
                 STATE_CONNECTOR_ADDRESS,
                 OWNER_ADDRESS,
-<<<<<<< HEAD
-                indexerXRPUrl
-=======
                 indexerXRPUrl,
                 finalizationBlocks
->>>>>>> 5d949905
             )
         )
             .to.eventually.be.rejectedWith(`SourceId ${unsupportedSourceId} not supported.`)

--- conflicted
+++ resolved
@@ -1,14 +1,9 @@
 import "dotenv/config";
 import "source-map-support/register";
 
-<<<<<<< HEAD
-import { generateSecrets, generateUnderlyingAccount, SecretsUser } from "@flarelabs/fasset-bots-core";
-import { assertCmd, createSha256Hash, generateRandomHexString, logger, squashSpace } from "@flarelabs/fasset-bots-core/utils";
-=======
 import { decryptText, EncryptionMethod, encryptText, generateSecrets, generateUnderlyingAccount, isJSON, promptForPassword, SecretsUser } from "@flarelabs/fasset-bots-core";
 import { ENCRYPTION_PASSWORD_MIN_LENGTH, validateEncryptionPassword } from "@flarelabs/fasset-bots-core/config";
 import { assertCmd, CommandLineError, createSha256Hash, generateRandomHexString, logger, squashSpace, web3 } from "@flarelabs/fasset-bots-core/utils";
->>>>>>> 01be320d
 import chalk from "chalk";
 import { Command } from "commander";
 import fs from "fs";
@@ -100,8 +95,6 @@
     }
 }
 
-<<<<<<< HEAD
-=======
 program
     .command("encryptSecrets")
     .description("encrypt content of secrets file")
@@ -144,7 +137,6 @@
         }
     });
 
->>>>>>> 01be320d
 program
     .command("createApiKeyAndHash")
     .description("create api key and its hash")

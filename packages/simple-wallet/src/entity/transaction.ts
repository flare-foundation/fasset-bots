--- conflicted
+++ resolved
@@ -73,15 +73,11 @@
     @OneToOne(() => TransactionEntity, { nullable: true })
     replaced_by?: TransactionEntity;
 
-<<<<<<< HEAD
-    @Property({ onCreate: () => new Date(), defaultRaw: 'CURRENT_TIMESTAMP' })
-=======
     @OneToOne(() => TransactionEntity, { nullable: true })
     rbfReplacementFor?: TransactionEntity;
 
-    @Property({ onCreate: () => new Date() })
->>>>>>> 77b9088b
-    createdAt: Date = new Date();
+    @Property({ onCreate: () => new Date(), defaultRaw: 'CURRENT_TIMESTAMP' })
+    creaedAt: Date = new Date();
 
     @Property({ onUpdate: () => new Date(), defaultRaw: 'CURRENT_TIMESTAMP' })
     updatedAt: Date = new Date();

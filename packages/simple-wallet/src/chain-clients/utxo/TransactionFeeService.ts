--- conflicted
+++ resolved
@@ -16,7 +16,7 @@
 import BN from "bn.js";
 import { logger } from "../../utils/logger";
 import { toBN } from "web3-utils";
-import { enforceMinimalAndMaximalFee, getDefaultFeePerKB } from "./UTXOUtils";
+import { enforceMinimalAndMaximalFee, getDefaultFeePerKB, getTransactionDescendants } from "./UTXOUtils";
 import { EntityManager } from "@mikro-orm/core";
 import { TransactionEntity } from "../../entity/transaction";
 import { errorMessage } from "../../utils/axios-utils";
@@ -89,12 +89,7 @@
     }
 
     async calculateTotalFeeOfDescendants(em: EntityManager, oldTx: TransactionEntity): Promise<BN> {
-<<<<<<< HEAD
-        // TODO
-        const descendants: TransactionEntity[] = []; // await getTransactionDescendants(em, oldTx.transactionHash!, oldTx.source);
-=======
         const descendants = await getTransactionDescendants(em, oldTx.id);
->>>>>>> 7530bb57
         let feeToCover: BN = toBN(0);
         /* istanbul ignore next */
         for (const txEnt of descendants) {

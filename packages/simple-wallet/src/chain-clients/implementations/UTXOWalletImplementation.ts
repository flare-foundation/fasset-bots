import axios, { AxiosError } from "axios";
import * as bitcore from "bitcore-lib";
import {
    checkIfFeeTooHigh,
    checkIfShouldStillSubmit, createMonitoringId, getCurrentTimestampInSeconds,
    sleepMs,
    stuckTransactionConstants
} from "../../utils/utils";
import { toBN, toNumber } from "../../utils/bnutils";
import { ChainType, MAX_UTXO_TX_SIZE_IN_B, MEMPOOL_WAITING_TIME, UNKNOWN_DESTINATION, UNKNOWN_SOURCE } from "../../utils/constants";
import {
    BaseWalletConfig,
    ITransactionMonitor,
    IWalletKeys,
    SignedObject,
    TransactionInfo,
    UTXOFeeParams,
    WriteWalletInterface,
} from "../../interfaces/IWalletTransaction";

import BN, { max } from "bn.js";
import {
    checkIfIsDeleting, createInitialTransactionEntity,
    failDueToNoTimeToSubmit,
    failTransaction,
    fetchTransactionEntityById,
    getTransactionInfoById,
    handleFeeToLow,
    handleMissingPrivateKey,
    resetTransactionEntity,
    transactional, updateTransactionEntity
} from "../../db/dbutils";
import { logger } from "../../utils/logger";
import { UTXOAccountGeneration } from "../account-generation/UTXOAccountGeneration";
import { TransactionEntity, TransactionStatus } from "../../entity/transaction";
import { BlockchainFeeService } from "../../fee-service/fee-service";
import { EntityManager } from "@mikro-orm/core";
import {
    checkUTXONetworkStatus,
    getAccountBalance, getCore,
    getMinAmountToSend,
    getTransactionDescendants,
} from "../utxo/UTXOUtils";
import { CreateWalletOverrides, IMonitoredWallet, TransactionMonitor } from "../monitoring/TransactionMonitor";
import { TransactionService } from "../utxo/TransactionService";
import { TransactionUTXOService } from "../utxo/TransactionUTXOService";
import { TransactionFeeService } from "../utxo/TransactionFeeService";
import {
    errorMessage,
    isORMError,
    LessThanDustAmountError,
    MissingAmountError,
    NegativeFeeError,
    NotEnoughUTXOsError,
} from "../../utils/axios-utils";
import { AxiosTransactionSubmissionError, UTXORawTransaction } from "../../interfaces/IBlockchainAPI";
import { UTXOBlockchainAPI } from "../../blockchain-apis/UTXOBlockchainAPI";
import { IUtxoWalletServices } from "../utxo/IUtxoWalletServices";

export abstract class UTXOWalletImplementation extends UTXOAccountGeneration implements WriteWalletInterface, IMonitoredWallet, IUtxoWalletServices {
    inTestnet: boolean;
    rootEm: EntityManager;
    transactionFeeService: TransactionFeeService;
    transactionService: TransactionService;
    transactionUTXOService: TransactionUTXOService;
    blockchainAPI: UTXOBlockchainAPI;
    walletKeys!: IWalletKeys;
    blockOffset: number;
    feeIncrease: number;
    executionBlockOffset: number;
    feeService: BlockchainFeeService;
    enoughConfirmations: number;

    monitoringId: string;
    createConfig: BaseWalletConfig;

    constructor(chainType: ChainType, createConfig: BaseWalletConfig, overrides: CreateWalletOverrides) {
        super(chainType);
        this.monitoringId = overrides.monitoringId ?? createMonitoringId(chainType);
        this.createConfig = createConfig;
        this.inTestnet = createConfig.inTestnet ?? false;
        const resubmit = stuckTransactionConstants(this.chainType);

        this.blockOffset = createConfig.stuckTransactionOptions?.blockOffset ?? resubmit.blockOffset!;

        this.feeIncrease = createConfig.stuckTransactionOptions?.feeIncrease ?? resubmit.feeIncrease!;
        this.executionBlockOffset = createConfig.stuckTransactionOptions?.executionBlockOffset ?? resubmit.executionBlockOffset!;
        this.rootEm = overrides.walletEm ?? createConfig.em;
        this.walletKeys = createConfig.walletKeys;
        this.enoughConfirmations = createConfig.enoughConfirmations ?? resubmit.enoughConfirmations!;

        this.blockchainAPI = new UTXOBlockchainAPI(createConfig, this.chainType);
        this.transactionFeeService = new TransactionFeeService(this, this.chainType, this.feeIncrease);
        this.transactionUTXOService = new TransactionUTXOService(this, this.chainType, this.enoughConfirmations);
        this.transactionService = new TransactionService(this, this.chainType);
        this.feeService = overrides.feeService ?? new BlockchainFeeService(this.rootEm, this.blockchainAPI, this.chainType, this.monitoringId);
    }

    abstract clone(data: CreateWalletOverrides): UTXOWalletImplementation;

    getMonitoringId(): string {
        return this.monitoringId;
    }

    async getAccountBalance(account: string): Promise<BN> {
        logger.info(`Received request to fetch balance for account ${account}.`);
        return await getAccountBalance(this.blockchainAPI, account);
    }

    /**
     * @param {UTXOFeeParams} params - basic data needed to estimate fee
     * @returns {BN} - current transaction/network fee in satoshis
     */
    async getCurrentTransactionFee(params: UTXOFeeParams): Promise<BN> {
        logger.info(`Received request to fetch current transaction fee with params ${params.source}, ${params.destination} and ${params.amount?.toString()}.`);
        try {
            const [transaction] = await this.transactionService.preparePaymentTransaction(
                0,
                params.source,
                params.destination,
                params.amount ?? null,
                undefined,
                params.note,
                undefined,
                params.feeSource,
            );
            return toBN(transaction.getFee());
        } catch (error) /* istanbul ignore next */ {
            logger.error(`Cannot get current transaction fee for params ${params.source}, ${params.destination} and ${params.amount?.toString()}: ${errorMessage(error)}`);
            throw error;
        }
    }

    /**
     * @param {number} dbId
     * @returns {Object} - containing transaction info
     */
    async getTransactionInfo(dbId: number): Promise<TransactionInfo> {
        return await getTransactionInfoById(this.rootEm, dbId);
    }

    /**
     * @param {string} source
     * @param {string} destination
     * @param {BN|null} amountInSatoshi - if null => empty all funds
     * @param {BN|undefined} feeInSatoshi - automatically set if undefined
     * @param {string|undefined} note
     * @param {BN|undefined} maxFeeInSatoshi
     * @param executeUntilBlock
     * @param executeUntilTimestamp
     * @param isFreeUnderlying - transfer funds where fee is allocated from amount if it's not directly specified
     * @param feeSource - address of the wallet which is used for paying transaction fees
     * @param maxPaymentForFeeSource
     * @returns {Object} - containing transaction id tx_id and optional result
     */
    async createPaymentTransaction(
        source: string,
        destination: string,
        amountInSatoshi: BN | null,
        feeInSatoshi?: BN,
        note?: string,
        maxFeeInSatoshi?: BN,
        executeUntilBlock?: number,
        executeUntilTimestamp?: BN,
        isFreeUnderlying?: boolean,
        feeSource?: string,
        maxPaymentForFeeSource?: BN,
        minFeePerKB?: BN
    ): Promise<number> {
        if (await checkIfIsDeleting(this.rootEm, source)) {
            logger.error(`Cannot receive requests. ${source} is deleting`);
            throw new Error(`Cannot receive requests. ${source} is deleting`);
        }
        const privateKey = await this.walletKeys.getKey(source);
        const privateKeyForFee = feeSource ? await this.walletKeys.getKey(feeSource) : undefined;

        if (!privateKey) {
            logger.error(`Cannot prepare transaction ${source}. Missing private key.`);
            throw new Error(`Cannot prepare transaction ${source}. Missing private key.`);
        }
        if (feeSource && !privateKeyForFee) {
            logger.error(`Cannot prepare transaction ${source}. Missing private key for fee wallet.`);
            throw new Error(`Cannot prepare transaction ${source}. Missing private key for fee wallet.`);
        }
        // If maxFeeInSatoshi is not defined && feeInSatoshi is defined => maxFeeInSatoshi = feeInSatoshi
        if (!maxFeeInSatoshi && feeInSatoshi) {
            maxFeeInSatoshi = feeInSatoshi;
        }

        return this.transactionService.createPaymentTransaction(
            this.chainType,
            source,
            destination,
            amountInSatoshi,
            feeInSatoshi,
            note,
            maxFeeInSatoshi,
            executeUntilBlock,
            executeUntilTimestamp,
            feeSource,
            maxPaymentForFeeSource,
            isFreeUnderlying,
            minFeePerKB
        );
    }

    /**
     * @param {string} source
     * @param {string} destination
     * @param {BN|undefined} feeInSatoshi - automatically set if undefined
     * @param {string|undefined} note
     * @param {BN|undefined} maxFeeInSatoshi
     * @param executeUntilBlock
     * @param executeUntilTimestamp
     * @returns {Object} - containing transaction id tx_id and optional result
     */
    async createDeleteAccountTransaction(
        source: string,
        destination: string,
        feeInSatoshi?: BN,
        note?: string,
        maxFeeInSatoshi?: BN,
        executeUntilBlock?: number,
        executeUntilTimestamp?: BN
    ): Promise<number> {
        const privateKey = await this.walletKeys.getKey(source);
        if (!privateKey) {
            logger.error(`Cannot prepare transaction ${source}. Missing private key.`);
            throw new Error(`Cannot prepare transaction ${source}. Missing private key.`);
        }
        // If maxFeeInSatoshi is not defined && feeInSatoshi is defined => maxFeeInSatoshi = feeInSatoshi
        if (!maxFeeInSatoshi && feeInSatoshi) {
            maxFeeInSatoshi = feeInSatoshi;
        }

        return this.transactionService.createDeleteAccountTransaction(
            this.chainType,
            source,
            destination,
            feeInSatoshi,
            note,
            maxFeeInSatoshi,
            executeUntilBlock,
            executeUntilTimestamp
        );
    }

    ///////////////////////////////////////////////////////////////////////////////////////
    // MONITORING /////////////////////////////////////////////////////////////////////////
    ///////////////////////////////////////////////////////////////////////////////////////

    async createMonitor(): Promise<ITransactionMonitor> {
        return new TransactionMonitor(this.chainType, this.rootEm, this.clone.bind(this), this.feeService);
    }

    async checkNetworkStatus(): Promise<boolean> {
        return await checkUTXONetworkStatus(this);
    }

    ///////////////////////////////////////////////////////////////////////////////////////
    // HELPER OR CLIENT SPECIFIC FUNCTIONS ////////////////////////////////////////////////
    ///////////////////////////////////////////////////////////////////////////////////////
    async prepareAndSubmitCreatedTransaction(txEnt: TransactionEntity): Promise<void> {
        const currentBlockNumber = await this.blockchainAPI.getCurrentBlockHeight();
        const shouldSubmit = checkIfShouldStillSubmit(this, currentBlockNumber, txEnt.executeUntilBlock, txEnt.executeUntilTimestamp);
        if (txEnt.rbfReplacementFor == null && !shouldSubmit) {
            const medianTime = this.feeService.getLatestMedianTime();
            await failDueToNoTimeToSubmit(this.rootEm, medianTime, currentBlockNumber, txEnt, "prepareAndSubmitCreatedTransaction");
            return;
        } else if (!txEnt.executeUntilBlock && !txEnt.executeUntilTimestamp) {
            await updateTransactionEntity(this.rootEm, txEnt.id, (txEnt) => {
                txEnt.executeUntilBlock = currentBlockNumber + this.blockOffset;
            });
        }
        logger.info(`Preparing transaction ${txEnt.id}`);
        try {
            const utxosFromMempool = await this.blockchainAPI.getUTXOsFromMempool(txEnt.source);
            if (utxosFromMempool.length === 0) {
                logger.warn(`Will not prepare transaction ${txEnt.id}. No utxos available. Trying again.`);
                return;
            }

            // rbfReplacementFor is used since the RBF needs to use at least one of the UTXOs spent by the original transaction
            const rbfReplacementFor = txEnt.rbfReplacementFor ? await fetchTransactionEntityById(this.rootEm, txEnt.rbfReplacementFor.id) : undefined;
            let [transaction, dbUTXOs] = await this.transactionService.preparePaymentTransaction(
                txEnt.id,
                txEnt.source,
                txEnt.destination,
                txEnt.amount ?? null,
                txEnt.fee,
                txEnt.reference,
                rbfReplacementFor,
                txEnt.feeSource,
                txEnt.isFreeUnderlyingTransaction,
<<<<<<< HEAD
                txEnt.minFeePerKB,
                txEnt.maxFee,
                txEnt.maxPaymentForFeeSource
=======
                txEnt.maxFee
>>>>>>> afcef04c
            );
            const privateKey = await this.walletKeys.getKey(txEnt.source);
            const privateKeyForFee = txEnt.feeSource ? await this.walletKeys.getKey(txEnt.feeSource) : undefined;

            /* istanbul ignore next */
            if (!privateKey || txEnt.feeSource && !privateKeyForFee) {
                await handleMissingPrivateKey(this.rootEm, txEnt.id, "prepareAndSubmitCreatedTransaction");
                return;
            }

            const feeToHighForMainSource = checkIfFeeTooHigh(toBN(transaction.getFee()), txEnt.maxFee ?? null);
            const feeToHighForFeeSource = checkIfFeeTooHigh(toBN(transaction.getFee()), txEnt.maxPaymentForFeeSource ?? null);

            if (txEnt.fee && feeToHighForMainSource) {
                await failTransaction(this.rootEm, txEnt.id, `Pre-set fee ${txEnt.fee} > max fee ${txEnt.maxFee}`);
                return;
            }

            let payingFeesFromFeeSource = !!txEnt.feeSource && !feeToHighForFeeSource;
            if (txEnt.feeSource && feeToHighForFeeSource && !feeToHighForMainSource) {
                // If amount to pay from fee source is too high - try to pay it from main source
                [transaction, dbUTXOs] = await this.transactionService.preparePaymentTransaction(
                    txEnt.id,
                    txEnt.source,
                    txEnt.destination,
                    txEnt.amount ?? null,
                    txEnt.fee,
                    txEnt.reference,
                    rbfReplacementFor,
                    undefined,
                    txEnt.isFreeUnderlyingTransaction,
<<<<<<< HEAD
                    txEnt.minFeePerKB,
=======
>>>>>>> afcef04c
                    txEnt.maxFee
                );
                logger.info(`Transaction ${txEnt.id} got fee ${transaction.getFee()} that is > max amount for fee wallet (${txEnt.maxPaymentForFeeSource})`);
                payingFeesFromFeeSource = false;
            }

            // If fee source is non-existent/doesn't have high enough max amount
            if (!payingFeesFromFeeSource && feeToHighForMainSource) {
                await updateTransactionEntity(this.rootEm, txEnt.id, (txEntToUpdate) => {
                    txEntToUpdate.lastProcessingError = `Transaction ${txEnt.id} got fee ${transaction.getFee()} that is > max fee (${txEnt.maxFee}) - waiting for fees to decrease`;
                });
                logger.info(`Transaction ${txEnt.id} got fee ${transaction.getFee()} that is > max fee (${txEnt.maxFee}) - waiting for fees to decrease`);
                return;
            } else {
                const utxoToTxMap = await this.transactionUTXOService.getUTXOToTransactionMap(dbUTXOs, txEnt.id);
                await transactional(this.rootEm, async (em) => {
                    const txEntToUpdate = await fetchTransactionEntityById(em, txEnt.id);
                    const inputs = await this.transactionUTXOService.createInputsFromUTXOs(em, dbUTXOs, utxoToTxMap);

                    txEntToUpdate.raw = JSON.stringify(transaction);
                    txEntToUpdate.status = TransactionStatus.TX_PREPARED;
                    txEntToUpdate.reachedStatusPreparedInTimestamp = toBN(getCurrentTimestampInSeconds());
                    txEntToUpdate.fee = toBN(transaction.getFee()); // set the new fee if the original one was null/wrong
                    txEntToUpdate.inputs.add(inputs);
                    txEntToUpdate.numberOfOutputs = transaction.outputs.length;
                });

                logger.info(`Transaction ${txEnt.id} prepared.`);
                await this.signAndSubmitProcess(txEnt.id, transaction, privateKey, privateKeyForFee);
            }
        } catch (error) {
            /* istanbul ignore next */
            {
                if (error instanceof NotEnoughUTXOsError) {
                    logger.warn(`Not enough UTXOs for transaction ${txEnt.id}, fetching them from mempool`);
                    // try to prepare again
                } else if (error instanceof LessThanDustAmountError) {
                    await failTransaction(this.rootEm, txEnt.id, error.message);
                } else if (error instanceof NegativeFeeError) {
                    await failTransaction(this.rootEm, txEnt.id, error.message);
                } else if (error instanceof MissingAmountError) {
                    await failTransaction(this.rootEm, txEnt.id, error.message);
                } else if (axios.isAxiosError(error)) {
                    const axiosError = error as AxiosError<AxiosTransactionSubmissionError>;

                    logger.error(`prepareAndSubmitCreatedTransaction (axios) for transaction ${txEnt.id} failed with: ${String(axiosError.response?.data)}`);
                    if (axiosError.response?.data.error.includes("not found")) {
                        await updateTransactionEntity(this.rootEm, txEnt.id, (txEnt) => {
                            txEnt.status = TransactionStatus.TX_CREATED;
                            txEnt.inputs.removeAll();
                            txEnt.raw = "";
                            txEnt.transactionHash = "";
                        });
                        logger.info(`Transaction ${txEnt.id} changed status to created due to invalid utxo.`);// Can this even happen?
                        if (txEnt.rbfReplacementFor) {
                            await updateTransactionEntity(this.rootEm, txEnt.rbfReplacementFor.id, (txEnt) => {
                                txEnt.inputs.removeAll();
                            });
                            logger.info(`Original transaction ${txEnt.rbfReplacementFor.id} was cleared due to invalid utxo.`);
                        }
                    }
                } else {
                    logger.error(`prepareAndSubmitCreatedTransaction for transaction ${txEnt.id} failed with: ${errorMessage(error)}`);
                }
            }
        }
    }

    async checkSubmittedTransaction(txEnt: TransactionEntity): Promise<void> {
        logger.info(`Submitted transaction ${txEnt.id} (${txEnt.transactionHash}) is being checked.`);
        try {
            if (!txEnt.transactionHash) {
                logger.warn(`Submitted transaction ${txEnt.id} is missing transactionHash. Recreating it.`);
                await updateTransactionEntity(this.rootEm, txEnt.id, (txEnt) => {
                    resetTransactionEntity(txEnt);
                });
                return;
            }
            const txResp = await this.blockchainAPI.getTransaction(txEnt.transactionHash, !txEnt.replaced_by && !txEnt.rbfReplacementFor);
            // success
            if (txResp.blockHash && txResp.confirmations) {
                logger.info(`Submitted transaction ${txEnt.id} has ${txResp.confirmations}. Needed ${this.enoughConfirmations}.`);

                // If account has too many UTXOs for one big delete account transaction we sequentially remove the remainder of UTXOs
                if (!this.checkIfTransactionWasFetchedFromAPI(txEnt) && txEnt.amount == null) {
                    const UTXOsLeft = await this.transactionUTXOService.filteredAndSortedMempoolUTXOs(txEnt.source)
                    if (UTXOsLeft.length > 0) {
                        await this.transactionService.createDeleteAccountTransaction(this.chainType, txEnt.source, txEnt.destination);
                    }
                }
            }
            if (txResp.blockHash && txResp.confirmations >= this.enoughConfirmations) {
                await updateTransactionEntity(this.rootEm, txEnt.id, (txEntToUpdate) => {
                    txEntToUpdate.confirmations = txResp.confirmations;
                    txEntToUpdate.status = TransactionStatus.TX_SUCCESS;
                    txEntToUpdate.reachedFinalStatusInTimestamp = toBN(getCurrentTimestampInSeconds());
                });
                logger.info(`Transaction ${txEnt.id} (${txEnt.transactionHash}) was accepted`);
                return;
            } else {
                const currentBlockHeight = await this.blockchainAPI.getCurrentBlockHeight();
                // if only one block left to submit => replace by fee
                const stillTimeToSubmit = checkIfShouldStillSubmit(this, currentBlockHeight, txEnt.executeUntilBlock, txEnt.executeUntilTimestamp);
                if (!txResp.blockHash && this.isAllowedToRBF(!stillTimeToSubmit, txEnt)) {
                    await this.tryToReplaceByFee(txEnt.id, currentBlockHeight);
                }
            }
        } catch (error) {
            /* istanbul ignore next */
            {
                let notFound = false;
                if (isORMError(error)) {
                    // We don't want to fail tx if error is caused by DB
                    logger.error(`checkSubmittedTransaction for transaction ${txEnt.id} failed with db error ${errorMessage(error)}`);
                    return;
                }
                if (axios.isAxiosError(error)) {
                    const axiosError = error as AxiosError<AxiosTransactionSubmissionError>;
                    if (String(axiosError.response?.data.error).includes("not found")) {
                        notFound = true;
                        if (txEnt.status === TransactionStatus.TX_REPLACED_PENDING) {
                            logger.info(`Submitted transaction ${txEnt.id} (${txEnt.transactionHash}) is pending replacement by ${txEnt.replaced_by?.id} (${txEnt.replaced_by?.transactionHash}).`)
                        } else if (txEnt.status === TransactionStatus.TX_SUCCESS && txEnt.rbfReplacementFor) {
                            logger.info(`Submitted transaction replacement ${txEnt.id} (${txEnt.transactionHash}) is pending confirmations by the original ${txEnt.rbfReplacementFor?.id} (${txEnt.rbfReplacementFor?.transactionHash}).`)
                        } else {
                            logger.error(`checkSubmittedTransaction for transaction ${txEnt.id} failed with: ${JSON.stringify(error.response?.data, null, 2)}`);
                        }
                    } else {
                        logger.error(`checkSubmittedTransaction for transaction ${txEnt.id} failed with: ${JSON.stringify(error.response?.data, null, 2)}`);
                    }
                } else {
                    logger.error(`checkSubmittedTransaction ${txEnt.id} (${txEnt.transactionHash}) cannot be fetched from node: ${String(error)}`);
                }

                const currentBlockHeight = await this.blockchainAPI.getCurrentBlockHeight();
                const stillTimeToSubmit = checkIfShouldStillSubmit(this, currentBlockHeight, txEnt.executeUntilBlock, txEnt.executeUntilTimestamp);

                if (notFound && this.checkIfTransactionWasFetchedFromAPI(txEnt)) {
                    await updateTransactionEntity(this.rootEm, txEnt.id, (txEntToUpdate) => {
                        txEntToUpdate.status = TransactionStatus.TX_FAILED;
                    });
                } else if (notFound && stillTimeToSubmit) {
                    await this.handleMalleableTransactions(txEnt);
                } else if (notFound && this.isAllowedToRBF(!stillTimeToSubmit, txEnt)) {
                    await this.tryToReplaceByFee(txEnt.id, currentBlockHeight);
                } else if (notFound && !stillTimeToSubmit) {
                    await this.handleNotFound(txEnt);
                }
            }
        }
    }

    async handleNotFound(txEnt: TransactionEntity): Promise<void> {
        if (txEnt.status === TransactionStatus.TX_REPLACED_PENDING && txEnt.replaced_by?.status === TransactionStatus.TX_SUCCESS) {
            await updateTransactionEntity(this.rootEm, txEnt.id, (txEntToUpdate) => {
                txEntToUpdate.status = TransactionStatus.TX_REPLACED;
                txEntToUpdate.reachedFinalStatusInTimestamp = toBN(getCurrentTimestampInSeconds());
            });
            logger.info(`checkSubmittedTransaction (rbf) transaction ${txEnt.id} changed status from ${TransactionStatus.TX_REPLACED_PENDING} to ${TransactionStatus.TX_REPLACED}.`);
        } else if (txEnt.status === TransactionStatus.TX_SUBMITTED) {
            if (txEnt.rbfReplacementFor?.status === TransactionStatus.TX_SUCCESS) { // rbf is not found => original should be accepted
                await updateTransactionEntity(this.rootEm, txEnt.id, (txEntToUpdate) => {
                    txEntToUpdate.status = TransactionStatus.TX_FAILED;
                    txEntToUpdate.reachedFinalStatusInTimestamp = toBN(getCurrentTimestampInSeconds());
                });
                logger.info(`checkSubmittedTransaction transaction ${txEnt.id} changed status from ${TransactionStatus.TX_SUBMITTED} to ${TransactionStatus.TX_FAILED}.`);
            } else if (txEnt.ancestor) {
                // recreate transaction
                await updateTransactionEntity(this.rootEm, txEnt.id, (txEnt) => {
                    resetTransactionEntity(txEnt);
                });
                logger.info(`checkSubmittedTransaction (ancestor) transaction ${txEnt.id} changed status from ${TransactionStatus.TX_SUBMITTED} to ${TransactionStatus.TX_CREATED}.`);
            } else {
                await this.handleMalleableTransactions(txEnt);
            }
        }
    }

    async handleMalleableTransactions(txEnt: TransactionEntity): Promise<void> {
        if (txEnt.replaced_by !== undefined) {
            return;
        }

        if (this.chainType === ChainType.testDOGE || this.chainType === ChainType.DOGE) {
            logger.info(`checkSubmittedTransaction transaction ${txEnt.id} is being checked for malleability.`);
            // Handle the case that transaction hash changes (transaction malleability for non-segwit transactions)
            const tr = JSON.parse(txEnt.raw!) as UTXORawTransaction;
            const newHash = await this.blockchainAPI.findTransactionHashWithInputs(txEnt.source, tr.inputs, txEnt.submittedInBlock);

            // If transaction's hash has changed - set all descendants to be reset
            if (newHash) {
                logger.info(`checkSubmittedTransaction transaction ${txEnt.id} changed hash from ${txEnt.transactionHash} to ${newHash}`);

                const descendants = await getTransactionDescendants(this.rootEm, txEnt.id);
                await transactional(this.rootEm, async (em) => {
                    for (const descendant of descendants) {
                        descendant.ancestor = txEnt;
                    }
                    await em.persistAndFlush(descendants);
                });

                await updateTransactionEntity(this.rootEm, txEnt.id, (txEntToUpdate) => {
                    txEntToUpdate.transactionHash = newHash;
                });
            } else {
                logger.warn(`checkSubmittedTransaction transaction ${txEnt.id} not found.`);
            }
        }
    }

    async submitPreparedTransactions(txEnt: TransactionEntity): Promise<void> {
        logger.info(`Checking prepared transaction ${txEnt.id}.`);
        const core = getCore(this.chainType);
        const transaction = new core.Transaction(JSON.parse(txEnt.raw!));

        const privateKey = await this.walletKeys.getKey(txEnt.source);
        /* istanbul ignore next */
        const privateKeyForFee = txEnt.feeSource ? await this.walletKeys.getKey(txEnt.feeSource) : undefined;

        /* istanbul ignore next */
        if (!privateKey || txEnt.feeSource && !privateKeyForFee) {
            await handleMissingPrivateKey(this.rootEm, txEnt.id, "submitPreparedTransactions");
            return;
        }
        await this.signAndSubmitProcess(txEnt.id, transaction, privateKey, privateKeyForFee);
    }

    async checkPendingTransaction(txEnt: TransactionEntity): Promise<void> {
        logger.info(`Checking pending transaction ${txEnt.id}.`);
        await this.waitForTransactionToAppearInMempool(txEnt.id);
    }

    async signAndSubmitProcess(txId: number, transaction: bitcore.Transaction, privateKey: string, privateKeyForFee?: string): Promise<void> {
        logger.info(`Submitting transaction ${txId}.`);
        let signed: SignedObject = {txBlob: "", txHash: ""};
        try {
            signed = this.signTransaction(transaction, privateKey, privateKeyForFee);
            logger.info(`Transaction ${txId} is signed.`);
            const txSize = transaction._calculateVSize(false);
            await updateTransactionEntity(this.rootEm, txId, (txEnt) => {
                txEnt.transactionHash = signed.txHash;
                txEnt.size = txSize;
            });
            if (txSize >= MAX_UTXO_TX_SIZE_IN_B) {
                await failTransaction(
                    this.rootEm,
                    txId,
                    `signAndSubmitProcess: Transaction ${txId} is too big: transaction size ${txSize}, maximal allowed size ${MAX_UTXO_TX_SIZE_IN_B}.`
                );
                return;
            }
        } catch (error) {
            /* istanbul ignore next */
            {
                if (isORMError(error)) {
                    // We don't want to fail tx if error is caused by DB
                    logger.error(`signAndSubmitProcess for transaction ${txId} failed with DB error: ${errorMessage(error)}`);
                    return;
                }
                await failTransaction(this.rootEm, txId, `Cannot sign transaction ${txId}: ${errorMessage(error)}`, error as Error);
                return;
            }
        }
        // submit
        const txStatus = await this.submitTransaction(signed.txBlob, txId);
        const txEnt = await fetchTransactionEntityById(this.rootEm, txId);
        if (txStatus == TransactionStatus.TX_PENDING) {
            await updateTransactionEntity(this.rootEm, txEnt.id, (txEntToUpdate) => {
                txEntToUpdate.reachedStatusPendingInTimestamp = toBN(getCurrentTimestampInSeconds());
            });
            await this.waitForTransactionToAppearInMempool(txEnt.id);
        }
    }

    async tryToReplaceByFee(txId: number, currentBlockHeight: number): Promise<void> {
        logger.info(`Transaction ${txId} is starting replacement; currentBlockHeight: ${currentBlockHeight}`);
        const oldTx = await fetchTransactionEntityById(this.rootEm, txId);
        /* istanbul ignore next */
        if (oldTx.ancestor) {
            if (oldTx.ancestor.status === TransactionStatus.TX_REPLACED && oldTx.ancestor.replaced_by?.status === TransactionStatus.TX_SUCCESS) {
                await failTransaction(
                    this.rootEm,
                    txId,
                    `tryToReplaceByFee: Transaction ${txId} has ancestor ${oldTx.ancestor.id} with status ${oldTx.ancestor.status}.`
                );
                return;
            } else if (oldTx.ancestor.status === TransactionStatus.TX_FAILED) {
                await failTransaction(
                    this.rootEm,
                    txId,
                    `tryToReplaceByFee: Transaction ${txId} has ancestor ${oldTx.ancestor.id} with status ${oldTx.ancestor.status}.`
                );
                return;
            } else if (oldTx.ancestor.status === TransactionStatus.TX_SUCCESS) {
                logger.info(`tryToReplaceByFee: Transaction ${txId} has ancestor ${oldTx.ancestor.id} with status ${oldTx.ancestor.status}.`);
                // should be accepted eventually, but rbf is allowed
            } else {
                return;
            }
        }
        // send less as in original tx (as time for payment passed) or "delete transaction" amount
        let newValue: BN | null = null;
        if (oldTx.amount != null) {
            newValue = oldTx.isFreeUnderlyingTransaction ? oldTx.amount : getMinAmountToSend(this.chainType);
        }
        const totalFee: BN = toBN(await this.transactionFeeService.calculateTotalFeeOfDescendants(this.rootEm, oldTx)).add(oldTx.fee!); // covering conflicting txs
        logger.info(`Descendants fee ${totalFee.sub(oldTx.fee!).toNumber()}, oldTx fee ${oldTx.fee}, total fee ${totalFee}`);

        const replacementTx = await createInitialTransactionEntity(
            this.rootEm,
            this.chainType,
            oldTx.source,
            oldTx.destination,
            newValue,
            totalFee,
            oldTx.reference,
            undefined, // ignore max fee constraint, as amount to pay is way less than in original
            oldTx.executeUntilBlock,
            oldTx.executeUntilTimestamp,
            oldTx,
            undefined,// rbf only with main utxos
            undefined, // ignore max fee for fee source constraint, as amount to pay is way less than in original
            oldTx.isFreeUnderlyingTransaction
        );

        await updateTransactionEntity(this.rootEm, txId, (txEnt) => {
            txEnt.replaced_by = replacementTx;
            txEnt.status = TransactionStatus.TX_REPLACED_PENDING;
            txEnt.reachedFinalStatusInTimestamp = toBN(getCurrentTimestampInSeconds());
        });

        logger.info(`tryToReplaceByFee: Trying to RBF transaction ${txId} with ${replacementTx.id}.`);
    }

    /**
     * @param {Object} transaction
     * @param {string} privateKey
     * @param {string} privateKeyForFee
     * @returns {string} - hex string
     */
    private signTransaction(transaction: bitcore.Transaction, privateKey: string, privateKeyForFee?: string): SignedObject {
        const signedTx = privateKeyForFee ? transaction.sign(privateKey).sign(privateKeyForFee) : transaction.sign(privateKey);
        const signedAndSerialized = signedTx.toString();
        const txId = transaction.id;
        return {txBlob: signedAndSerialized, txHash: txId};
    }

    /**
     * @param {string} signedTx
     * @param txId
     */
    private async submitTransaction(signedTx: string, txId: number): Promise<TransactionStatus> {
        // check if there is still time to submit
        const transaction = await fetchTransactionEntityById(this.rootEm, txId);
        const currentBlockHeight = await this.blockchainAPI.getCurrentBlockHeight();
        const currentTimestamp = getCurrentTimestampInSeconds();
        const shouldSubmit = checkIfShouldStillSubmit(this, currentBlockHeight, transaction.executeUntilBlock, transaction.executeUntilTimestamp);
        const txEntity = await fetchTransactionEntityById(this.rootEm, txId);
        if (txEntity.rbfReplacementFor == null && !shouldSubmit) {
            const medianTime = this.feeService.getLatestMedianTime();
            await failDueToNoTimeToSubmit(this.rootEm, medianTime, currentBlockHeight, txEntity, "submitTransaction");
            return TransactionStatus.TX_FAILED;
            /* istanbul ignore next */
        } else if (!transaction.executeUntilBlock) {
            logger.warn(`Transaction ${txId} does not have 'executeUntilBlock' defined`);
        }
        try {
            const resp = await this.blockchainAPI.sendTransaction(signedTx);
            if (resp.status == 200) {
                const submittedBlockHeight = await this.blockchainAPI.getCurrentBlockHeight();
                await updateTransactionEntity(this.rootEm, txId, (txEnt) => {
                    txEnt.status = TransactionStatus.TX_PENDING;
                    txEnt.submittedInBlock = submittedBlockHeight;
                    txEnt.reachedStatusPendingInTimestamp = toBN(currentTimestamp);
                });
                return TransactionStatus.TX_PENDING;
            } else {
                await failTransaction(this.rootEm, txId, `Transaction ${txId} submission failed ${resp.status}`, new Error(String(resp.data)));
                return TransactionStatus.TX_FAILED;
            }
        } catch (error) {
            /* istanbul ignore else */
            if (isORMError(error)) {
                // We don't want to fail tx if error is caused by DB
                logger.error(`Transaction ${txId} submission failed with DB error ${errorMessage(error)}`);
                return TransactionStatus.TX_PREPARED;
            } else if (axios.isAxiosError(error)) {
                return this.transactionAPISubmissionErrorHandler(txId, error as AxiosError<AxiosTransactionSubmissionError>);
            } else {
                await failTransaction(this.rootEm, txId, `Transaction ${txId} submission failed ${errorMessage(error)}`, error as Error);
                return TransactionStatus.TX_FAILED;
            }
        }
    }

    private async waitForTransactionToAppearInMempool(txId: number): Promise<void> {
        logger.info(`Transaction ${txId} is waiting to be accepted in mempool.`);
        const txEnt = await fetchTransactionEntityById(this.rootEm, txId);
        const start = txEnt.reachedStatusPendingInTimestamp!;
        while (toBN(getCurrentTimestampInSeconds()).sub(start).ltn(MEMPOOL_WAITING_TIME)) {
            try {
                const txResp = await this.blockchainAPI.getTransaction(txEnt.transactionHash!);
                /* ignore else */
                if (txResp) {
                    await updateTransactionEntity(this.rootEm, txId, (txEnt) => {
                        txEnt.status = TransactionStatus.TX_SUBMITTED;
                        txEnt.acceptedToMempoolInTimestamp = toBN(getCurrentTimestampInSeconds());
                    });
                    logger.info(`Transaction ${txId} is accepted in mempool.`);
                    return;
                }
                await sleepMs(5000); // wait for 5s
            } catch (error) {
                /* istanbul ignore next */
                logger.warn(`Transaction ${txId} not yet seen in mempool 2: ${errorMessage(error)}`);
                await sleepMs(10000); // wait for 10s
            }
        }

        // transaction was not accepted in mempool for certain time
        const currentBlockNumber = await this.blockchainAPI.getCurrentBlockHeight();
        const shouldSubmit = checkIfShouldStillSubmit(this, currentBlockNumber, txEnt.executeUntilBlock, txEnt.executeUntilTimestamp);
        if (!shouldSubmit) {
            const medianTime = this.feeService.getLatestMedianTime();
            await failDueToNoTimeToSubmit(this.rootEm, medianTime, currentBlockNumber, txEnt, "waitForTransactionToAppearInMempool");
        }
    }

    /* istanbul ignore next */
    async transactionAPISubmissionErrorHandler(txId: number, error: AxiosError<AxiosTransactionSubmissionError>) {
        if (error.response === undefined) {
            return TransactionStatus.TX_FAILED;
        }

        const errorDescription = error.response.data.error.toLowerCase();
        const txEnt = await fetchTransactionEntityById(this.rootEm, txId);
        logger.error(`Transaction ${txId} submission failed with Axios error (${errorDescription}): ${errorMessage(error)}`);

        await updateTransactionEntity(this.rootEm, txId, txEntToUpdate => {
            txEntToUpdate.lastProcessingError = `Axios error (${errorDescription}): ${errorMessage(error)}`;
        });

        if (errorDescription.includes("too-long-mempool-chain")) {
            logger.error(`Transaction ${txId} has too-long-mempool-chain`);
            return TransactionStatus.TX_PREPARED;
        } else if (errorDescription.includes("insufficient fee")) {
            logger.error(`Transaction ${txId} submission failed because of 'insufficient fee'`);
            await handleFeeToLow(this.rootEm, txEnt);
            return TransactionStatus.TX_CREATED;
        } else if (errorDescription.includes("mempool min fee not met")) {
            logger.error(`Transaction ${txId} submission failed because of 'mempool min fee not met'`);
            await handleFeeToLow(this.rootEm, txEnt);
            return TransactionStatus.TX_CREATED;
        } else if (errorDescription.includes("min relay fee not met")) {
            logger.error(`Transaction ${txId} submission failed because of 'min relay fee not met'`);
            await handleFeeToLow(this.rootEm, txEnt);
            return TransactionStatus.TX_CREATED;
        } else if (errorDescription.includes("fee exceeds maximum configured by user")) {
            logger.error(`Transaction ${txId} submission failed because of 'Fee exceeds maximum configured by user'`);
            await handleFeeToLow(this.rootEm, txEnt);
            return TransactionStatus.TX_CREATED;
        } else if (errorDescription.includes("transaction already in block chain")) {
            logger.error(`Transaction ${txId} submission failed because of 'Transaction already in block chain'`);
            await updateTransactionEntity(this.rootEm, txId, (txEnt) => {
                txEnt.status = TransactionStatus.TX_SUCCESS;
                txEnt.reachedFinalStatusInTimestamp = toBN(getCurrentTimestampInSeconds());
            });
            return TransactionStatus.TX_SUCCESS;
        } else if (errorDescription.includes("bad-txns-in") || errorDescription.includes("missing inputs")) {
            const txEnt = await fetchTransactionEntityById(this.rootEm, txId);
            // presumably original was accepted
            if ((errorDescription.includes("bad-txns-inputs-missingorspent") || errorDescription.includes("missing inputs")) && txEnt.rbfReplacementFor) {
                logger.info(`Transaction ${txId} is rejected. Transaction ${txEnt.rbfReplacementFor.id} was accepted.`);
                await updateTransactionEntity(this.rootEm, txEnt.rbfReplacementFor.id, (txEnt) => {
                    txEnt.status = TransactionStatus.TX_SUCCESS;
                });
            }
            await updateTransactionEntity(this.rootEm, txId, (txEnt) => {
                txEnt.status = txEnt.rbfReplacementFor ? TransactionStatus.TX_FAILED : TransactionStatus.TX_CREATED;
                txEnt.inputs.removeAll();
                txEnt.raw = "";
                txEnt.transactionHash = "";
            });
            logger.info(`Transaction ${txId} changed status to ${txEnt.rbfReplacementFor ? TransactionStatus.TX_FAILED : TransactionStatus.TX_CREATED}.`);
            return TransactionStatus.TX_FAILED;
        } else {
            logger.error(`Transaction ${txId} submission failed because of ${errorDescription}, transaction is: ${txEnt.raw ?? ""}`);
        }
        return TransactionStatus.TX_PREPARED;
    }

    private checkIfTransactionWasFetchedFromAPI(txEnt: TransactionEntity) {
        return txEnt.source.includes(UNKNOWN_SOURCE) || txEnt.destination.includes(UNKNOWN_DESTINATION);
    }

    private isAllowedToRBF(noTimeToSubmit: boolean, txEnt: TransactionEntity) {  // allow only one rbf
        return noTimeToSubmit && !this.checkIfTransactionWasFetchedFromAPI(txEnt) && !txEnt.rbfReplacementFor && !txEnt.replaced_by;
    }
}<|MERGE_RESOLUTION|>--- conflicted
+++ resolved
@@ -6,7 +6,7 @@
     sleepMs,
     stuckTransactionConstants
 } from "../../utils/utils";
-import { toBN, toNumber } from "../../utils/bnutils";
+import { toBN } from "../../utils/bnutils";
 import { ChainType, MAX_UTXO_TX_SIZE_IN_B, MEMPOOL_WAITING_TIME, UNKNOWN_DESTINATION, UNKNOWN_SOURCE } from "../../utils/constants";
 import {
     BaseWalletConfig,
@@ -18,7 +18,7 @@
     WriteWalletInterface,
 } from "../../interfaces/IWalletTransaction";
 
-import BN, { max } from "bn.js";
+import BN from "bn.js";
 import {
     checkIfIsDeleting, createInitialTransactionEntity,
     failDueToNoTimeToSubmit,
@@ -292,13 +292,9 @@
                 rbfReplacementFor,
                 txEnt.feeSource,
                 txEnt.isFreeUnderlyingTransaction,
-<<<<<<< HEAD
                 txEnt.minFeePerKB,
                 txEnt.maxFee,
                 txEnt.maxPaymentForFeeSource
-=======
-                txEnt.maxFee
->>>>>>> afcef04c
             );
             const privateKey = await this.walletKeys.getKey(txEnt.source);
             const privateKeyForFee = txEnt.feeSource ? await this.walletKeys.getKey(txEnt.feeSource) : undefined;
@@ -330,10 +326,7 @@
                     rbfReplacementFor,
                     undefined,
                     txEnt.isFreeUnderlyingTransaction,
-<<<<<<< HEAD
                     txEnt.minFeePerKB,
-=======
->>>>>>> afcef04c
                     txEnt.maxFee
                 );
                 logger.info(`Transaction ${txEnt.id} got fee ${transaction.getFee()} that is > max amount for fee wallet (${txEnt.maxPaymentForFeeSource})`);

import elliptic from "elliptic";
import xrpl, { xrpToDrops, convertStringToHex, encodeForSigning, encode as xrplEncode, hashes as xrplHashes } from "xrpl"; // package has some member access issues

import { deriveAddress, sign } from "ripple-keypairs";
<<<<<<< HEAD
import { bytesToHex, prefix0x, stuckTransactionConstants, isValidHexString, checkIfFeeTooHigh, getCurrentTimestampInSeconds, checkIfShouldStillSubmit, roundUpXrpToDrops, sleepMs } from "../../utils/utils";
=======
import { bytesToHex, prefix0x, stuckTransactionConstants, isValidHexString, checkIfFeeTooHigh, getCurrentTimestampInSeconds, checkIfShouldStillSubmit, roundUpXrpToDrops, createMonitoringId } from "../../utils/utils";
>>>>>>> 64c78e27
import { toBN } from "../../utils/bnutils";
import { ChainType, DELETE_ACCOUNT_OFFSET, XRP_PENDING_TIMEOUT } from "../../utils/constants";
import type { AccountInfoRequest, AccountInfoResponse } from "xrpl";
import type {
   WriteWalletInterface,
   RippleWalletConfig,
   XRPFeeParams,
   SignedObject,
   TransactionInfo,
   IWalletKeys,
} from "../../interfaces/IWalletTransaction";
import BN from "bn.js";
import {
   updateTransactionEntity,
   createInitialTransactionEntity,
   getTransactionInfoById,
   fetchTransactionEntityById,
   failTransaction,
   handleMissingPrivateKey,
   checkIfIsDeleting,
   setAccountIsDeleting,
   handleNoTimeToSubmitLeft} from "../../db/dbutils";

const ed25519 = new elliptic.eddsa("ed25519");
const secp256k1 = new elliptic.ec("secp256k1");

import { logger } from "../../utils/logger";
import { XrpAccountGeneration } from "../account-generation/XrpAccountGeneration";
import { TransactionStatus, TransactionEntity } from "../../entity/transaction";
import { EntityManager } from "@mikro-orm/core";
import { XRPBlockchainAPI } from "../../blockchain-apis/XRPBlockchainAPI";
import { TransactionMonitor } from "../monitoring/TransactionMonitor";

export class XrpWalletImplementation extends XrpAccountGeneration implements WriteWalletInterface {
   chainType: ChainType;
   inTestnet: boolean;
   blockchainAPI: XRPBlockchainAPI;
   blockOffset: number; // number of blocks added to define executeUntilBlock (only if not provided in original data)
   feeIncrease: number;
   executionBlockOffset: number; //buffer before submitting -> will submit only if (currentLedger - executeUntilBlock) >= executionBlockOffset
   rootEm!: EntityManager;
   walletKeys!: IWalletKeys;
   monitoringId: string;

   private monitor: TransactionMonitor;

   constructor(createConfig: RippleWalletConfig) {
      super(createConfig.inTestnet ?? false);
      this.inTestnet = createConfig.inTestnet ?? false;

      this.chainType = this.inTestnet ? ChainType.testXRP : ChainType.XRP;
<<<<<<< HEAD
      this.monitoringId = `${this.chainType}-${Math.random().toString(36).substring(2, 10)}`;
      this.blockchainAPI = new XRPBlockchainAPI(createConfig);
=======
      this.monitoringId = createMonitoringId(this.chainType);
      this.blockchainAPI = new XRPBlockchainAPI(this.chainType, createConfig);
>>>>>>> 64c78e27
      const resubmit = stuckTransactionConstants(this.chainType);

      this.blockOffset = createConfig.stuckTransactionOptions?.blockOffset ?? resubmit.blockOffset!;

      this.feeIncrease = createConfig.stuckTransactionOptions?.feeIncrease ?? resubmit.feeIncrease!;
      this.executionBlockOffset = createConfig.stuckTransactionOptions?.executionBlockOffset ?? resubmit.executionBlockOffset!;
      this.rootEm = createConfig.em;
      this.walletKeys = createConfig.walletKeys;

      this.monitor = new TransactionMonitor(this.chainType, this.rootEm, this.monitoringId);
   }

   getMonitoringId(): string {
      return this.monitoringId;
  }

   /**
    * @param {string} account
    * @returns {BN} - balance in drops
    */
   async getAccountBalance(account: string): Promise<BN> {
      try {
         const data = await this.getAccountInfo(account);
         logger.info(`Get account balance for ${account}`, data.result.account_data?.Balance || 0);
         return toBN(data.result.account_data?.Balance || 0);
      } catch (error) /* istanbul ignore next */ {
         logger.error(`Cannot get account balance for ${account}`, error);
         throw error;
      }
   }

   /**
    * @param {XRPFeeParams} params - differentiate between Payment and AccountDelete transaction types
    * @returns {BN} - current transaction/network fee in drops
    */
   async getCurrentTransactionFee(params: XRPFeeParams): Promise<BN> {
      //https://xrpl.org/transaction-cost.html#server_info
      const serverInfo = (await this.getServerInfo()).result.info;
      /* istanbul ignore next */
      // AccountDelete: transaction must pay a special transaction cost equal to at least the owner reserve for one item (currently 2 XRP).
      // https://xrpl.org/docs/concepts/accounts/reserves
      let baseFee = params.isPayment ? serverInfo.validated_ledger?.base_fee_xrp : serverInfo.validated_ledger?.reserve_inc_xrp;
      /* istanbul ignore if */
      if (!baseFee) {
         throw Error("Could not get base_fee_xrp from server_info");
      }
      /* istanbul ignore next */
      if (params.isPayment && serverInfo.load_factor) {
         baseFee *= serverInfo.load_factor;
      }
      return toBN(xrpToDrops(roundUpXrpToDrops(baseFee)));
   }

   /**
    * @param {string} source
    * @param {string} destination
    * @param {BN|null} amountInDrops - if null => AccountDelete transaction will be created
    * @param {BN|undefined} feeInDrops - automatically set if undefined
    * @param {string|undefined} note
    * @param {BN|undefined} maxFeeInDrops
    * @param executeUntilBlock
    * @param executeUntilTimestamp
    * @returns {Object} - containing transaction id tx_id and optional result
    */
   async createPaymentTransaction(
      source: string,
      destination: string,
      amountInDrops: BN | null,
      feeInDrops?: BN,
      note?: string,
      maxFeeInDrops?: BN,
      executeUntilBlock?: number,
      executeUntilTimestamp?: BN
   ): Promise<number> {
      logger.info(`Received request to create tx from ${source} to ${destination} with amount ${amountInDrops?.toString()} and reference ${note}`);
      if (await checkIfIsDeleting(this.rootEm, source)) {
         logger.error(`Cannot receive requests. ${source} is deleting`);
         throw new Error(`Cannot receive requests. ${source} is deleting`);
      }
      const privateKey = await this.walletKeys.getKey(source);
      if (!privateKey) {
          logger.error(`Cannot prepare transaction ${source}. Missing private key.`)
          throw new Error(`Cannot prepare transaction ${source}. Missing private key.`);
      }
      const ent = await createInitialTransactionEntity(
         this.rootEm,
         this.chainType,
         source,
         destination,
         amountInDrops,
         feeInDrops,
         note,
         maxFeeInDrops,
         executeUntilBlock,
         executeUntilTimestamp
      );
      const txExternalId = ent.id;
      return txExternalId;
   }

   /**
    * @param {string} source
    * @param {string} privateKey
    * @param {string} destination
    * @param {BN|undefined} feeInDrops - automatically set if undefined
    * @param {string|undefined} note
    * @param {BN|undefined} maxFeeInDrops
    * @param {number|undefined} sequence
    * @returns {Object} - containing transaction id tx_id and optional result
    */
   async createDeleteAccountTransaction(
      source: string,
      destination: string,
      feeInDrops?: BN,
      note?: string,
      maxFeeInDrops?: BN,
      executeUntilBlock?: number,
      executeUntilTimestamp?: BN
   ): Promise<number> {
      logger.info(`Received request to delete account from ${source} to ${destination} with reference ${note}`);
      if (await checkIfIsDeleting(this.rootEm, source)) {
         logger.error(`Cannot receive requests. ${source} is deleting`);
         throw new Error(`Cannot receive requests. ${source} is deleting`);
      }
      const privateKey = await this.walletKeys.getKey(source);
      if (!privateKey) {
         logger.error(`Cannot prepare transaction ${source}. Missing private key.`)
         throw new Error(`Cannot prepare transaction ${source}. Missing private key.`);
      }
      await setAccountIsDeleting(this.rootEm, source);
      const ent = await createInitialTransactionEntity(
         this.rootEm,
         this.chainType,
         source,
         destination,
         null,
         feeInDrops,
         note,
         maxFeeInDrops,
         executeUntilBlock,
         executeUntilTimestamp
      );
      const txExternalId = ent.id;
      return txExternalId;
   }

   /**
    * @param {number} dbId
    * @returns {Object} - containing transaction info
    */
   async getTransactionInfo(dbId: number): Promise<TransactionInfo> {
      return await getTransactionInfoById(this.rootEm, dbId);
   }

   ///////////////////////////////////////////////////////////////////////////////////////
   // MONITORING /////////////////////////////////////////////////////////////////////////
   ///////////////////////////////////////////////////////////////////////////////////////

   async startMonitoringTransactionProgress(): Promise<void> {
      await this.monitor.startMonitoringTransactionProgress(
          this.submitPreparedTransactions.bind(this),
          this.resubmitPendingTransaction.bind(this),
          this.prepareAndSubmitCreatedTransaction.bind(this),
          this.checkSubmittedTransaction.bind(this),
          async () => this.checkXrpNetworkStatus(),
          this.resubmitSubmissionFailedTransactions.bind(this)
      );
   }

   async isMonitoring(): Promise<boolean> {
      return await this.monitor.isMonitoring();
   }

   async stopMonitoring(): Promise<void> {
      await this.monitor.stopMonitoring();
   }

   async checkXrpNetworkStatus(): Promise<boolean> {
      try {
         await this.getServerInfo();
         return true;
      } catch (error) /* istanbul ignore next */ {
         logger.error("Cannot ger response from server", error);
         return false;
      }
   }

   ///////////////////////////////////////////////////////////////////////////////////////
   // HELPER AND CLIENT SPECIFIC FUNCTIONS ////////////////////////////////////////////////
   ///////////////////////////////////////////////////////////////////////////////////////

   async resubmitSubmissionFailedTransactions(txEnt: TransactionEntity): Promise<void> {
      logger.info(`Resubmitting submission failed transaction ${txEnt.id}.`);
      const transaction = JSON.parse(txEnt.raw!) as xrpl.Payment | xrpl.AccountDelete;
      const privateKey = await this.walletKeys.getKey(txEnt.source);
      if (!privateKey) {
         await handleMissingPrivateKey(this.rootEm, txEnt.id, "resubmitSubmissionFailedTransactions");
         return;
      }
      const newFee = toBN(transaction.Fee!).muln(this.feeIncrease);
      await this.resubmitTransaction(txEnt.id, privateKey, transaction, newFee);
   }

   async resubmitPendingTransaction(txEnt: TransactionEntity): Promise<void> {
      logger.info(`Pending transaction ${txEnt.id} is being resubmitted.`);
      const transaction = JSON.parse(txEnt.raw!) as xrpl.Payment | xrpl.AccountDelete;
      const privateKey = await this.walletKeys.getKey(txEnt.source);
      if (!privateKey) {
         await handleMissingPrivateKey(this.rootEm, txEnt.id, "resubmitPendingTransaction");
         return;
      }

      if (!await this.checkIfTransactionAppears(txEnt.id)) {
         const newFee = toBN(transaction.Fee!);
         await this.resubmitTransaction(txEnt.id, privateKey, transaction, newFee);
      }
   }

   async submitPreparedTransactions(txEnt: TransactionEntity): Promise<void> {
      logger.info(`Prepared transaction ${txEnt.id} is being submitted.`);
      const transaction = JSON.parse(txEnt.raw!) as xrpl.Payment | xrpl.AccountDelete;
      const privateKey = await this.walletKeys.getKey(txEnt.source);
      if (!privateKey) {
         await handleMissingPrivateKey(this.rootEm, txEnt.id, "submitPreparedTransactions");
         return;
      }
      await this.signAndSubmitProcess(txEnt.id, privateKey, transaction);
   }

   async prepareAndSubmitCreatedTransaction(txEnt: TransactionEntity): Promise<void> {
      const currentLedger = await this.getLatestValidatedLedgerIndex();
      const currentTimestamp = toBN(getCurrentTimestampInSeconds());
      const shouldSubmit = checkIfShouldStillSubmit(this, currentLedger, txEnt.executeUntilBlock, txEnt.executeUntilTimestamp);
      if (!shouldSubmit) {
         await handleNoTimeToSubmitLeft(this.rootEm, txEnt.id, currentLedger, this.executionBlockOffset, "prepareAndSubmitCreatedTransaction", txEnt.executeUntilBlock, txEnt.executeUntilTimestamp?.toString());
         return;
      } else if (!txEnt.executeUntilBlock && !txEnt.executeUntilTimestamp) {
         await updateTransactionEntity(this.rootEm, txEnt.id, (txEntToUpdate) => {
            txEntToUpdate.executeUntilBlock = currentLedger + this.blockOffset;
         });
      }
     logger.info(`Preparing transaction ${txEnt.id}`);
      //prepare
      const transaction = await this.preparePaymentTransaction(
         txEnt.source,
         txEnt.destination,
         txEnt.amount ?? null,
         txEnt.fee,
         txEnt.reference,
         txEnt.executeUntilBlock
      );
      const privateKey = await this.walletKeys.getKey(txEnt.source);
      /* istanbul ignore next */
      if (!privateKey) {
         await handleMissingPrivateKey(this.rootEm, txEnt.id, "prepareAndSubmitCreatedTransaction");
         return;
      }
      if (checkIfFeeTooHigh(toBN(transaction.Fee!), txEnt.maxFee ?? null)) {
         await failTransaction(this.rootEm, txEnt.id, `Fee restriction (fee: ${transaction.Fee}, maxFee: ${txEnt.maxFee?.toString()})`);
      } else {
         // save tx in db
         await updateTransactionEntity(this.rootEm, txEnt.id, (txEntToUpdate) => {
            txEntToUpdate.raw = JSON.stringify(transaction);
            txEntToUpdate.executeUntilBlock = transaction.LastLedgerSequence;
            txEntToUpdate.status = TransactionStatus.TX_PREPARED;
            txEntToUpdate.reachedStatusPreparedInTimestamp = currentTimestamp;
         });
         logger.info(`Transaction ${txEnt.id} prepared.`);
         await this.signAndSubmitProcess(txEnt.id, privateKey, transaction);
      }
   }

   async checkSubmittedTransaction(txEnt: TransactionEntity): Promise<void> {
      logger.info(`Submitted transaction ${txEnt.id} (${txEnt.transactionHash}) is being checked.`);
      const txResp = await this.blockchainAPI.getTransaction(txEnt.transactionHash!);
      const currentTimestamp = toBN(getCurrentTimestampInSeconds());
      if (txResp.data.result.validated) {
         await updateTransactionEntity(this.rootEm, txEnt.id, (txEntToUpdate) => {
            txEntToUpdate.status = TransactionStatus.TX_SUCCESS;
            txEntToUpdate.reachedFinalStatusInTimestamp = toBN(currentTimestamp);
         });
         logger.info(`Transaction ${txEnt.id} was accepted`);
      }
   }

   async signAndSubmitProcess(txId: number, privateKey: string, transaction: xrpl.Payment | xrpl.AccountDelete): Promise<void> {
      logger.info(`Submitting transaction ${txId}.`);
      const signed = this.signTransaction(transaction, privateKey);
      logger.info(`Transaction ${txId} is signed.`);
      // save tx in db
      await updateTransactionEntity(this.rootEm, txId, (txEnt) => {
         txEnt.transactionHash = signed.txHash;
      });
      const txStatus = await this.submitTransaction(signed.txBlob, txId);
      // resubmit with higher fee
      if (txStatus == TransactionStatus.TX_SUBMISSION_FAILED) {
         const newFee = toBN(transaction.Fee!).muln(this.feeIncrease);
         await this.resubmitTransaction(txId, privateKey, transaction, newFee);
      }
      if (txStatus == TransactionStatus.TX_PENDING) {
         if (await this.checkIfTransactionAppears(txId)) {
            return
         }
         // tx did not show up => resubmit with the same data
         const newFee = toBN(transaction.Fee!);
         await this.resubmitTransaction(txId, privateKey, transaction, newFee);
      }
   }

   async checkIfTransactionAppears(txId: number) {
      const txEnt = await fetchTransactionEntityById(this.rootEm, txId);
      const waitUntilBlock = txEnt.submittedInBlock + this.blockOffset;
      const startChecking = getCurrentTimestampInSeconds();
      let txResp = await this.blockchainAPI.getTransaction(txEnt.transactionHash!);
      while ((await this.getLatestValidatedLedgerIndex() <= waitUntilBlock) || (getCurrentTimestampInSeconds() - startChecking < XRP_PENDING_TIMEOUT)) {
         txResp = await this.blockchainAPI.getTransaction(txEnt.transactionHash!);
         if (txResp.data.result.validated) {
            await updateTransactionEntity(this.rootEm, txId, (txEnt) => {
               txEnt.status = TransactionStatus.TX_SUCCESS;
               txEnt.reachedFinalStatusInTimestamp = toBN(getCurrentTimestampInSeconds());
            });
            logger.info(`Transaction ${txId} was accepted`);
            return true;
         }
         await sleepMs(5000); // wait for 5s
      }
      return false;
   }

   async resubmitTransaction(txId: number, privateKey: string, transaction: xrpl.Payment | xrpl.AccountDelete, newFee: BN) {
      logger.info(`Transaction ${txId} is being resubmitted.`);
      const origTx = await fetchTransactionEntityById(this.rootEm, txId);
      if (checkIfFeeTooHigh(newFee, origTx.maxFee ?? null)) {
         await failTransaction(this.rootEm, txId, `Cannot resubmit transaction ${txId}. Due to fee restriction (fee: ${newFee.toString()}, maxFee: ${origTx.maxFee?.toString()})`);
      } else {
         const originalTx = await fetchTransactionEntityById(this.rootEm, txId);
         const newTransaction = transaction;
         newTransaction.Fee = newFee.toString();
         // store tx + update previous one
         const resubmittedTx = await createInitialTransactionEntity(
            this.rootEm,
            this.chainType,
            originalTx.source,
            originalTx.destination,
            originalTx.amount ?? null,
            newFee,
            originalTx.reference,
            originalTx.maxFee,
            originalTx.executeUntilBlock,
            originalTx.executeUntilTimestamp
         );
         await updateTransactionEntity(this.rootEm, txId, (txEnt) => {
            txEnt.status = TransactionStatus.TX_REPLACED;
            txEnt.replaced_by = resubmittedTx;
            txEnt.reachedFinalStatusInTimestamp = toBN(getCurrentTimestampInSeconds());
         });
         logger.info(`Transaction ${txId} was replaced by ${resubmittedTx.id}.`);

         const signed = this.signTransaction(newTransaction, privateKey);
         logger.info(`Transaction ${resubmittedTx.id} is signed.`);
         const currentBlockHeight = await this.getLatestValidatedLedgerIndex();
         // save tx in db
         await updateTransactionEntity(this.rootEm, resubmittedTx.id, (txEnt) => {
            txEnt.raw = JSON.stringify(transaction);
            txEnt.transactionHash = signed.txHash;
            txEnt.submittedInBlock = currentBlockHeight;
            txEnt.executeUntilBlock = transaction.LastLedgerSequence;
         });
         await this.submitTransaction(signed.txBlob, resubmittedTx.id, 1);
      }
   }

   /**
    * @param {string} source
    * @param {string} destination
    * @param {BN|null} amountInDrops - if null => AccountDelete transaction will be created
    * @param {BN|undefined} feeInDrops - automatically set if undefined
    * @param {string|undefined} note
    * @param {BN|undefined} maxFeeInDrops
    * @returns {Object} - XRP Payment or AccountDelete transaction object
    */
   async preparePaymentTransaction(
      source: string,
      destination: string,
      amountInDrops: BN | null,
      feeInDrops?: BN,
      note?: string,
      executeUntilBlock?: number
   ): Promise<xrpl.Payment | xrpl.AccountDelete> {
      const isPayment = amountInDrops != null;
      let tr;
      if (isPayment) {
         tr = {
            TransactionType: "Payment",
            Destination: destination.toString(),
            Amount: amountInDrops.toString(),
            Account: source,
         } as xrpl.Payment;
      } else {
         tr = {
            TransactionType: "AccountDelete",
            Destination: destination.toString(),
            Account: source,
         } as xrpl.AccountDelete;
      }

      tr.Sequence = await this.getAccountSequence(source);
      if (!feeInDrops) {
         const currentFee = await this.getCurrentTransactionFee({ isPayment });
         tr.Fee = currentFee.toString();
      } else {
         tr.Fee = feeInDrops.toString();
      }
      if (note) {
         const noteHex = isValidHexString(prefix0x(note)) ? note : convertStringToHex(note);
         const Memo = { Memo: { MemoData: noteHex } };
         tr.Memos = [Memo];
      }
      // Highest ledger index this transaction can appear in. https://xrpl.org/reliable-transaction-submission.html#lastledgersequence
      const latestBlock = await this.getLatestValidatedLedgerIndex();
      tr.LastLedgerSequence = executeUntilBlock ? executeUntilBlock : latestBlock + this.blockOffset;
      // In order to be allowed to delete account, following is required. https://xrpl.org/docs/concepts/accounts/deleting-accounts/#requirements
      if (!isPayment) {
         tr.LastLedgerSequence = Math.max(tr.Sequence + DELETE_ACCOUNT_OFFSET, latestBlock) + this.blockOffset;
      }
      return tr;
   }

   /**
    * @param {Object} transaction
    * @param {string} privateKey
    * @returns {string}
    */
   signTransaction(transaction: xrpl.Transaction, privateKey: string): SignedObject {
      const publicKey = this.getPublicKeyFromPrivateKey(privateKey, transaction.Account);
      const transactionToSign = { ...transaction };
      transactionToSign.SigningPubKey = publicKey;
      transactionToSign.TxnSignature = sign(encodeForSigning(transactionToSign), privateKey);
      const serialized = xrplEncode(transactionToSign);
      const hash = xrplHashes.hashSignedTx(serialized);
      return { txBlob: serialized, txHash: hash };
   }

   /**
    * @param {string} txBlob
    * @param {number} txDbId
    * @param retry
    * @returns {boolean} - should replace fn or not; replace in case insufficient fee
    */
   async submitTransaction(txBlob: string, txDbId: number, retry = 0): Promise<TransactionStatus> {
      logger.info(`Transaction ${txDbId} is being submitted.`);
      // check if there is still time to submit
      const transaction = await fetchTransactionEntityById(this.rootEm, txDbId);
      const currentLedger = await this.getLatestValidatedLedgerIndex();
      const shouldSubmit = checkIfShouldStillSubmit(this, currentLedger, transaction.executeUntilBlock, transaction.executeUntilTimestamp);
      if (!shouldSubmit) {
         await handleNoTimeToSubmitLeft(this.rootEm, txDbId, currentLedger, this.executionBlockOffset, "submitTransaction", transaction.executeUntilBlock, transaction.executeUntilTimestamp?.toString());
          return TransactionStatus.TX_FAILED;
      }

      const currentTimestamp = toBN(getCurrentTimestampInSeconds());
      const originalTx = JSON.parse(transaction.raw!) as xrpl.Payment | xrpl.AccountDelete;
      if (originalTx.TransactionType == "AccountDelete") {
         /* istanbul ignore else */
         if (originalTx.Sequence! + DELETE_ACCOUNT_OFFSET > currentLedger) {
            logger.warn(`AccountDelete transaction ${txDbId} does not yet satisfy requirements: sequence ${originalTx.Sequence}, currentLedger ${currentLedger}`);
            await updateTransactionEntity(this.rootEm, txDbId, (txEnt: TransactionEntity) => {
               txEnt.reachedStatusPreparedInTimestamp = currentTimestamp;
            })
            return TransactionStatus.TX_PREPARED;
         }
      }
      try {
         const res = await this.blockchainAPI.submitTransaction({
            tx_blob: txBlob,
         });
         const currentBlockHeight = await this.getLatestValidatedLedgerIndex()
         await updateTransactionEntity(this.rootEm, txDbId, (txEnt) => {
            txEnt.submittedInBlock = currentBlockHeight;
         });
         // https://github.com/flare-foundation/multi-chain-client/blob/4f06fd2bfb7f39e386bc88d0441b6c52e9d8948e/src/base-objects/transactions/XrpTransaction.ts#L345
         if (retry == 0 && res.data.result.engine_result.includes("INSUF_FEE")) {
            await updateTransactionEntity(this.rootEm, txDbId, (txEnt) => {
               txEnt.status = TransactionStatus.TX_SUBMISSION_FAILED;
            });
            logger.warn(`Transaction ${txDbId} submission failed due to ${res.data.result.engine_result}, ${res.data.result.engine_result_message}`);
            return TransactionStatus.TX_SUBMISSION_FAILED;
         } else if (res.data.result.engine_result.startsWith("tes")) {
            await updateTransactionEntity(this.rootEm, txDbId, (txEnt) => {
               txEnt.status = TransactionStatus.TX_SUBMITTED;
               txEnt.submittedInBlock = res.data.result.validated_ledger_index;
               txEnt.serverSubmitResponse = JSON.stringify(res.data.result);
            });
            logger.info(`Transaction ${txDbId} was submitted`);
            return TransactionStatus.TX_SUBMITTED;
         } else {
            await failTransaction(this.rootEm, txDbId, `Transaction ${txDbId} submission failed due to ${res.data.result.engine_result}, ${res.data.result.engine_result_message}`)
            return TransactionStatus.TX_FAILED;
         }
      } catch (e) {
         await updateTransactionEntity(this.rootEm, txDbId, (txEnt) => {
            txEnt.status = TransactionStatus.TX_PENDING;
            txEnt.reachedStatusPendingInTimestamp = currentTimestamp;
         });
         logger.error(`Transaction ${txDbId} submission failed`, e);
         return TransactionStatus.TX_PENDING;
      }
   }

   /**
    * @returns {number} - ledger index of the latest validated ledger
    */
   async getLatestValidatedLedgerIndex(): Promise<number> {
      //https://xrpl.org/transaction-cost.html#server_info
      const serverInfo = (await this.getServerInfo()).result.info;
      /* istanbul ignore next */
      const ledgerIndex = serverInfo.validated_ledger?.seq;
      /* istanbul ignore if */
      if (!ledgerIndex) {
         throw Error("Could not get validated_ledger from server_info");
      }
      return ledgerIndex;
   }

   /**
    *
    * @param {string} privateKey
    * @returns {string} publicKey
    */
   private getPublicKeyFromPrivateKey(privateKey: string, address: string): string {
      /* secp256k1 */
      const secp256k1_privateKey = "00" + privateKey;
      const secp256k1_keypair = {
         privateKey: secp256k1_privateKey,
         publicKey: bytesToHex(secp256k1.keyFromPrivate(secp256k1_privateKey.slice(2)).getPublic().encodeCompressed()),
      };
      if (deriveAddress(secp256k1_keypair.publicKey) === address) return secp256k1_keypair.publicKey;

      /* ed25519 */
      const prefix = "ED";
      const ed25519_privateKey = privateKey.slice(2);
      const ed25519_keypair = {
         privateKey: prefix + ed25519_privateKey,
         publicKey: prefix + bytesToHex(ed25519.keyFromSecret(ed25519_privateKey).getPublic()),
      };
      return ed25519_keypair.publicKey;
   }

   /**
    * @param {string} account
    * @returns {Object} - account info
    */
   async getAccountInfo(account: string): Promise<AccountInfoResponse> {
      const params = {
         account: account,
         signer_lists: true,
         ledger_index: "current",
      } as AccountInfoRequest;
      const res = await this.blockchainAPI.getAccountInfo(params);
      return res.data;
   }

   /**
    * @returns {Object} - server info
    */
   async getServerInfo(): Promise<xrpl.ServerInfoResponse> {
      const res = await this.blockchainAPI.getServerInfo();
      return res.data;
   }

   /**
    * @param {string} account
    * @returns {number} - account sequence
    */
   async getAccountSequence(account: string): Promise<number> {
      const data = await this.getAccountInfo(account);
      return data.result.account_data.Sequence;
   }
}<|MERGE_RESOLUTION|>--- conflicted
+++ resolved
@@ -2,11 +2,7 @@
 import xrpl, { xrpToDrops, convertStringToHex, encodeForSigning, encode as xrplEncode, hashes as xrplHashes } from "xrpl"; // package has some member access issues
 
 import { deriveAddress, sign } from "ripple-keypairs";
-<<<<<<< HEAD
-import { bytesToHex, prefix0x, stuckTransactionConstants, isValidHexString, checkIfFeeTooHigh, getCurrentTimestampInSeconds, checkIfShouldStillSubmit, roundUpXrpToDrops, sleepMs } from "../../utils/utils";
-=======
-import { bytesToHex, prefix0x, stuckTransactionConstants, isValidHexString, checkIfFeeTooHigh, getCurrentTimestampInSeconds, checkIfShouldStillSubmit, roundUpXrpToDrops, createMonitoringId } from "../../utils/utils";
->>>>>>> 64c78e27
+import { bytesToHex, prefix0x, stuckTransactionConstants, isValidHexString, checkIfFeeTooHigh, getCurrentTimestampInSeconds, checkIfShouldStillSubmit, roundUpXrpToDrops, createMonitoringId, sleepMs } from "../../utils/utils";
 import { toBN } from "../../utils/bnutils";
 import { ChainType, DELETE_ACCOUNT_OFFSET, XRP_PENDING_TIMEOUT } from "../../utils/constants";
 import type { AccountInfoRequest, AccountInfoResponse } from "xrpl";
@@ -58,13 +54,8 @@
       this.inTestnet = createConfig.inTestnet ?? false;
 
       this.chainType = this.inTestnet ? ChainType.testXRP : ChainType.XRP;
-<<<<<<< HEAD
-      this.monitoringId = `${this.chainType}-${Math.random().toString(36).substring(2, 10)}`;
       this.blockchainAPI = new XRPBlockchainAPI(createConfig);
-=======
       this.monitoringId = createMonitoringId(this.chainType);
-      this.blockchainAPI = new XRPBlockchainAPI(this.chainType, createConfig);
->>>>>>> 64c78e27
       const resubmit = stuckTransactionConstants(this.chainType);
 
       this.blockOffset = createConfig.stuckTransactionOptions?.blockOffset ?? resubmit.blockOffset!;

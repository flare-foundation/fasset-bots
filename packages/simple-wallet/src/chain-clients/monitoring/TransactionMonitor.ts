import { EntityManager, RequiredEntityData } from "@mikro-orm/core";
import { toBN } from "web3-utils";
import { fetchMonitoringState, fetchTransactionEntities, retryDatabaseTransaction, transactional, updateMonitoringState } from "../../db/dbutils";
import { TransactionEntity, TransactionStatus } from "../../entity/transaction";
import { ChainType, MONITOR_EXPIRATION_INTERVAL, MONITOR_LOCK_WAIT_DELAY, MONITOR_LOOP_SLEEP, MONITOR_PING_INTERVAL, RANDOM_SLEEP_MS_MAX, RESTART_IN_DUE_NO_RESPONSE } from "../../utils/constants";
import { logger, loggerAsyncStorage } from "../../utils/logger";
import { createMonitoringId, getRandomInt, sleepMs } from "../../utils/utils";
import { utxoOnly } from "../utxo/UTXOUtils";
import { BlockchainFeeService } from "../../fee-service/fee-service";
import { MonitoringStateEntity } from "../../entity/monitoringState";
import { errorMessage } from "../../utils/axios-utils";
import { ITransactionMonitor } from "../../interfaces/IWalletTransaction";

export interface IMonitoredWallet {
    submitPreparedTransactions(txEnt: TransactionEntity): Promise<void>;
    checkPendingTransaction(txEnt: TransactionEntity): Promise<void>;
    prepareAndSubmitCreatedTransaction(txEnt: TransactionEntity): Promise<void>;
    checkSubmittedTransaction(txEnt: TransactionEntity): Promise<void>;
    checkNetworkStatus(): Promise<boolean>;
    resubmitSubmissionFailedTransactions?(txEnt: TransactionEntity): Promise<void>;
}

export type CreateWalletMethod = (monitorId: string, walletEm: EntityManager) => IMonitoredWallet;

class StopTransactionMonitor extends Error {}

export class TransactionMonitor implements ITransactionMonitor {
    private monitoring = false;
    private chainType: ChainType;
    private rootEm: EntityManager;
    private runningThreads: Promise<void>[] = [];
    private createWallet: CreateWalletMethod;
    private monitoringId: string;
    private feeService: BlockchainFeeService | undefined;

    constructor(chainType: ChainType, rootEm: EntityManager, createWallet: CreateWalletMethod, feeService?: BlockchainFeeService) {
        this.chainType = chainType;
        this.rootEm = rootEm;
        this.createWallet = createWallet;
        this.monitoringId = createMonitoringId(`${chainType}-m`);
        if (utxoOnly(this.chainType)) {
            this.feeService = feeService;
        }
    }

    getId(): string {
        return this.monitoringId;
    }

    isMonitoring(): boolean {
        return this.monitoring || this.runningThreads.length > 0;
    }

    async startMonitoring(): Promise<boolean> {
        if (this.runningThreads.length > 0) {
            logger.error(`Monitor ${this.monitoringId} already used`);
            return true;
        }
        const acquiredLock = await this.waitAndAcquireMonitoringLock(this.rootEm);
        if (!acquiredLock) {
            return false;   // monitoring is already running elsewhere
        }
        // mark started
        this.monitoring = true;
        logger.info(`Monitoring started for chain ${this.monitoringId}`);
        // start pinger
        this.startThread(this.rootEm, `ping-${this.monitoringId}`, async (em) => {
            await this.updatePingLoop(em);
        });
        // start fee monitoring
        if (this.feeService) {
            const feeService = this.feeService;
            await feeService.setupHistory();
            this.startThread(this.rootEm, `fee-service-${this.monitoringId}`, async () => {
                await feeService.monitorFees(() => this.monitoring);
            });
        }
        // start main loop
        this.startThread(this.rootEm, `monitoring-${this.monitoringId}`, async (threadEm) => {
            await this.monitoringMainLoop(threadEm);
        });
        return true;
    }

    async stopMonitoring(): Promise<void> {
        logger.info(`Monitoring will stop for ${this.monitoringId} ...`);
        const monitoringState = await fetchMonitoringState(this.rootEm, this.chainType);
        if (monitoringState?.processOwner === this.monitoringId) {
            console.log(`Stopping wallet monitoring ${this.monitoringId} ...`);
            this.monitoring = false;
            // wait for all 3 threads to stop
            await this.waitForThreadsToStop();
            await this.releaseMonitoringLock(this.rootEm);
            logger.info(`Monitoring stopped for ${this.monitoringId}`);
        } else if (monitoringState?.processOwner != null) {
            logger.info(`Monitoring will NOT stop. Process ${this.monitoringId} is not owner of current process ${monitoringState.processOwner}`);
        } else {
            logger.info(`Monitoring already stopped, no need to stop ${this.monitoringId}.`);
        }
    }

    async runningMonitorId(): Promise<string | null> {
        const now = Date.now();
        const monitoringState = await fetchMonitoringState(this.rootEm, this.chainType);
        if (monitoringState == null) return null;
        const elapsed = now - monitoringState.lastPingInTimestamp.toNumber();
        if (elapsed > MONITOR_PING_INTERVAL) return null;
        return monitoringState.processOwner;
    }

    private async waitForThreadsToStop() {
        await Promise.allSettled(this.runningThreads);
        this.runningThreads = [];
    }

    private startThread(rootEm: EntityManager, name: string, method: (em: EntityManager) => Promise<void>) {
        const thread = loggerAsyncStorage.run(name, async () => {
            logger.info(`Thread started ${name}.`);
            try {
                const threadEm = rootEm.fork();
                await method(threadEm);
                logger.info(`Thread ended ${name}.`);
            } catch (error) {
                logger.error(`Thread ${name} stopped due to unexpected error:`, error);
            }
        });
        this.runningThreads.push(thread);
    }

    /**
     * Only one monitoring process can be alive at any time; this is taken care of by this method.
     */
    async waitAndAcquireMonitoringLock(threadEm: EntityManager) {
        const randomMs = getRandomInt(0, RANDOM_SLEEP_MS_MAX);
        await sleepMs(randomMs);
        // try to acquire free lock
        const start = await this.acquireMonitoringLock(threadEm);
        if (start.acquired) {
            logger.info(`Monitoring created for chain ${this.monitoringId}`);
            return true;
        }
        // lock is marked as locked, wait a bit to see if it is alive or should be taken over
        logger.info(`Monitoring possibly running for chain ${this.monitoringId} - waiting for liveness confirmation or expiration`);
        const startTime = Date.now();
        while (Date.now() - startTime < MONITOR_EXPIRATION_INTERVAL + 2 * MONITOR_PING_INTERVAL) {   // condition not really necessary - loop should always finish before this
            await sleepMs(MONITOR_LOCK_WAIT_DELAY);
            // try to acquire lock again
            const next = await this.acquireMonitoringLock(threadEm);
            // if the lock expired or was released in the meantime, it will be acquired now
            if (next.acquired) {
                logger.info(`Monitoring created for chain ${this.monitoringId} - old lock released or expired`);
                return true;
            }
            // if the lock ping tme increased, the thread holding it is apparently still active, so we give up and leave the old thread to do the work
            if (next.lastPing > start.lastPing) {
                logger.info(`Another monitoring instance is already running for chain ${this.monitoringId}`);
                return false;
            }
        }
        logger.warn(`Timeout waiting for monitoring lock for chain ${this.monitoringId}`);
        return false;
    }

    async acquireMonitoringLock(threadEm: EntityManager) {
        return await retryDatabaseTransaction(`trying to obtain monitoring lock for chain ${this.monitoringId}`, async () => {
            return await transactional(threadEm, async em => {
                const monitoringState = await fetchMonitoringState(em, this.chainType);
                const now = Date.now();
                if (monitoringState == null) {
                    // no lock has been created for this chain yet - create new
                    em.create(MonitoringStateEntity,
                        {
                            chainType: this.chainType,
                            lastPingInTimestamp: toBN(now),
                            processOwner: this.monitoringId
                        } as RequiredEntityData<MonitoringStateEntity>,
                        { persist: true });
                    return { acquired: true } as const;
                } else {
                    const lastPing = monitoringState.lastPingInTimestamp.toNumber();
                    if (now > lastPing + MONITOR_EXPIRATION_INTERVAL) {
                        // old lock expired or released (marked by lastPing==0) - take over lock
                        monitoringState.lastPingInTimestamp = toBN(now);
                        monitoringState.processOwner = this.monitoringId;
                        return { acquired: true } as const;
                    } else {
                        // just return the lock state
                        return { acquired: false, lastPing } as const;
                    }
                }
            });
        });
    }

    async holdsMonitoringLock(threadEm: EntityManager): Promise<boolean> {
        const now = Date.now();
        const monitoringState = await fetchMonitoringState(threadEm, this.chainType);
        if (!monitoringState || monitoringState.processOwner !== this.monitoringId) {
            return false;
        }
        const elapsed = now - monitoringState.lastPingInTimestamp.toNumber();
        return elapsed < MONITOR_EXPIRATION_INTERVAL;
    }

    async releaseMonitoringLock(threadEm: EntityManager) {
        await retryDatabaseTransaction(`stopping monitor for chain ${this.monitoringId}`, async () => {
            await updateMonitoringState(threadEm, this.chainType, (monitoringEnt) => {
                if (monitoringEnt.processOwner === this.monitoringId) {
                    monitoringEnt.processOwner = "";
                    monitoringEnt.lastPingInTimestamp = toBN(0);
                }
            });
        });
    }

    private async updatePingLoop(threadEm: EntityManager): Promise<void> {
        while (this.monitoring) {
            try {
                await retryDatabaseTransaction(`updating ping status for chain ${this.monitoringId}`, async () => {
                    await updateMonitoringState(threadEm, this.chainType, (monitoringEnt) => {
                        if (monitoringEnt.processOwner === this.monitoringId) {
                            monitoringEnt.lastPingInTimestamp = toBN(Date.now());
                        } else {
                            logger.error(`Monitoring thread was taken over from ${this.monitoringId} by ${monitoringEnt.processOwner}`);
                            this.monitoring = false;
                        }
                    });
                });
            } catch (error) {
                logger.error(`${String(error)} - retrying in ${MONITOR_PING_INTERVAL}sec`);    // error will always be "Too many failed attepmts..."
            }
            await sleepMs(MONITOR_PING_INTERVAL);
        }
    }

    private async monitoringMainLoop(threadEm: EntityManager) {
        const wallet = this.createWallet(this.monitoringId, threadEm);
        while (this.monitoring) {
            try {
                const networkUp = await wallet.checkNetworkStatus();
                if (!networkUp) {
                    logger.error(`Network is down ${this.monitoringId} - trying again in ${RESTART_IN_DUE_NO_RESPONSE}`);
                    await sleepMs(RESTART_IN_DUE_NO_RESPONSE);
                    continue;
                }
                await this.processTransactions(threadEm, [TransactionStatus.TX_PREPARED], wallet.submitPreparedTransactions.bind(wallet));
                if (wallet.resubmitSubmissionFailedTransactions) {
                    await this.processTransactions(threadEm, [TransactionStatus.TX_SUBMISSION_FAILED], wallet.resubmitSubmissionFailedTransactions.bind(wallet));
                }
                await this.processTransactions(threadEm, [TransactionStatus.TX_PENDING], wallet.checkPendingTransaction.bind(wallet));
                await this.processTransactions(threadEm, [TransactionStatus.TX_CREATED], wallet.prepareAndSubmitCreatedTransaction.bind(wallet));
                await this.processTransactions(threadEm, [TransactionStatus.TX_SUBMITTED, TransactionStatus.TX_REPLACED_PENDING], wallet.checkSubmittedTransaction.bind(wallet));
            } catch (error) {
                if (error instanceof StopTransactionMonitor) break;
                logger.error(`Monitoring ${this.monitoringId} run into error. Restarting in ${MONITOR_LOOP_SLEEP}: ${errorMessage(error)}`);
            }
            await sleepMs(MONITOR_LOOP_SLEEP);
        }
        logger.info(`Monitoring stopped for chain ${this.monitoringId}`);
    }

<<<<<<< HEAD
    private async processTransactions(
        threadEm: EntityManager,
=======
    async processTransactions(
>>>>>>> cceffc6a
        statuses: TransactionStatus[],
        processFunction: (txEnt: TransactionEntity) => Promise<void>
    ): Promise<void> {
        await this.checkIfMonitoringStopped(threadEm);
        const transactionEntities = await fetchTransactionEntities(threadEm, this.chainType, statuses);
        for (const txEnt of transactionEntities) {
            await this.checkIfMonitoringStopped(threadEm);
            try {
                await processFunction(txEnt);
            } catch (error) /* istanbul ignore next */ {
                logger.error(`Cannot process transaction ${txEnt.id}: ${errorMessage(error)}`);
            }
        }
    }

    private async checkIfMonitoringStopped(threadEm: EntityManager) {
        const monitoringAlive = this.monitoring && await this.holdsMonitoringLock(threadEm);
        if (!monitoringAlive) {
            logger.info(`Monitoring should be stopped for chain ${this.monitoringId}`);
            this.monitoring = false;    // notify other threads that lock was lost
            throw new StopTransactionMonitor();
        }
    }
}<|MERGE_RESOLUTION|>--- conflicted
+++ resolved
@@ -259,12 +259,8 @@
         logger.info(`Monitoring stopped for chain ${this.monitoringId}`);
     }
 
-<<<<<<< HEAD
-    private async processTransactions(
+    async processTransactions(
         threadEm: EntityManager,
-=======
-    async processTransactions(
->>>>>>> cceffc6a
         statuses: TransactionStatus[],
         processFunction: (txEnt: TransactionEntity) => Promise<void>
     ): Promise<void> {

import { EntityManager, RequiredEntityData } from "@mikro-orm/core";
import { toBN } from "web3-utils";
<<<<<<< HEAD
import { countTransactionsWithStatuses, fetchMonitoringState, fetchTransactionEntities, updateMonitoringState } from "../../db/dbutils";
import { TransactionEntity, TransactionStatus } from "../../entity/transaction";
import { ChainType, MONITOR_EXPIRATION_INTERVAL, MONITOR_PING_INTERVAL, RANDOM_SLEEP_MS_MAX, RESTART_IN_DUE_NO_RESPONSE, RESTART_IN_DUE_TO_ERROR } from "../../utils/constants";
import { logger } from "../../utils/logger";
import { convertToTimestamp, getCurrentTimestampInSeconds, getRandomInt, sleepMs, stuckTransactionConstants } from "../../utils/utils";
import { getConfirmedAfter, getDefaultBlockTimeInSeconds, utxoOnly } from "../utxo/UTXOUtils";
=======
import { fetchMonitoringState, fetchTransactionEntities, retryDatabaseTransaction, updateMonitoringState } from "../../db/dbutils";
import { TransactionEntity, TransactionStatus } from "../../entity/transaction";
import { ChainType, MONITOR_EXPIRATION_INTERVAL, MONITOR_LOOP_SLEEP, MONITOR_PING_INTERVAL, RANDOM_SLEEP_MS_MAX, RESTART_IN_DUE_NO_RESPONSE } from "../../utils/constants";
import { logger } from "../../utils/logger";
import { getRandomInt, sleepMs } from "../../utils/utils";
import { utxoOnly } from "../utxo/UTXOUtils";
>>>>>>> 02ffa47d
import { ServiceRepository } from "../../ServiceRepository";
import { BlockchainFeeService } from "../../fee-service/fee-service";
import { MonitoringStateEntity } from "../../entity/monitoringState";
import { errorMessage } from "../../utils/axios-utils";
<<<<<<< HEAD
import { UTXOBlockchainAPI } from "../../blockchain-apis/UTXOBlockchainAPI";
=======
>>>>>>> 02ffa47d

export interface IMonitoredWallet {
    submitPreparedTransactions(txEnt: TransactionEntity): Promise<void>;
    checkPendingTransaction(txEnt: TransactionEntity): Promise<void>;
    prepareAndSubmitCreatedTransaction(txEnt: TransactionEntity): Promise<void>;
    checkSubmittedTransaction(txEnt: TransactionEntity): Promise<void>;
    checkNetworkStatus(): Promise<boolean>;
    resubmitSubmissionFailedTransactions?(txEnt: TransactionEntity): Promise<void>;
}

class StopTransactionMonitor extends Error {}

export class TransactionMonitor {
    private monitoring = false;
    private chainType: ChainType;
    private rootEm: EntityManager;
    private numberOfTransactionsPerBlock = 10; // For FAssets we have 10 transactions per block to complete
    monitoringId: string;
<<<<<<< HEAD
    executionBlockOffset: number;
=======
    feeService: BlockchainFeeService | undefined;
>>>>>>> 02ffa47d

    constructor(chainType: ChainType, rootEm: EntityManager, monitoringId: string) {
        this.chainType = chainType;
        this.rootEm = rootEm;
        this.monitoringId = monitoringId;
<<<<<<< HEAD
        this.executionBlockOffset = stuckTransactionConstants(this.chainType).executionBlockOffset!;
=======
        if (utxoOnly(this.chainType)) {
            this.feeService = ServiceRepository.get(this.chainType, BlockchainFeeService);
        }
>>>>>>> 02ffa47d
    }

    async isMonitoring(): Promise<boolean> {
        const monitoringState = await fetchMonitoringState(this.rootEm, this.chainType);
        if (!monitoringState || monitoringState.processOwner !== this.monitoringId) {
            return false;
        }
        const elapsed = Date.now() - monitoringState.lastPingInTimestamp.toNumber();
        return elapsed < MONITOR_EXPIRATION_INTERVAL;
    }

    async startMonitoringTransactionProgress(wallet: IMonitoredWallet): Promise<void> {
<<<<<<< HEAD
        const acquiredLock = await this.waitAndAcquireMonitoringLock();
        if (!acquiredLock) return;
        // mark started
        this.monitoring = true;
        logger.info(`Monitoring started for chain ${this.monitoringId}`);
        // start pinger in the background
        void this.updatePingLoop();
        // start main loop
        await this.monitoringMainLoop(wallet);
=======
        try {
            const acquiredLock = await this.waitAndAcquireMonitoringLock();
            if (!acquiredLock) return;
            // mark started
            this.monitoring = true;
            logger.info(`Monitoring started for chain ${this.monitoringId}`);
            // start pinger in the background
            void this.updatePingLoop();
            // start fee monitoring
            if (utxoOnly(this.chainType) && this.feeService) {
                await this.feeService.setupHistory();
                void this.feeService.monitorFees(this.monitoring);
            }
            // start main loop
            await this.monitoringMainLoop(wallet);
            Promise.allSettled
        } catch (error) {
            logger.error(`Monitoring failed for chain ${this.monitoringId} error: ${errorMessage(error)}.`);
        }
>>>>>>> 02ffa47d
    }

    async stopMonitoring(): Promise<void> {
        if (this.monitoring) {
            logger.info(`Monitoring will stop for ${this.monitoringId} ...`);
            const monitoringState = await fetchMonitoringState(this.rootEm, this.chainType);
            if (monitoringState?.processOwner && monitoringState.processOwner === this.monitoringId) {
                this.monitoring = false;
                console.log(`Stopping wallet monitoring ${this.monitoringId} ...`);
                const randomMs = getRandomInt(0, RANDOM_SLEEP_MS_MAX);
                await sleepMs(MONITOR_PING_INTERVAL + randomMs); // to make sure pinger stops
<<<<<<< HEAD
                await updateMonitoringState(this.rootEm, this.chainType, async (monitoringEnt) => {
                    monitoringEnt.lastPingInTimestamp = toBN(0);
                });
                if (utxoOnly(this.chainType)) {
                    const feeService = ServiceRepository.get(this.chainType, BlockchainFeeService);
                    await feeService.monitorFees(false);
=======
                await retryDatabaseTransaction(`stopping monitor for chain ${this.monitoringId}`, async () => {
                    await updateMonitoringState(this.rootEm, this.chainType, async (monitoringEnt) => {
                        monitoringEnt.lastPingInTimestamp = toBN(0);
                    });
                });
                if (utxoOnly(this.chainType) && this.feeService) {
                    await this.feeService.monitorFees(false);
>>>>>>> 02ffa47d
                }
                logger.info(`Monitoring stopped for ${this.monitoringId}`);
            } else {
                logger.info(`Monitoring will NOT stop. Process ${this.monitoringId} is not owner of current process ${monitoringState?.processOwner}`);
            }
        }
    }

    /**
     * Only one monitoring process can be alive at any time; this is taken care of by this method.
     */
    async waitAndAcquireMonitoringLock() {
        const randomMs = getRandomInt(0, RANDOM_SLEEP_MS_MAX);
        await sleepMs(randomMs);
        // try to acquire free lock
        const start = await this.acquireMonitoringLock();
        if (start.acquired) {
            logger.info(`Monitoring created for chain ${this.monitoringId}`);
            return true;
        }
        // lock is marked as locked, wait a bit to see if it is alive or should be taken over
        logger.info(`Monitoring possibly running for chain ${this.monitoringId} - waiting for liveness confirmation or expiration`);
        const startTime = Date.now();
        while (Date.now() - startTime < MONITOR_EXPIRATION_INTERVAL + 2 * MONITOR_PING_INTERVAL) {   // condition not really necessary - loop should always finish before this
            await sleepMs(MONITOR_PING_INTERVAL);
            // try to acquire lock again
            const next = await this.acquireMonitoringLock();
            // if the lock expired or was released in the meantime, it will be acquired now
            if (next.acquired) {
                logger.info(`Monitoring created for chain ${this.monitoringId} - old lock released or expired`);
                return true;
            }
            // if the lock ping tme increased, the thread holding it is apparently still active, so we give up and leave the old thread to do the work
            if (next.lastPing > start.lastPing) {
                logger.info(`Another monitoring instance is already running for chain ${this.monitoringId}`);
                return false;
            }
        }
        logger.warn(`Timeout waiting for monitoring lock for chain ${this.monitoringId}`);
        return false;
    }

    async acquireMonitoringLock() {
<<<<<<< HEAD
        const R = 3;
        for (let i = 1; i <= R; i++) {
            try {
                return await this.rootEm.transactional(async em => {
                    const monitoringState = await fetchMonitoringState(em, this.chainType);
                    const now = Date.now();
                    if (monitoringState == null) {
                        // no lock has been created for this chain yet - create new
                        em.create(MonitoringStateEntity,
                            {
                                chainType: this.chainType,
                                lastPingInTimestamp: toBN(now),
                                processOwner: this.monitoringId
                            } as RequiredEntityData<MonitoringStateEntity>,
                            { persist: true });
                        return { acquired: true } as const;
                    } else {
                        const lastPing = monitoringState.lastPingInTimestamp.toNumber();
                        if (now > lastPing + MONITOR_EXPIRATION_INTERVAL) {
                            // old lock expired or released (marked by lastPing==0) - take over lock
                            monitoringState.lastPingInTimestamp = toBN(now);
                            monitoringState.processOwner = this.monitoringId;
                            return { acquired: true } as const;
                        } else {
                            // just retrun the lock state
                            return { acquired: false, lastPing } as const;
                        }
                    }
                });
            } catch (error) {
                const nextAction = i <= R ? `retrying (${i})` : `failed`;
                logger.error(`Error trying to obtain monitoring lock - ${nextAction}: ${error}`);
            }
        }
        throw new Error("Too many failed attempts for acquiring lock");
=======
        return await retryDatabaseTransaction(`trying to obtain monitoring lock for chain ${this.monitoringId}`, async () => {
            return await this.rootEm.transactional(async em => {
                const monitoringState = await fetchMonitoringState(em, this.chainType);
                const now = Date.now();
                if (monitoringState == null) {
                    // no lock has been created for this chain yet - create new
                    em.create(MonitoringStateEntity,
                        {
                            chainType: this.chainType,
                            lastPingInTimestamp: toBN(now),
                            processOwner: this.monitoringId
                        } as RequiredEntityData<MonitoringStateEntity>,
                        { persist: true });
                    return { acquired: true } as const;
                } else {
                    const lastPing = monitoringState.lastPingInTimestamp.toNumber();
                    if (now > lastPing + MONITOR_EXPIRATION_INTERVAL) {
                        // old lock expired or released (marked by lastPing==0) - take over lock
                        monitoringState.lastPingInTimestamp = toBN(now);
                        monitoringState.processOwner = this.monitoringId;
                        return { acquired: true } as const;
                    } else {
                        // just return the lock state
                        return { acquired: false, lastPing } as const;
                    }
                }
            });
        });
>>>>>>> 02ffa47d
    }

    private async updatePingLoop(): Promise<void> {
        while (this.monitoring) {
<<<<<<< HEAD
            await this.updatePing();
            await sleepMs(MONITOR_PING_INTERVAL);
        }
    }

    private async updatePing() {
        try {
            await updateMonitoringState(this.rootEm, this.chainType, async (monitoringEnt) => {
                if (monitoringEnt.processOwner === this.monitoringId) {
                    monitoringEnt.lastPingInTimestamp = toBN(Date.now());
                } else {
                    logger.info(`Monitoring thread was taken over from ${this.monitoringId} by ${monitoringEnt.processOwner}`);
                    this.monitoring = false;
                }
            });
        } catch (error) {
            logger.error(`Error updating ping status for chain ${this.monitoringId}`, error);
            this.monitoring = false;
        }
    }

    private async monitoringMainLoop(wallet: IMonitoredWallet) {
        try {
            while (this.monitoring) {
                try {
                    const networkUp = await wallet.checkNetworkStatus();
                    if (!networkUp) {
                        logger.error(`Network is down ${this.monitoringId} - trying again in ${RESTART_IN_DUE_NO_RESPONSE}`);
                        await sleepMs(RESTART_IN_DUE_NO_RESPONSE);
                        continue;
                    }
                    this.checkIfMonitoringStopped();
                    await this.processTransactions([TransactionStatus.TX_PREPARED], wallet.submitPreparedTransactions);
                    this.checkIfMonitoringStopped();
                    if (wallet.resubmitSubmissionFailedTransactions) {
                        await this.processTransactions([TransactionStatus.TX_SUBMISSION_FAILED], wallet.resubmitSubmissionFailedTransactions);
                        this.checkIfMonitoringStopped();
                    }
                    await this.processTransactions([TransactionStatus.TX_PENDING], wallet.checkPendingTransaction);
                    this.checkIfMonitoringStopped();
                    await this.processTransactions([TransactionStatus.TX_CREATED], wallet.prepareAndSubmitCreatedTransaction);
                    this.checkIfMonitoringStopped();
                    await this.processTransactions([TransactionStatus.TX_SUBMITTED, TransactionStatus.TX_REPLACED_PENDING], wallet.checkSubmittedTransaction);
                    this.checkIfMonitoringStopped();
                } catch (error) {
                    if (error instanceof StopTransactionMonitor) break;
                    logger.error(`Monitoring ${this.monitoringId} run into error. Restarting in ${RESTART_IN_DUE_TO_ERROR}: ${errorMessage(error)}`);
=======
            await retryDatabaseTransaction(`updating ping status for chain ${this.monitoringId}`, async () => {
                await updateMonitoringState(this.rootEm, this.chainType, async (monitoringEnt) => {
                    if (monitoringEnt.processOwner === this.monitoringId) {
                        monitoringEnt.lastPingInTimestamp = toBN(Date.now());
                    } else {
                        logger.info(`Monitoring thread was taken over from ${this.monitoringId} by ${monitoringEnt.processOwner}`);
                        this.monitoring = false;
                    }
                });
            }).catch((error) => {
                logger.error(`${error} - stopping monitor`);    // error will always be "Too many failed attepmts..."
                this.monitoring = false;
            });
            await sleepMs(MONITOR_PING_INTERVAL);
        }
    }

    private async monitoringMainLoop(wallet: IMonitoredWallet) {
        while (this.monitoring) {
            try {
                const networkUp = await wallet.checkNetworkStatus();
                if (!networkUp) {
                    logger.error(`Network is down ${this.monitoringId} - trying again in ${RESTART_IN_DUE_NO_RESPONSE}`);
                    await sleepMs(RESTART_IN_DUE_NO_RESPONSE);
                    continue;
                }
                await this.processTransactions([TransactionStatus.TX_PREPARED], wallet.submitPreparedTransactions);
                if (wallet.resubmitSubmissionFailedTransactions) {
                    await this.processTransactions([TransactionStatus.TX_SUBMISSION_FAILED], wallet.resubmitSubmissionFailedTransactions);
>>>>>>> 02ffa47d
                }
                await this.processTransactions([TransactionStatus.TX_PENDING], wallet.checkPendingTransaction);
                await this.processTransactions([TransactionStatus.TX_CREATED], wallet.prepareAndSubmitCreatedTransaction);
                await this.processTransactions([TransactionStatus.TX_SUBMITTED, TransactionStatus.TX_REPLACED_PENDING], wallet.checkSubmittedTransaction);
            } catch (error) {
                if (error instanceof StopTransactionMonitor) break;
                logger.error(`Monitoring ${this.monitoringId} run into error. Restarting in ${MONITOR_LOOP_SLEEP}: ${errorMessage(error)}`);
            }
<<<<<<< HEAD
            logger.info(`Monitoring stopped for chain ${this.monitoringId}`);
        } /* istanbul ignore next */ catch (error) {
            logger.error(`Monitoring failed for chain ${this.monitoringId} error: ${errorMessage(error)}.`);
=======
            await sleepMs(MONITOR_LOOP_SLEEP);
>>>>>>> 02ffa47d
        }
        logger.info(`Monitoring stopped for chain ${this.monitoringId}`);
    }

<<<<<<< HEAD
    async processTransactions(
        statuses: TransactionStatus[],
        processFunction: (txEnt: TransactionEntity) => Promise<void>
    ): Promise<void> {
        let transactionEntities = await fetchTransactionEntities(this.rootEm, this.chainType, statuses);

        // Filter out the transactions which can wait a bit to prevent locking of the wallet by consuming all UTXOs
        if (utxoOnly(this.chainType) && (statuses.includes(TransactionStatus.TX_CREATED))) {
            transactionEntities = this.sortTransactionEntities(transactionEntities);
            const currentBlockHeight = await ServiceRepository.get(this.chainType, UTXOBlockchainAPI).getCurrentBlockHeight();

            const blockBuffer = this.executionBlockOffset / 3;
            // Process only entities that have currentBlockHeight + (executionBlockOffset + blockBuffer) <= executeUntilBlock if there are more than X transactions
            const numOfPreparedAndSubmitted = await countTransactionsWithStatuses(this.rootEm, this.chainType, [TransactionStatus.TX_PREPARED, TransactionStatus.TX_SUBMITTED]);
            if (numOfPreparedAndSubmitted > this.numberOfTransactionsPerBlock * getConfirmedAfter(this.chainType) / 2) {
                transactionEntities = transactionEntities.filter(t => this.calculateTransactionPriority(t, this.chainType, currentBlockHeight) >= blockBuffer);
            }
        }

=======
    private async processTransactions(
        statuses: TransactionStatus[],
        processFunction: (txEnt: TransactionEntity) => Promise<void>
    ): Promise<void> {
        const transactionEntities = await fetchTransactionEntities(this.rootEm, this.chainType, statuses);
>>>>>>> 02ffa47d
        for (const txEnt of transactionEntities) {
            this.checkIfMonitoringStopped();
            try {
                await processFunction(txEnt);
            } catch (error) /* istanbul ignore next */ {
<<<<<<< HEAD
                logger.error(`Cannot process transaction ${txEnt.id}`, errorMessage(error));
            }
        }
    }

    private checkIfMonitoringStopped() {
        if (!this.monitoring) {
            logger.info(`Monitoring should be stopped for chain ${this.monitoringId}`);
            throw new StopTransactionMonitor();
        }
    }

    private sortTransactionEntities(entities: TransactionEntity[]): TransactionEntity[] {
        return entities.sort((a, b) => {
            if (a.executeUntilBlock && b.executeUntilBlock) {
                const blockComparison = a.executeUntilBlock - b.executeUntilBlock;
                if (blockComparison !== 0) {
                    return blockComparison;
                }
            }

            if (a.executeUntilTimestamp && b.executeUntilTimestamp) {
                return a.executeUntilTimestamp.sub(b.executeUntilTimestamp).toNumber();
            }

            return a.id - b.id;
        });
    }

    /**
     * @returns 1 / n where n is number of blocks before executeUntilBlock - executionBlockOffset (if neither are provided it returns 0)
     */
    private calculateTransactionPriority(entity: TransactionEntity, chainType: ChainType, currentBlockHeight: number): number {
        let blockPriority = 0;
        let timestampPriority = 0;

        if (entity.executeUntilBlock && entity.executeUntilTimestamp) {
            blockPriority = 1 / (entity.executeUntilBlock - currentBlockHeight - this.executionBlockOffset);
        }

        let executeUntilTimestamp = entity.executeUntilTimestamp;
        if (executeUntilTimestamp && executeUntilTimestamp.toString().length > 11) { // legacy: there used to be dates stored in db.
            executeUntilTimestamp = toBN(convertToTimestamp(executeUntilTimestamp.toString()));
=======
                logger.error(`Cannot process transaction ${txEnt.id}: ${errorMessage(error)}`);
            }
        }
        this.checkIfMonitoringStopped();
    }

    private checkIfMonitoringStopped() {
        if (!this.monitoring) {
            logger.info(`Monitoring should be stopped for chain ${this.monitoringId}`);
            throw new StopTransactionMonitor();
>>>>>>> 02ffa47d
        }

        if (executeUntilTimestamp) {
            const now = toBN(getCurrentTimestampInSeconds());
            const defaultBlockTimeInSeconds = getDefaultBlockTimeInSeconds(chainType);
            timestampPriority = 1 / (executeUntilTimestamp.sub(now).subn(this.executionBlockOffset * defaultBlockTimeInSeconds).divn(defaultBlockTimeInSeconds).toNumber());
        }

        return Math.max(blockPriority, timestampPriority);
    }

}<|MERGE_RESOLUTION|>--- conflicted
+++ resolved
@@ -1,28 +1,15 @@
 import { EntityManager, RequiredEntityData } from "@mikro-orm/core";
 import { toBN } from "web3-utils";
-<<<<<<< HEAD
-import { countTransactionsWithStatuses, fetchMonitoringState, fetchTransactionEntities, updateMonitoringState } from "../../db/dbutils";
-import { TransactionEntity, TransactionStatus } from "../../entity/transaction";
-import { ChainType, MONITOR_EXPIRATION_INTERVAL, MONITOR_PING_INTERVAL, RANDOM_SLEEP_MS_MAX, RESTART_IN_DUE_NO_RESPONSE, RESTART_IN_DUE_TO_ERROR } from "../../utils/constants";
-import { logger } from "../../utils/logger";
-import { convertToTimestamp, getCurrentTimestampInSeconds, getRandomInt, sleepMs, stuckTransactionConstants } from "../../utils/utils";
-import { getConfirmedAfter, getDefaultBlockTimeInSeconds, utxoOnly } from "../utxo/UTXOUtils";
-=======
 import { fetchMonitoringState, fetchTransactionEntities, retryDatabaseTransaction, updateMonitoringState } from "../../db/dbutils";
 import { TransactionEntity, TransactionStatus } from "../../entity/transaction";
 import { ChainType, MONITOR_EXPIRATION_INTERVAL, MONITOR_LOOP_SLEEP, MONITOR_PING_INTERVAL, RANDOM_SLEEP_MS_MAX, RESTART_IN_DUE_NO_RESPONSE } from "../../utils/constants";
 import { logger } from "../../utils/logger";
 import { getRandomInt, sleepMs } from "../../utils/utils";
 import { utxoOnly } from "../utxo/UTXOUtils";
->>>>>>> 02ffa47d
 import { ServiceRepository } from "../../ServiceRepository";
 import { BlockchainFeeService } from "../../fee-service/fee-service";
 import { MonitoringStateEntity } from "../../entity/monitoringState";
 import { errorMessage } from "../../utils/axios-utils";
-<<<<<<< HEAD
-import { UTXOBlockchainAPI } from "../../blockchain-apis/UTXOBlockchainAPI";
-=======
->>>>>>> 02ffa47d
 
 export interface IMonitoredWallet {
     submitPreparedTransactions(txEnt: TransactionEntity): Promise<void>;
@@ -39,25 +26,16 @@
     private monitoring = false;
     private chainType: ChainType;
     private rootEm: EntityManager;
-    private numberOfTransactionsPerBlock = 10; // For FAssets we have 10 transactions per block to complete
     monitoringId: string;
-<<<<<<< HEAD
-    executionBlockOffset: number;
-=======
     feeService: BlockchainFeeService | undefined;
->>>>>>> 02ffa47d
 
     constructor(chainType: ChainType, rootEm: EntityManager, monitoringId: string) {
         this.chainType = chainType;
         this.rootEm = rootEm;
         this.monitoringId = monitoringId;
-<<<<<<< HEAD
-        this.executionBlockOffset = stuckTransactionConstants(this.chainType).executionBlockOffset!;
-=======
         if (utxoOnly(this.chainType)) {
             this.feeService = ServiceRepository.get(this.chainType, BlockchainFeeService);
         }
->>>>>>> 02ffa47d
     }
 
     async isMonitoring(): Promise<boolean> {
@@ -70,17 +48,6 @@
     }
 
     async startMonitoringTransactionProgress(wallet: IMonitoredWallet): Promise<void> {
-<<<<<<< HEAD
-        const acquiredLock = await this.waitAndAcquireMonitoringLock();
-        if (!acquiredLock) return;
-        // mark started
-        this.monitoring = true;
-        logger.info(`Monitoring started for chain ${this.monitoringId}`);
-        // start pinger in the background
-        void this.updatePingLoop();
-        // start main loop
-        await this.monitoringMainLoop(wallet);
-=======
         try {
             const acquiredLock = await this.waitAndAcquireMonitoringLock();
             if (!acquiredLock) return;
@@ -100,7 +67,6 @@
         } catch (error) {
             logger.error(`Monitoring failed for chain ${this.monitoringId} error: ${errorMessage(error)}.`);
         }
->>>>>>> 02ffa47d
     }
 
     async stopMonitoring(): Promise<void> {
@@ -112,14 +78,6 @@
                 console.log(`Stopping wallet monitoring ${this.monitoringId} ...`);
                 const randomMs = getRandomInt(0, RANDOM_SLEEP_MS_MAX);
                 await sleepMs(MONITOR_PING_INTERVAL + randomMs); // to make sure pinger stops
-<<<<<<< HEAD
-                await updateMonitoringState(this.rootEm, this.chainType, async (monitoringEnt) => {
-                    monitoringEnt.lastPingInTimestamp = toBN(0);
-                });
-                if (utxoOnly(this.chainType)) {
-                    const feeService = ServiceRepository.get(this.chainType, BlockchainFeeService);
-                    await feeService.monitorFees(false);
-=======
                 await retryDatabaseTransaction(`stopping monitor for chain ${this.monitoringId}`, async () => {
                     await updateMonitoringState(this.rootEm, this.chainType, async (monitoringEnt) => {
                         monitoringEnt.lastPingInTimestamp = toBN(0);
@@ -127,7 +85,6 @@
                 });
                 if (utxoOnly(this.chainType) && this.feeService) {
                     await this.feeService.monitorFees(false);
->>>>>>> 02ffa47d
                 }
                 logger.info(`Monitoring stopped for ${this.monitoringId}`);
             } else {
@@ -171,43 +128,6 @@
     }
 
     async acquireMonitoringLock() {
-<<<<<<< HEAD
-        const R = 3;
-        for (let i = 1; i <= R; i++) {
-            try {
-                return await this.rootEm.transactional(async em => {
-                    const monitoringState = await fetchMonitoringState(em, this.chainType);
-                    const now = Date.now();
-                    if (monitoringState == null) {
-                        // no lock has been created for this chain yet - create new
-                        em.create(MonitoringStateEntity,
-                            {
-                                chainType: this.chainType,
-                                lastPingInTimestamp: toBN(now),
-                                processOwner: this.monitoringId
-                            } as RequiredEntityData<MonitoringStateEntity>,
-                            { persist: true });
-                        return { acquired: true } as const;
-                    } else {
-                        const lastPing = monitoringState.lastPingInTimestamp.toNumber();
-                        if (now > lastPing + MONITOR_EXPIRATION_INTERVAL) {
-                            // old lock expired or released (marked by lastPing==0) - take over lock
-                            monitoringState.lastPingInTimestamp = toBN(now);
-                            monitoringState.processOwner = this.monitoringId;
-                            return { acquired: true } as const;
-                        } else {
-                            // just retrun the lock state
-                            return { acquired: false, lastPing } as const;
-                        }
-                    }
-                });
-            } catch (error) {
-                const nextAction = i <= R ? `retrying (${i})` : `failed`;
-                logger.error(`Error trying to obtain monitoring lock - ${nextAction}: ${error}`);
-            }
-        }
-        throw new Error("Too many failed attempts for acquiring lock");
-=======
         return await retryDatabaseTransaction(`trying to obtain monitoring lock for chain ${this.monitoringId}`, async () => {
             return await this.rootEm.transactional(async em => {
                 const monitoringState = await fetchMonitoringState(em, this.chainType);
@@ -236,60 +156,10 @@
                 }
             });
         });
->>>>>>> 02ffa47d
     }
 
     private async updatePingLoop(): Promise<void> {
         while (this.monitoring) {
-<<<<<<< HEAD
-            await this.updatePing();
-            await sleepMs(MONITOR_PING_INTERVAL);
-        }
-    }
-
-    private async updatePing() {
-        try {
-            await updateMonitoringState(this.rootEm, this.chainType, async (monitoringEnt) => {
-                if (monitoringEnt.processOwner === this.monitoringId) {
-                    monitoringEnt.lastPingInTimestamp = toBN(Date.now());
-                } else {
-                    logger.info(`Monitoring thread was taken over from ${this.monitoringId} by ${monitoringEnt.processOwner}`);
-                    this.monitoring = false;
-                }
-            });
-        } catch (error) {
-            logger.error(`Error updating ping status for chain ${this.monitoringId}`, error);
-            this.monitoring = false;
-        }
-    }
-
-    private async monitoringMainLoop(wallet: IMonitoredWallet) {
-        try {
-            while (this.monitoring) {
-                try {
-                    const networkUp = await wallet.checkNetworkStatus();
-                    if (!networkUp) {
-                        logger.error(`Network is down ${this.monitoringId} - trying again in ${RESTART_IN_DUE_NO_RESPONSE}`);
-                        await sleepMs(RESTART_IN_DUE_NO_RESPONSE);
-                        continue;
-                    }
-                    this.checkIfMonitoringStopped();
-                    await this.processTransactions([TransactionStatus.TX_PREPARED], wallet.submitPreparedTransactions);
-                    this.checkIfMonitoringStopped();
-                    if (wallet.resubmitSubmissionFailedTransactions) {
-                        await this.processTransactions([TransactionStatus.TX_SUBMISSION_FAILED], wallet.resubmitSubmissionFailedTransactions);
-                        this.checkIfMonitoringStopped();
-                    }
-                    await this.processTransactions([TransactionStatus.TX_PENDING], wallet.checkPendingTransaction);
-                    this.checkIfMonitoringStopped();
-                    await this.processTransactions([TransactionStatus.TX_CREATED], wallet.prepareAndSubmitCreatedTransaction);
-                    this.checkIfMonitoringStopped();
-                    await this.processTransactions([TransactionStatus.TX_SUBMITTED, TransactionStatus.TX_REPLACED_PENDING], wallet.checkSubmittedTransaction);
-                    this.checkIfMonitoringStopped();
-                } catch (error) {
-                    if (error instanceof StopTransactionMonitor) break;
-                    logger.error(`Monitoring ${this.monitoringId} run into error. Restarting in ${RESTART_IN_DUE_TO_ERROR}: ${errorMessage(error)}`);
-=======
             await retryDatabaseTransaction(`updating ping status for chain ${this.monitoringId}`, async () => {
                 await updateMonitoringState(this.rootEm, this.chainType, async (monitoringEnt) => {
                     if (monitoringEnt.processOwner === this.monitoringId) {
@@ -319,7 +189,6 @@
                 await this.processTransactions([TransactionStatus.TX_PREPARED], wallet.submitPreparedTransactions);
                 if (wallet.resubmitSubmissionFailedTransactions) {
                     await this.processTransactions([TransactionStatus.TX_SUBMISSION_FAILED], wallet.resubmitSubmissionFailedTransactions);
->>>>>>> 02ffa47d
                 }
                 await this.processTransactions([TransactionStatus.TX_PENDING], wallet.checkPendingTransaction);
                 await this.processTransactions([TransactionStatus.TX_CREATED], wallet.prepareAndSubmitCreatedTransaction);
@@ -328,53 +197,25 @@
                 if (error instanceof StopTransactionMonitor) break;
                 logger.error(`Monitoring ${this.monitoringId} run into error. Restarting in ${MONITOR_LOOP_SLEEP}: ${errorMessage(error)}`);
             }
-<<<<<<< HEAD
-            logger.info(`Monitoring stopped for chain ${this.monitoringId}`);
-        } /* istanbul ignore next */ catch (error) {
-            logger.error(`Monitoring failed for chain ${this.monitoringId} error: ${errorMessage(error)}.`);
-=======
             await sleepMs(MONITOR_LOOP_SLEEP);
->>>>>>> 02ffa47d
         }
         logger.info(`Monitoring stopped for chain ${this.monitoringId}`);
     }
 
-<<<<<<< HEAD
-    async processTransactions(
-        statuses: TransactionStatus[],
-        processFunction: (txEnt: TransactionEntity) => Promise<void>
-    ): Promise<void> {
-        let transactionEntities = await fetchTransactionEntities(this.rootEm, this.chainType, statuses);
-
-        // Filter out the transactions which can wait a bit to prevent locking of the wallet by consuming all UTXOs
-        if (utxoOnly(this.chainType) && (statuses.includes(TransactionStatus.TX_CREATED))) {
-            transactionEntities = this.sortTransactionEntities(transactionEntities);
-            const currentBlockHeight = await ServiceRepository.get(this.chainType, UTXOBlockchainAPI).getCurrentBlockHeight();
-
-            const blockBuffer = this.executionBlockOffset / 3;
-            // Process only entities that have currentBlockHeight + (executionBlockOffset + blockBuffer) <= executeUntilBlock if there are more than X transactions
-            const numOfPreparedAndSubmitted = await countTransactionsWithStatuses(this.rootEm, this.chainType, [TransactionStatus.TX_PREPARED, TransactionStatus.TX_SUBMITTED]);
-            if (numOfPreparedAndSubmitted > this.numberOfTransactionsPerBlock * getConfirmedAfter(this.chainType) / 2) {
-                transactionEntities = transactionEntities.filter(t => this.calculateTransactionPriority(t, this.chainType, currentBlockHeight) >= blockBuffer);
-            }
-        }
-
-=======
     private async processTransactions(
         statuses: TransactionStatus[],
         processFunction: (txEnt: TransactionEntity) => Promise<void>
     ): Promise<void> {
         const transactionEntities = await fetchTransactionEntities(this.rootEm, this.chainType, statuses);
->>>>>>> 02ffa47d
         for (const txEnt of transactionEntities) {
             this.checkIfMonitoringStopped();
             try {
                 await processFunction(txEnt);
             } catch (error) /* istanbul ignore next */ {
-<<<<<<< HEAD
-                logger.error(`Cannot process transaction ${txEnt.id}`, errorMessage(error));
-            }
-        }
+                logger.error(`Cannot process transaction ${txEnt.id}: ${errorMessage(error)}`);
+            }
+        }
+        this.checkIfMonitoringStopped();
     }
 
     private checkIfMonitoringStopped() {
@@ -383,59 +224,4 @@
             throw new StopTransactionMonitor();
         }
     }
-
-    private sortTransactionEntities(entities: TransactionEntity[]): TransactionEntity[] {
-        return entities.sort((a, b) => {
-            if (a.executeUntilBlock && b.executeUntilBlock) {
-                const blockComparison = a.executeUntilBlock - b.executeUntilBlock;
-                if (blockComparison !== 0) {
-                    return blockComparison;
-                }
-            }
-
-            if (a.executeUntilTimestamp && b.executeUntilTimestamp) {
-                return a.executeUntilTimestamp.sub(b.executeUntilTimestamp).toNumber();
-            }
-
-            return a.id - b.id;
-        });
-    }
-
-    /**
-     * @returns 1 / n where n is number of blocks before executeUntilBlock - executionBlockOffset (if neither are provided it returns 0)
-     */
-    private calculateTransactionPriority(entity: TransactionEntity, chainType: ChainType, currentBlockHeight: number): number {
-        let blockPriority = 0;
-        let timestampPriority = 0;
-
-        if (entity.executeUntilBlock && entity.executeUntilTimestamp) {
-            blockPriority = 1 / (entity.executeUntilBlock - currentBlockHeight - this.executionBlockOffset);
-        }
-
-        let executeUntilTimestamp = entity.executeUntilTimestamp;
-        if (executeUntilTimestamp && executeUntilTimestamp.toString().length > 11) { // legacy: there used to be dates stored in db.
-            executeUntilTimestamp = toBN(convertToTimestamp(executeUntilTimestamp.toString()));
-=======
-                logger.error(`Cannot process transaction ${txEnt.id}: ${errorMessage(error)}`);
-            }
-        }
-        this.checkIfMonitoringStopped();
-    }
-
-    private checkIfMonitoringStopped() {
-        if (!this.monitoring) {
-            logger.info(`Monitoring should be stopped for chain ${this.monitoringId}`);
-            throw new StopTransactionMonitor();
->>>>>>> 02ffa47d
-        }
-
-        if (executeUntilTimestamp) {
-            const now = toBN(getCurrentTimestampInSeconds());
-            const defaultBlockTimeInSeconds = getDefaultBlockTimeInSeconds(chainType);
-            timestampPriority = 1 / (executeUntilTimestamp.sub(now).subn(this.executionBlockOffset * defaultBlockTimeInSeconds).divn(defaultBlockTimeInSeconds).toNumber());
-        }
-
-        return Math.max(blockPriority, timestampPriority);
-    }
-
 }
import { EntityManager, RequiredEntityData } from "@mikro-orm/core";
import { toBN } from "web3-utils";
import { fetchMonitoringState, fetchTransactionEntities, retryDatabaseTransaction, transactional, updateMonitoringState } from "../../db/dbutils";
import { TransactionEntity, TransactionStatus } from "../../entity/transaction";
import { ChainType, MONITOR_EXPIRATION_INTERVAL, MONITOR_LOCK_WAIT_DELAY, MONITOR_LOOP_SLEEP, MONITOR_PING_INTERVAL, RANDOM_SLEEP_MS_MAX, RESTART_IN_DUE_NO_RESPONSE } from "../../utils/constants";
import { logger, loggerAsyncStorage } from "../../utils/logger";
import { createMonitoringId, getRandomInt, sleepMs } from "../../utils/utils";
import { BlockchainFeeService } from "../../fee-service/fee-service";
import { MonitoringStateEntity } from "../../entity/monitoringState";
import { errorMessage } from "../../utils/axios-utils";
import { ITransactionMonitor } from "../../interfaces/IWalletTransaction";

export interface IMonitoredWallet {
    submitPreparedTransactions(txEnt: TransactionEntity): Promise<void>;
    checkPendingTransaction(txEnt: TransactionEntity): Promise<void>;
    prepareAndSubmitCreatedTransaction(txEnt: TransactionEntity): Promise<void>;
    checkSubmittedTransaction(txEnt: TransactionEntity): Promise<void>;
    checkNetworkStatus(): Promise<boolean>;
    resubmitSubmissionFailedTransactions?(txEnt: TransactionEntity): Promise<void>;
}

export interface CreateWalletOverrides {
    monitoringId?: string;
    walletEm?: EntityManager;
    feeService?: BlockchainFeeService;
}

export type CreateWalletMethod = (overrides: CreateWalletOverrides) => IMonitoredWallet;

class StopTransactionMonitor extends Error {}

export class TransactionMonitor implements ITransactionMonitor {
    private monitoring = false;
    private chainType: ChainType;
    private rootEm: EntityManager;
    private runningThreads: Promise<void>[] = [];
    private createWallet: CreateWalletMethod;
    private monitoringId: string;
    private feeService: BlockchainFeeService | undefined;

    constructor(chainType: ChainType, rootEm: EntityManager, createWallet: CreateWalletMethod, feeService?: BlockchainFeeService) {
        this.chainType = chainType;
        this.rootEm = rootEm;
        this.createWallet = createWallet;
        this.monitoringId = createMonitoringId(`${chainType}-m`);
        this.feeService = feeService;
    }

    getId(): string {
        return this.monitoringId;
    }

    isMonitoring(): boolean {
        return this.monitoring || this.runningThreads.length > 0;
    }

    async startMonitoring(): Promise<boolean> {
        if (this.runningThreads.length > 0) {
            logger.error(`Monitor ${this.monitoringId} already used`);
            return true;
        }
        const acquiredLock = await this.waitAndAcquireMonitoringLock(this.rootEm);
        if (!acquiredLock) {
            return false;   // monitoring is already running elsewhere
        }
        // mark started
        this.monitoring = true;
        logger.info(`Monitoring started for chain ${this.monitoringId}`);
        // start pinger
        this.startThread(this.rootEm, `ping-${this.monitoringId}`, async (em) => {
            await this.updatePingLoop(em);
        });
        // start fee monitoring
<<<<<<< HEAD
        if (this.feeService) {
            const feeService = this.feeService;
=======
        const feeService = this.feeService;
        if (feeService) {
>>>>>>> 1c220b37
            feeService.monitoringId = this.monitoringId;
            await feeService.setupHistory();
            this.startThread(this.rootEm, `fee-service-${this.monitoringId}`, async () => {
                await feeService.monitorFees(() => this.monitoring);
            });
        }
        // start main loop
        this.startThread(this.rootEm, `monitoring-${this.monitoringId}`, async (threadEm) => {
            const wallet = this.createWallet({ monitoringId: this.monitoringId, walletEm: threadEm, feeService: feeService });
            await this.monitoringMainLoop(threadEm, wallet);
        });
        return true;
    }

    async stopMonitoring(): Promise<void> {
        logger.info(`Monitoring will stop for ${this.monitoringId} ...`);
        const monitoringState = await fetchMonitoringState(this.rootEm, this.chainType);
        if (monitoringState?.processOwner === this.monitoringId) {
            console.log(`Stopping wallet monitoring ${this.monitoringId} ...`);
            this.monitoring = false;
            // wait for all 3 threads to stop
            await this.waitForThreadsToStop();
            await this.releaseMonitoringLock(this.rootEm);
            logger.info(`Monitoring stopped for ${this.monitoringId}`);
        } else if (monitoringState?.processOwner != null) {
            logger.info(`Monitoring will NOT stop. Process ${this.monitoringId} is not owner of current process ${monitoringState.processOwner}`);
        } else {
            logger.info(`Monitoring already stopped, no need to stop ${this.monitoringId}.`);
        }
    }

    async runningMonitorId(): Promise<string | null> {
        const now = Date.now();
        const monitoringState = await fetchMonitoringState(this.rootEm, this.chainType);
        if (monitoringState == null) return null;
        const elapsed = now - monitoringState.lastPingInTimestamp.toNumber();
        if (elapsed > MONITOR_PING_INTERVAL) return null;
        return monitoringState.processOwner;
    }

    private async waitForThreadsToStop() {
        await Promise.allSettled(this.runningThreads);
        this.runningThreads = [];
    }

    private startThread(rootEm: EntityManager, name: string, method: (em: EntityManager) => Promise<void>) {
        const thread = loggerAsyncStorage.run(name, async () => {
            logger.info(`Thread started ${name}.`);
            try {
                const threadEm = rootEm.fork();
                await method(threadEm);
                logger.info(`Thread ended ${name}.`);
            } catch (error) {
                logger.error(`Thread ${name} stopped due to unexpected error:`, error);
            }
        });
        this.runningThreads.push(thread);
    }

    /**
     * Only one monitoring process can be alive at any time; this is taken care of by this method.
     */
    async waitAndAcquireMonitoringLock(threadEm: EntityManager) {
        const randomMs = getRandomInt(0, RANDOM_SLEEP_MS_MAX);
        await sleepMs(randomMs);
        // try to acquire free lock
        const start = await this.acquireMonitoringLock(threadEm);
        if (start.acquired) {
            logger.info(`Monitoring created for chain ${this.monitoringId}`);
            return true;
        }
        // lock is marked as locked, wait a bit to see if it is alive or should be taken over
        logger.info(`Monitoring possibly running for chain ${this.monitoringId} - waiting for liveness confirmation or expiration`);
        const startTime = Date.now();
        while (Date.now() - startTime < MONITOR_EXPIRATION_INTERVAL + 2 * MONITOR_PING_INTERVAL) {   // condition not really necessary - loop should always finish before this
            await sleepMs(MONITOR_LOCK_WAIT_DELAY);
            // try to acquire lock again
            const next = await this.acquireMonitoringLock(threadEm);
            // if the lock expired or was released in the meantime, it will be acquired now
            if (next.acquired) {
                logger.info(`Monitoring created for chain ${this.monitoringId} - old lock released or expired`);
                return true;
            }
            // if the lock ping tme increased, the thread holding it is apparently still active, so we give up and leave the old thread to do the work
            if (next.lastPing > start.lastPing) {
                logger.info(`Another monitoring instance is already running for chain ${this.monitoringId}`);
                return false;
            }
        }
        logger.warn(`Timeout waiting for monitoring lock for chain ${this.monitoringId}`);
        return false;
    }

    async acquireMonitoringLock(threadEm: EntityManager) {
        return await retryDatabaseTransaction(`trying to obtain monitoring lock for chain ${this.monitoringId}`, async () => {
            return await transactional(threadEm, async em => {
                const monitoringState = await fetchMonitoringState(em, this.chainType);
                const now = Date.now();
                if (monitoringState == null) {
                    // no lock has been created for this chain yet - create new
                    em.create(MonitoringStateEntity,
                        {
                            chainType: this.chainType,
                            lastPingInTimestamp: toBN(now),
                            processOwner: this.monitoringId
                        } as RequiredEntityData<MonitoringStateEntity>,
                        { persist: true });
                    return { acquired: true } as const;
                } else {
                    const lastPing = monitoringState.lastPingInTimestamp.toNumber();
                    if (now > lastPing + MONITOR_EXPIRATION_INTERVAL) {
                        // old lock expired or released (marked by lastPing==0) - take over lock
                        monitoringState.lastPingInTimestamp = toBN(now);
                        monitoringState.processOwner = this.monitoringId;
                        return { acquired: true } as const;
                    } else {
                        // just return the lock state
                        return { acquired: false, lastPing } as const;
                    }
                }
            });
        });
    }

    async holdsMonitoringLock(threadEm: EntityManager): Promise<boolean> {
        const now = Date.now();
        const monitoringState = await fetchMonitoringState(threadEm, this.chainType);
        if (!monitoringState || monitoringState.processOwner !== this.monitoringId) {
            return false;
        }
        const elapsed = now - monitoringState.lastPingInTimestamp.toNumber();
        return elapsed < MONITOR_EXPIRATION_INTERVAL;
    }

    async releaseMonitoringLock(threadEm: EntityManager) {
        await retryDatabaseTransaction(`stopping monitor for chain ${this.monitoringId}`, async () => {
            await updateMonitoringState(threadEm, this.chainType, (monitoringEnt) => {
                if (monitoringEnt.processOwner === this.monitoringId) {
                    monitoringEnt.processOwner = "";
                    monitoringEnt.lastPingInTimestamp = toBN(0);
                }
            });
        });
    }

    private async updatePingLoop(threadEm: EntityManager): Promise<void> {
        while (this.monitoring) {
            try {
                await retryDatabaseTransaction(`updating ping status for chain ${this.monitoringId}`, async () => {
                    await updateMonitoringState(threadEm, this.chainType, (monitoringEnt) => {
                        if (monitoringEnt.processOwner === this.monitoringId) {
                            monitoringEnt.lastPingInTimestamp = toBN(Date.now());
                        } else {
                            logger.error(`Monitoring thread was taken over from ${this.monitoringId} by ${monitoringEnt.processOwner}`);
                            this.monitoring = false;
                        }
                    });
                });
            } catch (error) {
                logger.error(`${String(error)} - retrying in ${MONITOR_PING_INTERVAL}sec`);    // error will always be "Too many failed attepmts..."
            }
            await sleepMs(MONITOR_PING_INTERVAL);
        }
    }

    private async monitoringMainLoop(threadEm: EntityManager, wallet: IMonitoredWallet) {
        while (this.monitoring) {
            try {
                const networkUp = await wallet.checkNetworkStatus();
                if (!networkUp) {
                    logger.error(`Network is down ${this.monitoringId} - trying again in ${RESTART_IN_DUE_NO_RESPONSE}`);
                    await sleepMs(RESTART_IN_DUE_NO_RESPONSE);
                    continue;
                }
                await this.processTransactions(threadEm, [TransactionStatus.TX_PREPARED], wallet.submitPreparedTransactions.bind(wallet));
                if (wallet.resubmitSubmissionFailedTransactions) {
                    await this.processTransactions(threadEm, [TransactionStatus.TX_SUBMISSION_FAILED], wallet.resubmitSubmissionFailedTransactions.bind(wallet));
                }
                await this.processTransactions(threadEm, [TransactionStatus.TX_PENDING], wallet.checkPendingTransaction.bind(wallet));
                await this.processTransactions(threadEm, [TransactionStatus.TX_CREATED], wallet.prepareAndSubmitCreatedTransaction.bind(wallet));
                await this.processTransactions(threadEm, [TransactionStatus.TX_SUBMITTED, TransactionStatus.TX_REPLACED_PENDING], wallet.checkSubmittedTransaction.bind(wallet));
            } catch (error) {
                if (error instanceof StopTransactionMonitor) break;
                logger.error(`Monitoring ${this.monitoringId} run into error. Restarting in ${MONITOR_LOOP_SLEEP}: ${errorMessage(error)}`);
            }
            await sleepMs(MONITOR_LOOP_SLEEP);
        }
        logger.info(`Monitoring stopped for chain ${this.monitoringId}`);
    }

    async processTransactions(
        threadEm: EntityManager,
        statuses: TransactionStatus[],
        processFunction: (txEnt: TransactionEntity) => Promise<void>
    ): Promise<void> {
        await this.checkIfMonitoringStopped(threadEm);
        const transactionEntities = await fetchTransactionEntities(this.rootEm, this.chainType, statuses);
        for (const txEnt of transactionEntities) {
            await this.checkIfMonitoringStopped(threadEm);
            try {
                await processFunction(txEnt);
            } catch (error) /* istanbul ignore next */ {
                logger.error(`Cannot process transaction ${txEnt.id}: ${errorMessage(error)}`);
            }
        }
    }

    private async checkIfMonitoringStopped(threadEm: EntityManager) {
        const monitoringAlive = this.monitoring && await this.holdsMonitoringLock(threadEm);
        if (!monitoringAlive) {
            logger.info(`Monitoring should be stopped for chain ${this.monitoringId}`);
            this.monitoring = false;    // notify other threads that lock was lost
            throw new StopTransactionMonitor();
        }
    }

}<|MERGE_RESOLUTION|>--- conflicted
+++ resolved
@@ -71,13 +71,8 @@
             await this.updatePingLoop(em);
         });
         // start fee monitoring
-<<<<<<< HEAD
-        if (this.feeService) {
-            const feeService = this.feeService;
-=======
         const feeService = this.feeService;
         if (feeService) {
->>>>>>> 1c220b37
             feeService.monitoringId = this.monitoringId;
             await feeService.setupHistory();
             this.startThread(this.rootEm, `fee-service-${this.monitoringId}`, async () => {

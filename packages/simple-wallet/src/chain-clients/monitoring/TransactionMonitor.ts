import { EntityManager, RequiredEntityData } from "@mikro-orm/core";
import { toBN } from "web3-utils";
import { countTransactionsWithStatuses, fetchMonitoringState, fetchTransactionEntities, retryDatabaseTransaction, transactional, updateMonitoringState } from "../../db/dbutils";
import { TransactionEntity, TransactionStatus } from "../../entity/transaction";
<<<<<<< HEAD
import { ChainType, MONITOR_EXPIRATION_INTERVAL, MONITOR_LOOP_SLEEP, MONITOR_PING_INTERVAL, RANDOM_SLEEP_MS_MAX, RESTART_IN_DUE_NO_RESPONSE } from "../../utils/constants";
import { logger } from "../../utils/logger";
import { convertToTimestamp, getCurrentTimestampInSeconds, getRandomInt, requireDefined, sleepMs, stuckTransactionConstants } from "../../utils/utils";
import { getConfirmedAfter, getDefaultBlockTimeInSeconds, utxoOnly } from "../utxo/UTXOUtils";
import { BlockchainFeeService } from "../../fee-service/fee-service";
import { MonitoringStateEntity } from "../../entity/monitoringState";
import { errorMessage } from "../../utils/axios-utils";
import { UTXOBlockchainAPI } from "../../blockchain-apis/UTXOBlockchainAPI";
=======
import { ChainType, MONITOR_EXPIRATION_INTERVAL, MONITOR_LOCK_WAIT_DELAY, MONITOR_LOOP_SLEEP, MONITOR_PING_INTERVAL, RANDOM_SLEEP_MS_MAX, RESTART_IN_DUE_NO_RESPONSE } from "../../utils/constants";
import { logger, loggerAsyncStorage } from "../../utils/logger";
import { createMonitoringId, getRandomInt, sleepMs } from "../../utils/utils";
import { utxoOnly } from "../utxo/UTXOUtils";
import { BlockchainFeeService } from "../../fee-service/fee-service";
import { MonitoringStateEntity } from "../../entity/monitoringState";
import { errorMessage } from "../../utils/axios-utils";
import { ITransactionMonitor } from "../../interfaces/IWalletTransaction";
>>>>>>> dc0c0196

export interface IMonitoredWallet {
    submitPreparedTransactions(txEnt: TransactionEntity): Promise<void>;
    checkPendingTransaction(txEnt: TransactionEntity): Promise<void>;
    prepareAndSubmitCreatedTransaction(txEnt: TransactionEntity): Promise<void>;
    checkSubmittedTransaction(txEnt: TransactionEntity): Promise<void>;
    checkNetworkStatus(): Promise<boolean>;
    resubmitSubmissionFailedTransactions?(txEnt: TransactionEntity): Promise<void>;
}

export type CreateWalletMethod = (monitorId: string, walletEm: EntityManager) => IMonitoredWallet;

class StopTransactionMonitor extends Error {}

export class TransactionMonitor implements ITransactionMonitor {
    private monitoring = false;
    private chainType: ChainType;
    private rootEm: EntityManager;
<<<<<<< HEAD
    private numberOfTransactionsPerBlock = 10; // For FAssets we have 10 transactions per block to complete
    monitoringId: string;
    feeService: BlockchainFeeService | undefined;
    blockchainAPI: UTXOBlockchainAPI| undefined;
    executionBlockOffset: number;

    constructor(chainType: ChainType, rootEm: EntityManager, monitoringId: string, feeService?: BlockchainFeeService, blockchainAPI?: UTXOBlockchainAPI) {
=======
    private runningThreads: Promise<void>[] = [];
    private createWallet: CreateWalletMethod;
    private monitoringId: string;
    private feeService: BlockchainFeeService | undefined;

    constructor(chainType: ChainType, rootEm: EntityManager, createWallet: CreateWalletMethod, feeService?: BlockchainFeeService) {
>>>>>>> dc0c0196
        this.chainType = chainType;
        this.rootEm = rootEm;
        this.createWallet = createWallet;
        this.monitoringId = createMonitoringId(`${chainType}-m`);
        if (utxoOnly(this.chainType)) {
            this.feeService = feeService;
            this.blockchainAPI = blockchainAPI;
        }
        this.executionBlockOffset = stuckTransactionConstants(this.chainType).executionBlockOffset!;
    }

    getId(): string {
        return this.monitoringId;
    }

    isMonitoring(): boolean {
        return this.monitoring || this.runningThreads.length > 0;
    }

    async startMonitoring(): Promise<boolean> {
        if (this.runningThreads.length > 0) {
            logger.error(`Monitor ${this.monitoringId} already used`);
            return true;
        }
        const acquiredLock = await this.waitAndAcquireMonitoringLock(this.rootEm);
        if (!acquiredLock) {
            return false;   // monitoring is already running elsewhere
        }
        // mark started
        this.monitoring = true;
        logger.info(`Monitoring started for chain ${this.monitoringId}`);
        // start pinger
        this.startThread(this.rootEm, `ping-${this.monitoringId}`, async (em) => {
            await this.updatePingLoop(em);
        });
        // start fee monitoring
        if (this.feeService) {
            const feeService = this.feeService;
            await feeService.setupHistory();
            this.startThread(this.rootEm, `fee-service-${this.monitoringId}`, async () => {
                await feeService.monitorFees(() => this.monitoring);
            });
        }
        // start main loop
        this.startThread(this.rootEm, `monitoring-${this.monitoringId}`, async (threadEm) => {
            await this.monitoringMainLoop(threadEm);
        });
        return true;
    }

    async stopMonitoring(): Promise<void> {
        logger.info(`Monitoring will stop for ${this.monitoringId} ...`);
        const monitoringState = await fetchMonitoringState(this.rootEm, this.chainType);
        if (monitoringState?.processOwner === this.monitoringId) {
            console.log(`Stopping wallet monitoring ${this.monitoringId} ...`);
            this.monitoring = false;
            // wait for all 3 threads to stop
            await this.waitForThreadsToStop();
            await this.releaseMonitoringLock(this.rootEm);
            logger.info(`Monitoring stopped for ${this.monitoringId}`);
        } else if (monitoringState?.processOwner != null) {
            logger.info(`Monitoring will NOT stop. Process ${this.monitoringId} is not owner of current process ${monitoringState.processOwner}`);
        } else {
            logger.info(`Monitoring already stopped, no need to stop ${this.monitoringId}.`);
        }
    }

    async runningMonitorId(): Promise<string | null> {
        const now = Date.now();
        const monitoringState = await fetchMonitoringState(this.rootEm, this.chainType);
        if (monitoringState == null) return null;
        const elapsed = now - monitoringState.lastPingInTimestamp.toNumber();
        if (elapsed > MONITOR_PING_INTERVAL) return null;
        return monitoringState.processOwner;
    }

    private async waitForThreadsToStop() {
        await Promise.allSettled(this.runningThreads);
        this.runningThreads = [];
    }

    private startThread(rootEm: EntityManager, name: string, method: (em: EntityManager) => Promise<void>) {
        const thread = loggerAsyncStorage.run(name, async () => {
            logger.info(`Thread started ${name}.`);
            try {
                const threadEm = rootEm.fork();
                await method(threadEm);
                logger.info(`Thread ended ${name}.`);
            } catch (error) {
                logger.error(`Thread ${name} stopped due to unexpected error:`, error);
            }
        });
        this.runningThreads.push(thread);
    }

    /**
     * Only one monitoring process can be alive at any time; this is taken care of by this method.
     */
    async waitAndAcquireMonitoringLock(threadEm: EntityManager) {
        const randomMs = getRandomInt(0, RANDOM_SLEEP_MS_MAX);
        await sleepMs(randomMs);
        // try to acquire free lock
        const start = await this.acquireMonitoringLock(threadEm);
        if (start.acquired) {
            logger.info(`Monitoring created for chain ${this.monitoringId}`);
            return true;
        }
        // lock is marked as locked, wait a bit to see if it is alive or should be taken over
        logger.info(`Monitoring possibly running for chain ${this.monitoringId} - waiting for liveness confirmation or expiration`);
        const startTime = Date.now();
        while (Date.now() - startTime < MONITOR_EXPIRATION_INTERVAL + 2 * MONITOR_PING_INTERVAL) {   // condition not really necessary - loop should always finish before this
            await sleepMs(MONITOR_LOCK_WAIT_DELAY);
            // try to acquire lock again
            const next = await this.acquireMonitoringLock(threadEm);
            // if the lock expired or was released in the meantime, it will be acquired now
            if (next.acquired) {
                logger.info(`Monitoring created for chain ${this.monitoringId} - old lock released or expired`);
                return true;
            }
            // if the lock ping tme increased, the thread holding it is apparently still active, so we give up and leave the old thread to do the work
            if (next.lastPing > start.lastPing) {
                logger.info(`Another monitoring instance is already running for chain ${this.monitoringId}`);
                return false;
            }
        }
        logger.warn(`Timeout waiting for monitoring lock for chain ${this.monitoringId}`);
        return false;
    }

    async acquireMonitoringLock(threadEm: EntityManager) {
        return await retryDatabaseTransaction(`trying to obtain monitoring lock for chain ${this.monitoringId}`, async () => {
            return await transactional(threadEm, async em => {
                const monitoringState = await fetchMonitoringState(em, this.chainType);
                const now = Date.now();
                if (monitoringState == null) {
                    // no lock has been created for this chain yet - create new
                    em.create(MonitoringStateEntity,
                        {
                            chainType: this.chainType,
                            lastPingInTimestamp: toBN(now),
                            processOwner: this.monitoringId
                        } as RequiredEntityData<MonitoringStateEntity>,
                        { persist: true });
                    return { acquired: true } as const;
                } else {
                    const lastPing = monitoringState.lastPingInTimestamp.toNumber();
                    if (now > lastPing + MONITOR_EXPIRATION_INTERVAL) {
                        // old lock expired or released (marked by lastPing==0) - take over lock
                        monitoringState.lastPingInTimestamp = toBN(now);
                        monitoringState.processOwner = this.monitoringId;
                        return { acquired: true } as const;
                    } else {
                        // just return the lock state
                        return { acquired: false, lastPing } as const;
                    }
                }
            });
        });
    }

    async holdsMonitoringLock(threadEm: EntityManager): Promise<boolean> {
        const now = Date.now();
        const monitoringState = await fetchMonitoringState(threadEm, this.chainType);
        if (!monitoringState || monitoringState.processOwner !== this.monitoringId) {
            return false;
        }
        const elapsed = now - monitoringState.lastPingInTimestamp.toNumber();
        return elapsed < MONITOR_EXPIRATION_INTERVAL;
    }

    async releaseMonitoringLock(threadEm: EntityManager) {
        await retryDatabaseTransaction(`stopping monitor for chain ${this.monitoringId}`, async () => {
            await updateMonitoringState(threadEm, this.chainType, (monitoringEnt) => {
                if (monitoringEnt.processOwner === this.monitoringId) {
                    monitoringEnt.processOwner = "";
                    monitoringEnt.lastPingInTimestamp = toBN(0);
                }
            });
        });
    }

    private async updatePingLoop(threadEm: EntityManager): Promise<void> {
        while (this.monitoring) {
            try {
                await retryDatabaseTransaction(`updating ping status for chain ${this.monitoringId}`, async () => {
                    await updateMonitoringState(threadEm, this.chainType, (monitoringEnt) => {
                        if (monitoringEnt.processOwner === this.monitoringId) {
                            monitoringEnt.lastPingInTimestamp = toBN(Date.now());
                        } else {
                            logger.error(`Monitoring thread was taken over from ${this.monitoringId} by ${monitoringEnt.processOwner}`);
                            this.monitoring = false;
                        }
                    });
                });
            } catch (error) {
                logger.error(`${String(error)} - retrying in ${MONITOR_PING_INTERVAL}sec`);    // error will always be "Too many failed attepmts..."
            }
            await sleepMs(MONITOR_PING_INTERVAL);
        }
    }

    private async monitoringMainLoop(threadEm: EntityManager) {
        const wallet = this.createWallet(this.monitoringId, threadEm);
        while (this.monitoring) {
            try {
                const networkUp = await wallet.checkNetworkStatus();
                if (!networkUp) {
                    logger.error(`Network is down ${this.monitoringId} - trying again in ${RESTART_IN_DUE_NO_RESPONSE}`);
                    await sleepMs(RESTART_IN_DUE_NO_RESPONSE);
                    continue;
                }
                await this.processTransactions(threadEm, [TransactionStatus.TX_PREPARED], wallet.submitPreparedTransactions.bind(wallet));
                if (wallet.resubmitSubmissionFailedTransactions) {
                    await this.processTransactions(threadEm, [TransactionStatus.TX_SUBMISSION_FAILED], wallet.resubmitSubmissionFailedTransactions.bind(wallet));
                }
                await this.processTransactions(threadEm, [TransactionStatus.TX_PENDING], wallet.checkPendingTransaction.bind(wallet));
                await this.processTransactions(threadEm, [TransactionStatus.TX_CREATED], wallet.prepareAndSubmitCreatedTransaction.bind(wallet));
                await this.processTransactions(threadEm, [TransactionStatus.TX_SUBMITTED, TransactionStatus.TX_REPLACED_PENDING], wallet.checkSubmittedTransaction.bind(wallet));
            } catch (error) {
                if (error instanceof StopTransactionMonitor) break;
                logger.error(`Monitoring ${this.monitoringId} run into error. Restarting in ${MONITOR_LOOP_SLEEP}: ${errorMessage(error)}`);
            }
            await sleepMs(MONITOR_LOOP_SLEEP);
        }
        logger.info(`Monitoring stopped for chain ${this.monitoringId}`);
    }

    async processTransactions(
        threadEm: EntityManager,
        statuses: TransactionStatus[],
        processFunction: (txEnt: TransactionEntity) => Promise<void>
    ): Promise<void> {
<<<<<<< HEAD
        let transactionEntities = await fetchTransactionEntities(this.rootEm, this.chainType, statuses);

        // Filter out the transactions which can wait a bit to prevent locking of the wallet by consuming all UTXOs
        if (utxoOnly(this.chainType) && (statuses.includes(TransactionStatus.TX_CREATED))) {
            transactionEntities = this.sortTransactionEntities(transactionEntities);
            const currentBlockHeight = await this.blockchainAPI!.getCurrentBlockHeight();

            const blockBuffer = this.executionBlockOffset / 3;
            // Process only entities that have currentBlockHeight + (executionBlockOffset + blockBuffer) <= executeUntilBlock if there are more than X transactions
            const numOfPreparedAndSubmitted = await countTransactionsWithStatuses(this.rootEm, this.chainType, [TransactionStatus.TX_PREPARED, TransactionStatus.TX_SUBMITTED]);
            if (numOfPreparedAndSubmitted > this.numberOfTransactionsPerBlock * getConfirmedAfter(this.chainType) / 2) {
                transactionEntities = transactionEntities.filter(t => this.calculateTransactionPriority(t, this.chainType, currentBlockHeight) >= blockBuffer);
            }
        }

=======
        await this.checkIfMonitoringStopped(threadEm);
        const transactionEntities = await fetchTransactionEntities(threadEm, this.chainType, statuses);
>>>>>>> dc0c0196
        for (const txEnt of transactionEntities) {
            await this.checkIfMonitoringStopped(threadEm);
            try {
                await processFunction(txEnt);
            } catch (error) /* istanbul ignore next */ {
                logger.error(`Cannot process transaction ${txEnt.id}: ${errorMessage(error)}`);
            }
        }
    }

    private async checkIfMonitoringStopped(threadEm: EntityManager) {
        const monitoringAlive = this.monitoring && await this.holdsMonitoringLock(threadEm);
        if (!monitoringAlive) {
            logger.info(`Monitoring should be stopped for chain ${this.monitoringId}`);
            this.monitoring = false;    // notify other threads that lock was lost
            throw new StopTransactionMonitor();
        }
    }

    private sortTransactionEntities(entities: TransactionEntity[]): TransactionEntity[] {
        return entities.sort((a, b) => {
            if (a.executeUntilBlock && b.executeUntilBlock) {
                const blockComparison = a.executeUntilBlock - b.executeUntilBlock;
                if (blockComparison !== 0) {
                    return blockComparison;
                }
            }

            if (a.executeUntilTimestamp && b.executeUntilTimestamp) {
                return a.executeUntilTimestamp.sub(b.executeUntilTimestamp).toNumber();
            }

            return a.id - b.id;
        });
    }

    /**
     * @returns 1 / n where n is number of blocks before executeUntilBlock - executionBlockOffset (if neither are provided it returns 0)
     */
    private calculateTransactionPriority(entity: TransactionEntity, chainType: ChainType, currentBlockHeight: number): number {
        let blockPriority = 0;
        let timestampPriority = 0;

        if (entity.executeUntilBlock && entity.executeUntilTimestamp) {
            blockPriority = 1 / (entity.executeUntilBlock - currentBlockHeight - this.executionBlockOffset);
        }

        let executeUntilTimestamp = entity.executeUntilTimestamp;
        if (executeUntilTimestamp && executeUntilTimestamp.toString().length > 11) { // legacy: there used to be dates stored in db.
            executeUntilTimestamp = toBN(convertToTimestamp(executeUntilTimestamp.toString()));
        }

        if (executeUntilTimestamp) {
            const now = toBN(getCurrentTimestampInSeconds());
            const defaultBlockTimeInSeconds = getDefaultBlockTimeInSeconds(chainType);
            timestampPriority = 1 / (executeUntilTimestamp.sub(now).subn(this.executionBlockOffset * defaultBlockTimeInSeconds).divn(defaultBlockTimeInSeconds).toNumber());
        }

        return Math.max(blockPriority, timestampPriority);
    }

}<|MERGE_RESOLUTION|>--- conflicted
+++ resolved
@@ -2,25 +2,15 @@
 import { toBN } from "web3-utils";
 import { countTransactionsWithStatuses, fetchMonitoringState, fetchTransactionEntities, retryDatabaseTransaction, transactional, updateMonitoringState } from "../../db/dbutils";
 import { TransactionEntity, TransactionStatus } from "../../entity/transaction";
-<<<<<<< HEAD
-import { ChainType, MONITOR_EXPIRATION_INTERVAL, MONITOR_LOOP_SLEEP, MONITOR_PING_INTERVAL, RANDOM_SLEEP_MS_MAX, RESTART_IN_DUE_NO_RESPONSE } from "../../utils/constants";
-import { logger } from "../../utils/logger";
-import { convertToTimestamp, getCurrentTimestampInSeconds, getRandomInt, requireDefined, sleepMs, stuckTransactionConstants } from "../../utils/utils";
+import { ChainType, MONITOR_EXPIRATION_INTERVAL, MONITOR_LOCK_WAIT_DELAY, MONITOR_LOOP_SLEEP, MONITOR_PING_INTERVAL, RANDOM_SLEEP_MS_MAX, RESTART_IN_DUE_NO_RESPONSE } from "../../utils/constants";
+import { logger, loggerAsyncStorage } from "../../utils/logger";
+import { convertToTimestamp, createMonitoringId, getCurrentTimestampInSeconds, getRandomInt, sleepMs, stuckTransactionConstants } from "../../utils/utils";
 import { getConfirmedAfter, getDefaultBlockTimeInSeconds, utxoOnly } from "../utxo/UTXOUtils";
 import { BlockchainFeeService } from "../../fee-service/fee-service";
 import { MonitoringStateEntity } from "../../entity/monitoringState";
 import { errorMessage } from "../../utils/axios-utils";
+import { ITransactionMonitor } from "../../interfaces/IWalletTransaction";
 import { UTXOBlockchainAPI } from "../../blockchain-apis/UTXOBlockchainAPI";
-=======
-import { ChainType, MONITOR_EXPIRATION_INTERVAL, MONITOR_LOCK_WAIT_DELAY, MONITOR_LOOP_SLEEP, MONITOR_PING_INTERVAL, RANDOM_SLEEP_MS_MAX, RESTART_IN_DUE_NO_RESPONSE } from "../../utils/constants";
-import { logger, loggerAsyncStorage } from "../../utils/logger";
-import { createMonitoringId, getRandomInt, sleepMs } from "../../utils/utils";
-import { utxoOnly } from "../utxo/UTXOUtils";
-import { BlockchainFeeService } from "../../fee-service/fee-service";
-import { MonitoringStateEntity } from "../../entity/monitoringState";
-import { errorMessage } from "../../utils/axios-utils";
-import { ITransactionMonitor } from "../../interfaces/IWalletTransaction";
->>>>>>> dc0c0196
 
 export interface IMonitoredWallet {
     submitPreparedTransactions(txEnt: TransactionEntity): Promise<void>;
@@ -39,22 +29,15 @@
     private monitoring = false;
     private chainType: ChainType;
     private rootEm: EntityManager;
-<<<<<<< HEAD
-    private numberOfTransactionsPerBlock = 10; // For FAssets we have 10 transactions per block to complete
-    monitoringId: string;
-    feeService: BlockchainFeeService | undefined;
-    blockchainAPI: UTXOBlockchainAPI| undefined;
-    executionBlockOffset: number;
-
-    constructor(chainType: ChainType, rootEm: EntityManager, monitoringId: string, feeService?: BlockchainFeeService, blockchainAPI?: UTXOBlockchainAPI) {
-=======
     private runningThreads: Promise<void>[] = [];
     private createWallet: CreateWalletMethod;
     private monitoringId: string;
     private feeService: BlockchainFeeService | undefined;
-
-    constructor(chainType: ChainType, rootEm: EntityManager, createWallet: CreateWalletMethod, feeService?: BlockchainFeeService) {
->>>>>>> dc0c0196
+    private numberOfTransactionsPerBlock = 10; // For FAssets we have 10 transactions per block to complete
+    private executionBlockOffset: number;
+    private blockchainAPI: UTXOBlockchainAPI | undefined;
+
+    constructor(chainType: ChainType, rootEm: EntityManager, createWallet: CreateWalletMethod, feeService?: BlockchainFeeService, blockchainAPI?: UTXOBlockchainAPI) {
         this.chainType = chainType;
         this.rootEm = rootEm;
         this.createWallet = createWallet;
@@ -287,7 +270,7 @@
         statuses: TransactionStatus[],
         processFunction: (txEnt: TransactionEntity) => Promise<void>
     ): Promise<void> {
-<<<<<<< HEAD
+        await this.checkIfMonitoringStopped(threadEm);
         let transactionEntities = await fetchTransactionEntities(this.rootEm, this.chainType, statuses);
 
         // Filter out the transactions which can wait a bit to prevent locking of the wallet by consuming all UTXOs
@@ -303,10 +286,6 @@
             }
         }
 
-=======
-        await this.checkIfMonitoringStopped(threadEm);
-        const transactionEntities = await fetchTransactionEntities(threadEm, this.chainType, statuses);
->>>>>>> dc0c0196
         for (const txEnt of transactionEntities) {
             await this.checkIfMonitoringStopped(threadEm);
             try {

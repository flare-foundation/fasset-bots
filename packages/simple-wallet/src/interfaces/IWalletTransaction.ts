import { EntityManager } from "@mikro-orm/core";
import { TransactionStatus } from "../entity/transaction";
import { ChainType } from "../utils/constants";
import BN from "bn.js";

export interface WalletAccountGenerationInterface {
   chainType: ChainType;

   createWallet(): ICreateWalletResponse;
   createWalletFromMnemonic(mnemonic: string): ICreateWalletResponse;
}

export interface WriteWalletInterface extends WalletAccountGenerationInterface {

   getAccountBalance(account: string, otherAddresses?: string[]): Promise<BN>;
   getCurrentTransactionFee(params: FeeParams): Promise<BN>;

   createPaymentTransaction(
      source: string,
      destination: string,
      amount: BN | null,
      fee?: BN,
      note?: string,
      maxFee?: BN,
      executeUntilBlock?: number,
      executeUntilTimestamp?: BN,
   ): Promise<number>;

   createDeleteAccountTransaction(
      source: string,
      destination: string,
      fee?: BN,
      note?: string,
      maxFee?: BN,
   ): Promise<number>;

   getTransactionInfo(dbId: number): Promise<TransactionInfo>;

   startMonitoringTransactionProgress(): Promise<void>;
   stopMonitoring(): Promise<void>;
   isMonitoring(): Promise<boolean>;
}

export interface ICreateWalletResponse {
   address: string;
   mnemonic: string;
   privateKey: string;
   publicKey?: string;
}

export interface ISubmitTransactionResponse {
   txId: string;
   result?: string;
}

export interface UTXO {
   txid: string;
   outputIndex: number;
   scriptPubKey: string;
   satoshis: number;
   confirmations: number;
}

export interface XRPFeeParams {
   isPayment: boolean;
}

export interface UTXOFeeParams {
   source: string;
   destination: string;
   amount: BN | null;
   note?: string;
}

export type FeeParams = XRPFeeParams | UTXOFeeParams;

export interface RateLimitOptions {
   maxRequests?: number;
   perMilliseconds?: number;
   maxRPS?: number;
   timeoutMs?: number;
   retries?: number;
}

export interface StuckTransaction {
   blockOffset?: number; // How many block to wait for transaction to be validated
   retries?: number; // How many times should transaction retry to successfully submit
   feeIncrease?: number; // Factor to increase fee in resubmitting process
   executionBlockOffset?: number; //
   enoughConfirmations? : number; // number of confirmations to be declared successful
}

export type SchemaUpdate = "none" | "safe" | "full" | "recreate";

export interface WalletApi {
   url: string;
   apiTokenKey?: string;
}

<<<<<<< HEAD
export interface BaseWalletConfig {
   urls: string[];
   inTestnet?: boolean;
   apiTokenKeys?: string[];
   rateLimitOptions?: RateLimitOptions;
=======
export interface BaseWalletConfig extends WalletServiceConfigBase {
>>>>>>> 24ad0ccf
   stuckTransactionOptions?: StuckTransaction;
   enoughConfirmations?: number,
   em: EntityManager;
   walletKeys: IWalletKeys;
}

export interface WalletServiceConfigBase {
   url: string;
   inTestnet?: boolean;
   apiTokenKey?: string;
   rateLimitOptions?: RateLimitOptions;
}

export type RippleWalletConfig = BaseWalletConfig;
export type BitcoinWalletConfig = BaseWalletConfig;
export type DogecoinWalletConfig = BaseWalletConfig;

export interface SignedObject {
   txBlob: string;
   txHash: string;
   txSize?: number;
}

export interface TransactionInfo {
   dbId: number;
   transactionHash: string | null;
   status: TransactionStatus;
   replacedByDdId: number | null,
   replacedByHash: string | null,
   replacedByStatus: TransactionStatus | null,
}

export interface IWalletKeys {
   getKey(address: string): Promise<string | undefined>;
   addKey(address: string, privateKey: string): Promise<void>;
}

<<<<<<< HEAD
export interface FeeServiceConfig {
   indexerUrl: string;
   apiKey?: string;
   rateLimitOptions?: RateLimitOptions;
   sleepTimeMs: number;
   numberOfBlocksInHistory: number;
}

=======
>>>>>>> 24ad0ccf
export interface BlockStats {
   blockHeight: number;
   averageFeePerKB: BN;
   blockTime: BN;
}<|MERGE_RESOLUTION|>--- conflicted
+++ resolved
@@ -92,20 +92,7 @@
 
 export type SchemaUpdate = "none" | "safe" | "full" | "recreate";
 
-export interface WalletApi {
-   url: string;
-   apiTokenKey?: string;
-}
-
-<<<<<<< HEAD
-export interface BaseWalletConfig {
-   urls: string[];
-   inTestnet?: boolean;
-   apiTokenKeys?: string[];
-   rateLimitOptions?: RateLimitOptions;
-=======
 export interface BaseWalletConfig extends WalletServiceConfigBase {
->>>>>>> 24ad0ccf
    stuckTransactionOptions?: StuckTransaction;
    enoughConfirmations?: number,
    em: EntityManager;
@@ -113,11 +100,12 @@
 }
 
 export interface WalletServiceConfigBase {
-   url: string;
+   urls: string[];
    inTestnet?: boolean;
-   apiTokenKey?: string;
+   apiTokenKeys?: string[];
    rateLimitOptions?: RateLimitOptions;
 }
+
 
 export type RippleWalletConfig = BaseWalletConfig;
 export type BitcoinWalletConfig = BaseWalletConfig;
@@ -143,17 +131,6 @@
    addKey(address: string, privateKey: string): Promise<void>;
 }
 
-<<<<<<< HEAD
-export interface FeeServiceConfig {
-   indexerUrl: string;
-   apiKey?: string;
-   rateLimitOptions?: RateLimitOptions;
-   sleepTimeMs: number;
-   numberOfBlocksInHistory: number;
-}
-
-=======
->>>>>>> 24ad0ccf
 export interface BlockStats {
    blockHeight: number;
    averageFeePerKB: BN;

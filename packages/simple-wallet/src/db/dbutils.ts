--- conflicted
+++ resolved
@@ -276,68 +276,6 @@
             await em.persistAndFlush(wa);
         }
     });
-<<<<<<< HEAD
-}
-
-export async function getWalletMempoolTxCount(rootEm: EntityManager, address: string, chainType: ChainType) {
-    const ent = await rootEm.findOne(WalletUTXOTracker, { walletAddress: { address: address }, chainType: chainType });
-    return ent?.numTxsInMempool ?? 0;
-}
-
-export async function increaseWalletMempoolTxCount(rootEm: EntityManager, address: string, chainType: ChainType, numUTXOs: number): Promise<void> {
-    await rootEm.transactional(async (em) => {
-        const wa = await em.findOne(WalletAddressEntity, { address } as FilterQuery<WalletAddressEntity>);
-        if (!wa) {
-            return;
-        }
-
-        const ent = await em.findOne(WalletUTXOTracker, { walletAddress: { address: address }, chainType: chainType });
-        if (!ent) {
-            await em.persistAndFlush(rootEm.create(
-                WalletUTXOTracker,
-                {
-                    chainType,
-                    numTxsInMempool: numUTXOs,
-                    walletAddress: wa,
-                } as RequiredEntityData<WalletUTXOTracker>,
-            ));
-            logger.info(`Creating mempool tx counter`);
-        } else {
-            logger.info(`Updating mempool tx count to ${ent.numTxsInMempool + 1}`);
-            ent.numTxsInMempool = ent.numTxsInMempool + 1;
-            await em.persistAndFlush(ent);
-        }
-    });
-}
-
-export async function decreaseWalletMempoolTxCount(rootEm: EntityManager, address: string, chainType: ChainType, numTxs: number): Promise<void> {
-    await rootEm.transactional(async (em) => {
-        const ent = await em.findOne(WalletUTXOTracker, { walletAddress: { address: address }, chainType: chainType });
-        if (ent && ent.numTxsInMempool - numTxs > 0) {
-            ent.numTxsInMempool = ent.numTxsInMempool - numTxs;
-            logger.info(`Updating mempool tx count to ${ent.numTxsInMempool - numTxs}`);
-            await em.persistAndFlush(ent);
-        }
-    });
-}
-
-/**
- * Checks whether there has been an error in counting txs - and resets them
- */
-export async function checkWalletMempoolTxCount(rootEm: EntityManager, address: string, chainType: ChainType) {
-    await rootEm.transactional(async (em) => {
-        const utxoTrackerEnt = await rootEm.findOne(WalletUTXOTracker, { walletAddress: { address: address }, chainType: chainType });
-        const res = await em.find(TransactionEntity, {
-            status: TransactionStatus.TX_SUBMITTED,
-            source: address,
-            chainType,
-        });
-
-        if (utxoTrackerEnt && utxoTrackerEnt.numTxsInMempool > 0 && utxoTrackerEnt.numTxsInMempool != res.length) {
-            utxoTrackerEnt.numTxsInMempool = res.length;
-            await em.persistAndFlush(utxoTrackerEnt);
-        }
-    })
 }
 
 // locking
@@ -353,6 +291,4 @@
         await modify(stateEnt);
         await em.persistAndFlush(stateEnt);
     });
-=======
->>>>>>> ee7342da
 }
--- conflicted
+++ resolved
@@ -235,24 +235,12 @@
 }
 
 export async function handleFeeToLow(rootEm: EntityManager, txEnt: TransactionEntity): Promise<void> {
-<<<<<<< HEAD
-    await updateTransactionEntity(rootEm, txEnt.id, (txEntToUpdate) => {
-        txEntToUpdate.status = TransactionStatus.TX_CREATED;
-        txEntToUpdate.inputs.removeAll();
-        txEntToUpdate.raw = "";
-        txEntToUpdate.transactionHash = "";
-        if (!txEnt.rbfReplacementFor) {
-            txEntToUpdate.fee = undefined;
-        }
-        txEntToUpdate.size = undefined;
-=======
     await updateTransactionEntity(rootEm, txEnt.id, (txEnt) => {
         txEnt.status = TransactionStatus.TX_CREATED;
         txEnt.inputs.removeAll();
         txEnt.raw = "";
         txEnt.transactionHash = "";
         txEnt.size = undefined;
->>>>>>> a66ee82e
     });
 }
 

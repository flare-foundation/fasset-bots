import { BaseWalletConfig } from "../interfaces/IWalletTransaction";
<<<<<<< HEAD
import { AxiosInstance, AxiosResponse } from "axios";
import { ChainType } from "../utils/constants";
import type { AccountInfoRequest, AccountInfoResponse, ServerInfoResponse, SubmitResponse, TxResponse } from "xrpl";
import { createAxiosInstance } from "../utils/axios-error-utils";
import { tryWithClients } from "../utils/utils";
=======
import { AxiosInstance } from "axios";
import type { AccountInfoRequest } from "xrpl";
import { createAxiosInstance, tryWithClients } from "../utils/axios-utils";
>>>>>>> a70bc627

export class XRPBlockchainAPI {
    clients: AxiosInstance[] = [];

    constructor(createConfig: BaseWalletConfig) {
        for (const [index, url] of createConfig.urls.entries()) {
            this.clients.push(createAxiosInstance(url, createConfig.apiTokenKeys?.[index], createConfig.rateLimitOptions));
        }
    }

<<<<<<< HEAD
    async getTransaction(transactionHash: string): Promise<AxiosResponse<TxResponse>> {
        return tryWithClients(this.clients,(client: AxiosInstance) => client.post("", {
=======
    async getTransaction(transactionHash: string) {
        return tryWithClients(this.clients, (client: AxiosInstance) => client.post("", {
>>>>>>> a70bc627
            method: "tx",
            params: [{ transaction: transactionHash }],
        }), "getTransaction");
    }

    async submitTransaction(params: SubmitTransactionRequest): Promise<AxiosResponse<SubmitResponse>> {
        return tryWithClients(this.clients,(client: AxiosInstance) => client.post("", {
            method: "submit",
            params: [params],
        }), "submitTransaction");
    }

<<<<<<< HEAD
    async getAccountInfo(params: AccountInfoRequest): Promise<AxiosResponse<AccountInfoResponse>> {
        return tryWithClients(this.clients,(client: AxiosInstance) => client.post("", {
=======
    async getAccountInfo(params: AccountInfoRequest) {
        return tryWithClients(this.clients, (client: AxiosInstance) => client.post("", {
>>>>>>> a70bc627
                method: "account_info", params: [params],
            },
        ), "getAccountInfo");
    }

<<<<<<< HEAD
    async getServerInfo(): Promise<AxiosResponse<ServerInfoResponse>> {
        return tryWithClients(this.clients,(client: AxiosInstance) => client.post("", {
=======
    async getServerInfo() {
        return tryWithClients(this.clients, (client: AxiosInstance) => client.post("", {
>>>>>>> a70bc627
            method: "server_info",
            params: [],
        }), "getServerInfo");
    }
}

export interface SubmitTransactionRequest {
    tx_blob: string;
}<|MERGE_RESOLUTION|>--- conflicted
+++ resolved
@@ -1,15 +1,7 @@
 import { BaseWalletConfig } from "../interfaces/IWalletTransaction";
-<<<<<<< HEAD
 import { AxiosInstance, AxiosResponse } from "axios";
-import { ChainType } from "../utils/constants";
 import type { AccountInfoRequest, AccountInfoResponse, ServerInfoResponse, SubmitResponse, TxResponse } from "xrpl";
-import { createAxiosInstance } from "../utils/axios-error-utils";
-import { tryWithClients } from "../utils/utils";
-=======
-import { AxiosInstance } from "axios";
-import type { AccountInfoRequest } from "xrpl";
 import { createAxiosInstance, tryWithClients } from "../utils/axios-utils";
->>>>>>> a70bc627
 
 export class XRPBlockchainAPI {
     clients: AxiosInstance[] = [];
@@ -20,13 +12,8 @@
         }
     }
 
-<<<<<<< HEAD
     async getTransaction(transactionHash: string): Promise<AxiosResponse<TxResponse>> {
         return tryWithClients(this.clients,(client: AxiosInstance) => client.post("", {
-=======
-    async getTransaction(transactionHash: string) {
-        return tryWithClients(this.clients, (client: AxiosInstance) => client.post("", {
->>>>>>> a70bc627
             method: "tx",
             params: [{ transaction: transactionHash }],
         }), "getTransaction");
@@ -39,25 +26,15 @@
         }), "submitTransaction");
     }
 
-<<<<<<< HEAD
     async getAccountInfo(params: AccountInfoRequest): Promise<AxiosResponse<AccountInfoResponse>> {
         return tryWithClients(this.clients,(client: AxiosInstance) => client.post("", {
-=======
-    async getAccountInfo(params: AccountInfoRequest) {
-        return tryWithClients(this.clients, (client: AxiosInstance) => client.post("", {
->>>>>>> a70bc627
                 method: "account_info", params: [params],
             },
         ), "getAccountInfo");
     }
 
-<<<<<<< HEAD
     async getServerInfo(): Promise<AxiosResponse<ServerInfoResponse>> {
         return tryWithClients(this.clients,(client: AxiosInstance) => client.post("", {
-=======
-    async getServerInfo() {
-        return tryWithClients(this.clients, (client: AxiosInstance) => client.post("", {
->>>>>>> a70bc627
             method: "server_info",
             params: [],
         }), "getServerInfo");

<<<<<<< HEAD
import { BlockData, IBlockchainAPI, MempoolUTXO, MempoolUTXOMWithoutScript } from "../interfaces/IBlockchainAPI";
import { AxiosResponse } from "axios";
import { BaseWalletConfig } from "../interfaces/IWalletTransaction";
import { ChainType } from "../utils/constants";
import { createAxiosInstance, tryWithClients } from "../utils/axios-utils";
import { BlockbookAPI } from "./BlockbookAPI";

export class BlockchainAPIWrapper implements IBlockchainAPI {
    blockbookClients: BlockbookAPI[] = [];
=======
import { IBlockchainAPI, MempoolUTXO, UTXOTransactionResponse } from "../interfaces/IBlockchainAPI";
import { AxiosInstance, AxiosResponse } from "axios";
import { BlockbookAPI } from "./BlockbookAPI";
import { BaseWalletConfig } from "../interfaces/IWalletTransaction";
import { ChainType } from "../utils/constants";
import { createAxiosConfig, tryWithClients } from "../utils/axios-error-utils";
import BN from "bn.js";

export class BlockchainAPIWrapper implements IBlockchainAPI {
    client: AxiosInstance;
    clients: Record<string, IBlockchainAPI> = {};
>>>>>>> 24ad0ccf
    chainType: ChainType;

    constructor(createConfig: BaseWalletConfig, chainType: ChainType) {
        for (const [index, url] of createConfig.urls.entries()) {
            const client = createAxiosInstance(url, createConfig.apiTokenKeys?.[index], createConfig.rateLimitOptions)
            this.blockbookClients.push(new BlockbookAPI(client, createConfig.em));
        }
        this.chainType = chainType;
    }

    async getAccountBalance(account: string): Promise<number | undefined> {
        return tryWithClients(this.blockbookClients, (client: IBlockchainAPI) => client.getAccountBalance(account), "getAccountBalance");
    }

<<<<<<< HEAD
    async getCurrentBlockHeight(): Promise<BlockData> {
        return tryWithClients(this.blockbookClients, (client: IBlockchainAPI) => client.getCurrentBlockHeight(), "getCurrentBlockHeight");
    }

    async getCurrentFeeRate(nextBlocks: number): Promise<number> {
        return tryWithClients(this.blockbookClients, (client: IBlockchainAPI) => client.getCurrentFeeRate(nextBlocks), "getCurrentFeeRate");
    }

    async getTransaction(txHash: string): Promise<any> {
        return tryWithClients(this.blockbookClients, (client: IBlockchainAPI) => client.getTransaction(txHash), "getTransaction");
    }

    async getUTXOScript(address: string, txHash: string, vout: number): Promise<string> {
        return tryWithClients(this.blockbookClients, (client: IBlockchainAPI) => client.getUTXOScript(address, txHash, vout, this.chainType), "getUTXOScript");
=======
    async getCurrentBlockHeight(): Promise<number> {
        return tryWithClients(this.clients, (client: IBlockchainAPI) => client.getCurrentBlockHeight(), "getCurrentBlockHeight");
    }

    async getCurrentFeeRate(blockNumber?: number): Promise<number> {
        return tryWithClients(this.clients, (client: IBlockchainAPI) => client.getCurrentFeeRate(blockNumber), "getCurrentFeeRate");
    }

    async getBlockTimeAt(blockNumber: number): Promise<BN> {
        return tryWithClients(this.clients, (client: IBlockchainAPI) => client.getBlockTimeAt(blockNumber), "getBlockTimeAt");
    }

    async getTransaction(txHash: string): Promise<UTXOTransactionResponse> {
        return tryWithClients(this.clients, (client: IBlockchainAPI) => client.getTransaction(txHash), "getTransaction");
    }

    async getUTXOScript(txHash: string, vout: number): Promise<string> {
        return tryWithClients(this.clients, (client: IBlockchainAPI) => client.getUTXOScript(txHash, vout, this.chainType), "getUTXOScript");
>>>>>>> 24ad0ccf
    }

    async getUTXOsFromMempool(address: string): Promise<MempoolUTXO[]> {
        return tryWithClients(this.blockbookClients, (client: IBlockchainAPI) => client.getUTXOsFromMempool(address, this.chainType), "getUTXOsFromMempool");
    }

<<<<<<< HEAD
    async getUTXOsWithoutScriptFromMempool(address: string): Promise<MempoolUTXOMWithoutScript[]> {
        return tryWithClients(this.blockbookClients, (client: IBlockchainAPI) => client.getUTXOsWithoutScriptFromMempool(address, this.chainType), "getUTXOsWithoutScriptFromMempool");
    }

=======
>>>>>>> 24ad0ccf
    async sendTransaction(tx: string): Promise<AxiosResponse> {
        return tryWithClients(this.blockbookClients, (client: IBlockchainAPI) => client.sendTransaction(tx), "sendTransaction");
    }
}<|MERGE_RESOLUTION|>--- conflicted
+++ resolved
@@ -1,26 +1,13 @@
-<<<<<<< HEAD
-import { BlockData, IBlockchainAPI, MempoolUTXO, MempoolUTXOMWithoutScript } from "../interfaces/IBlockchainAPI";
+import { IBlockchainAPI, MempoolUTXO, UTXOTransactionResponse } from "../interfaces/IBlockchainAPI";
 import { AxiosResponse } from "axios";
 import { BaseWalletConfig } from "../interfaces/IWalletTransaction";
 import { ChainType } from "../utils/constants";
 import { createAxiosInstance, tryWithClients } from "../utils/axios-utils";
 import { BlockbookAPI } from "./BlockbookAPI";
+import BN from "bn.js";
 
 export class BlockchainAPIWrapper implements IBlockchainAPI {
     blockbookClients: BlockbookAPI[] = [];
-=======
-import { IBlockchainAPI, MempoolUTXO, UTXOTransactionResponse } from "../interfaces/IBlockchainAPI";
-import { AxiosInstance, AxiosResponse } from "axios";
-import { BlockbookAPI } from "./BlockbookAPI";
-import { BaseWalletConfig } from "../interfaces/IWalletTransaction";
-import { ChainType } from "../utils/constants";
-import { createAxiosConfig, tryWithClients } from "../utils/axios-error-utils";
-import BN from "bn.js";
-
-export class BlockchainAPIWrapper implements IBlockchainAPI {
-    client: AxiosInstance;
-    clients: Record<string, IBlockchainAPI> = {};
->>>>>>> 24ad0ccf
     chainType: ChainType;
 
     constructor(createConfig: BaseWalletConfig, chainType: ChainType) {
@@ -35,54 +22,30 @@
         return tryWithClients(this.blockbookClients, (client: IBlockchainAPI) => client.getAccountBalance(account), "getAccountBalance");
     }
 
-<<<<<<< HEAD
-    async getCurrentBlockHeight(): Promise<BlockData> {
+    async getCurrentBlockHeight(): Promise<number> {
         return tryWithClients(this.blockbookClients, (client: IBlockchainAPI) => client.getCurrentBlockHeight(), "getCurrentBlockHeight");
     }
 
-    async getCurrentFeeRate(nextBlocks: number): Promise<number> {
-        return tryWithClients(this.blockbookClients, (client: IBlockchainAPI) => client.getCurrentFeeRate(nextBlocks), "getCurrentFeeRate");
+    async getCurrentFeeRate(blockNumber?: number): Promise<number> {
+        return tryWithClients(this.blockbookClients, (client: IBlockchainAPI) => client.getCurrentFeeRate(blockNumber), "getCurrentFeeRate");
     }
 
-    async getTransaction(txHash: string): Promise<any> {
+    async getBlockTimeAt(blockNumber: number): Promise<BN> {
+        return tryWithClients(this.blockbookClients, (client: IBlockchainAPI) => client.getBlockTimeAt(blockNumber), "getBlockTimeAt");
+    }
+
+    async getTransaction(txHash: string): Promise<UTXOTransactionResponse> {
         return tryWithClients(this.blockbookClients, (client: IBlockchainAPI) => client.getTransaction(txHash), "getTransaction");
     }
 
-    async getUTXOScript(address: string, txHash: string, vout: number): Promise<string> {
-        return tryWithClients(this.blockbookClients, (client: IBlockchainAPI) => client.getUTXOScript(address, txHash, vout, this.chainType), "getUTXOScript");
-=======
-    async getCurrentBlockHeight(): Promise<number> {
-        return tryWithClients(this.clients, (client: IBlockchainAPI) => client.getCurrentBlockHeight(), "getCurrentBlockHeight");
-    }
-
-    async getCurrentFeeRate(blockNumber?: number): Promise<number> {
-        return tryWithClients(this.clients, (client: IBlockchainAPI) => client.getCurrentFeeRate(blockNumber), "getCurrentFeeRate");
-    }
-
-    async getBlockTimeAt(blockNumber: number): Promise<BN> {
-        return tryWithClients(this.clients, (client: IBlockchainAPI) => client.getBlockTimeAt(blockNumber), "getBlockTimeAt");
-    }
-
-    async getTransaction(txHash: string): Promise<UTXOTransactionResponse> {
-        return tryWithClients(this.clients, (client: IBlockchainAPI) => client.getTransaction(txHash), "getTransaction");
-    }
-
     async getUTXOScript(txHash: string, vout: number): Promise<string> {
-        return tryWithClients(this.clients, (client: IBlockchainAPI) => client.getUTXOScript(txHash, vout, this.chainType), "getUTXOScript");
->>>>>>> 24ad0ccf
+        return tryWithClients(this.blockbookClients, (client: IBlockchainAPI) => client.getUTXOScript(txHash, vout, this.chainType), "getUTXOScript");
     }
 
     async getUTXOsFromMempool(address: string): Promise<MempoolUTXO[]> {
         return tryWithClients(this.blockbookClients, (client: IBlockchainAPI) => client.getUTXOsFromMempool(address, this.chainType), "getUTXOsFromMempool");
     }
 
-<<<<<<< HEAD
-    async getUTXOsWithoutScriptFromMempool(address: string): Promise<MempoolUTXOMWithoutScript[]> {
-        return tryWithClients(this.blockbookClients, (client: IBlockchainAPI) => client.getUTXOsWithoutScriptFromMempool(address, this.chainType), "getUTXOsWithoutScriptFromMempool");
-    }
-
-=======
->>>>>>> 24ad0ccf
     async sendTransaction(tx: string): Promise<AxiosResponse> {
         return tryWithClients(this.blockbookClients, (client: IBlockchainAPI) => client.sendTransaction(tx), "sendTransaction");
     }

--- conflicted
+++ resolved
@@ -157,9 +157,5 @@
    // always skip 1 line for message, 1 for this method
    const extraStackLines = (stackError.stack ?? "").split("\n").slice(skipDepth + 2);
    const filteredStackLines = extraStackLines.filter(l => !originalStack.includes(l));
-<<<<<<< HEAD
-   return [originalStack.trimEnd(), ...filteredStackLines].join("\n");
-=======
    return originalStack.trimEnd() + "\n" + filteredStackLines.join("\n");
->>>>>>> 0c53885a
 }
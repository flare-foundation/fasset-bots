--- conflicted
+++ resolved
@@ -30,11 +30,7 @@
             format: format.combine(
                 format.timestamp(),
                 format.errors({ stack: true }),
-<<<<<<< HEAD
-                format.printf(info => `${info.timestamp}  [simple-wallet] ${info.level.toUpperCase().padEnd(5)}  ${info.message}${info.stack ? '\n' + info.stack : ''}`)
-=======
                 format.printf(info => `${info.timestamp} ${info.level.toUpperCase().padEnd(5)}  ${info.message}${info.stack ? '\n' + info.stack : ''}`)
->>>>>>> 02ffa47d
             ),
             filename: paths.text,
             ...(commonOptions as any),
@@ -44,12 +40,6 @@
 }
 
 // use different
-<<<<<<< HEAD
-const mainFileName = (require.main?.filename ?? "").replace(/\\/g, "/");
-const fnMatch = /\/src\/(cli|run)\/([^/]+)\.(cjs|mjs|js|ts)$/.exec(mainFileName);
-const loggerName = fnMatch ? fnMatch[2] : "log";
-=======
 const loggerName = "simple-wallet";
->>>>>>> 02ffa47d
 
 export const logger = createCustomizedLogger({ json: `log/json/${loggerName}-%DATE%.log.json`, text: `log/text/${loggerName}-%DATE%.log` });
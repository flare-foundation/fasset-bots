import { EntityManager } from "@mikro-orm/core";
import BN from "bn.js";
import { UTXOBlockchainAPI } from "../blockchain-apis/UTXOBlockchainAPI";
import { getDefaultFeePerKB } from "../chain-clients/utxo/UTXOUtils";
import { errorMessage } from "../utils/axios-utils";
import { toBN } from "../utils/bnutils";
import { ChainType } from "../utils/constants";
import { logger } from "../utils/logger";
import { sleepMs } from "../utils/utils";
import { BlockValueHistory } from "./block-value-history";

export class BlockchainFeeService {
    blockchainAPI: UTXOBlockchainAPI;
    chainType: ChainType;
<<<<<<< HEAD
    useNBlocksToCalculateFee = 3;
    monitoringId: string;
=======
    monitoringId: string;
    feeHistory: BlockValueHistory;
    timestampHistory: BlockValueHistory;
    currentBlockHeight: number = -1;
    initialSetup: boolean = true;
    running: boolean = false;

    readonly calculateFeeBlocks = 5;
    readonly medianTimestampBlocks = 11;

    sleepTimeMs = 10_000;
    setupHistorySleepTimeMs = 1_500;
>>>>>>> eb837294

    constructor(blockchainAPI: UTXOBlockchainAPI, chainType: ChainType, monitoringId: string) {
        this.chainType = chainType;
        this.blockchainAPI = blockchainAPI;
        this.monitoringId = monitoringId;
        this.feeHistory = new BlockValueHistory(chainType, "averageFeePerKB", this.calculateFeeBlocks * 2);
        this.timestampHistory = new BlockValueHistory(chainType, "timestamp", this.medianTimestampBlocks * 2);
    }

    getLatestFeeStats(): BN {
        const defaultFee = getDefaultFeePerKB(this.chainType);
        let weightedFeeSum = toBN(0);
        let totalWeight = 0;
        for (let index = 1; index <= this.calculateFeeBlocks; index++) {
            const blockHeight = this.currentBlockHeight - this.calculateFeeBlocks + index;
            const fee = this.feeHistory.data.get(blockHeight) ?? defaultFee;
            const weight = index;
            weightedFeeSum = weightedFeeSum.add(fee.muln(weight));
            totalWeight += weight;
        }
        const movingAverageWeightedFee = weightedFeeSum.divn(totalWeight);
        return movingAverageWeightedFee;
    }

    getLatestMedianTime(): BN | null {
        this.checkEnoughTimestampHistory();
        const blocks = this.timestampHistory.sortedData().slice(-this.medianTimestampBlocks);
        const latestMedianTime = blocks[Math.floor(blocks.length / 2)].value;
        return latestMedianTime;
    }

    checkEnoughTimestampHistory() {
        /* istanbul ignore if */
        if (!this.hasEnoughTimestampHistory()) {
            logger.warn(`Cannot determine latest median time.\n${this.timestampHistory.logHistory()}`);
        }
    }

    hasEnoughTimestampHistory(): boolean {
        return this.currentBlockHeight > 0 && this.timestampHistory.consecutiveLength(this.currentBlockHeight) >= this.medianTimestampBlocks;
    }

    async monitorFees(rootEm: EntityManager, monitoring: () => boolean): Promise<void> {
        if (this.running) {
            logger.info(`Fee service for ${this.monitoringId} already running.`)
            return;
        }
        if (this.initialSetup) {
            logger.info(`Starting initial setup for fee service ${this.monitoringId}.`)
        }
        try {
            this.running = true;
            logger.info(`${this.monitoringId}: Started monitoring fees and timestamps.`);
            await this.timestampHistory.loadFromDb(rootEm);
            await this.feeHistory.loadFromDb(rootEm);
            while (monitoring()) {
                await this.obtainFeesAndTimestamps(rootEm, monitoring);
            }
            logger.info(`${this.monitoringId}: Stopped monitoring fees and timestamps.`);
        } catch (error) {
            // should never happen
            logger.error(`${this.monitoringId}: Unexpected error monitoring fees and timestamps, stopped.`);
        } finally {
            this.running = false;
        }
    }

    async obtainFeesAndTimestamps(rootEm: EntityManager, monitoring: () => boolean) {
        const currentBlockHeight = await this.getCurrentBlockHeight();
        if (currentBlockHeight) {
            for (let blockHeight = currentBlockHeight - this.medianTimestampBlocks + 1; blockHeight <= currentBlockHeight; blockHeight++) {
                if (!monitoring()) break;
                await this.timestampHistory.loadBlockFromService(rootEm, blockHeight, async (bh) => await this.getBlockTimeAt(bh));
            }
            this.currentBlockHeight = currentBlockHeight;
            if (this.initialSetup) {
                this.checkEnoughTimestampHistory();
                logger.info(`Timestamp history setup complete for fee service ${this.monitoringId}.`);
            }
            for (let blockHeight = currentBlockHeight - this.calculateFeeBlocks + 1; blockHeight <= currentBlockHeight; blockHeight++) {
                if (!monitoring()) break;
                await this.feeHistory.loadBlockFromService(rootEm, blockHeight, async (bh) => await this.getFeeRateAt(bh));
            }
            if (this.initialSetup) {
                logger.info(`Fee history setup complete for fee service ${this.monitoringId}.`);
                this.initialSetup = false;
            }
        }
        if (monitoring()) {
            await sleepMs(this.initialSetup ? this.setupHistorySleepTimeMs : this.sleepTimeMs);
        }
    }

    private async getBlockTimeAt(blockHeight: number) {
        return await this.blockchainAPI.getBlockTimeAt(blockHeight);
    }

    private async getFeeRateAt(blockHeight: number) {
        const currentFeeRate = await this.blockchainAPI.getCurrentFeeRate(blockHeight);
        return toBN(currentFeeRate);
    }

    async getCurrentBlockHeight() {
        try {
            const blockHeight = await this.blockchainAPI.getCurrentBlockHeight()
            return blockHeight;
        } catch (error) /* istanbul ignore next */ {
            logger.error(`Fee service failed to fetch block height ${errorMessage(error)}`);
            return null;
        }
    }
}<|MERGE_RESOLUTION|>--- conflicted
+++ resolved
@@ -12,10 +12,6 @@
 export class BlockchainFeeService {
     blockchainAPI: UTXOBlockchainAPI;
     chainType: ChainType;
-<<<<<<< HEAD
-    useNBlocksToCalculateFee = 3;
-    monitoringId: string;
-=======
     monitoringId: string;
     feeHistory: BlockValueHistory;
     timestampHistory: BlockValueHistory;
@@ -23,12 +19,11 @@
     initialSetup: boolean = true;
     running: boolean = false;
 
-    readonly calculateFeeBlocks = 5;
+    readonly calculateFeeBlocks = 3;
     readonly medianTimestampBlocks = 11;
 
     sleepTimeMs = 10_000;
     setupHistorySleepTimeMs = 1_500;
->>>>>>> eb837294
 
     constructor(blockchainAPI: UTXOBlockchainAPI, chainType: ChainType, monitoringId: string) {
         this.chainType = chainType;

--- conflicted
+++ resolved
@@ -154,10 +154,7 @@
                 if (feeStats) {
                     return feeStats;
                 }
-<<<<<<< HEAD
-=======
                 logger.warn(`Failed to fetch fee stats (= null) for block ${blockHeight} on attempt ${attempts + 1}`);
->>>>>>> 02ffa47d
             } catch (error) /* istanbul ignore next */ {
                 logger.warn(`Failed to fetch fee stats for block ${blockHeight} on attempt ${attempts + 1}: ${errorMessage(error)}`);
             }

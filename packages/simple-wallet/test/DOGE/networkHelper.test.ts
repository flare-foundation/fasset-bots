--- conflicted
+++ resolved
@@ -15,11 +15,7 @@
       const testOrm = await initializeTestMikroORM();
       const unprotectedDBWalletKeys = new UnprotectedDBWalletKeys(testOrm.em);
       const DOGEMccConnectionMain = { ...DOGEMccConnectionMainInitial, em: testOrm.em, walletKeys: unprotectedDBWalletKeys };
-<<<<<<< HEAD
-      const wClient: DOGE = new DOGE(DOGEMccConnectionMain, null, null);
-=======
       const wClient: DOGE = new DOGE(DOGEMccConnectionMain, {});
->>>>>>> 1c220b37
       const currentNetwork = getCurrentNetwork(wClient.chainType);
       expect(currentNetwork).to.eql(DOGE_MAINNET);
    });

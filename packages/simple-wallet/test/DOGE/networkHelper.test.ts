--- conflicted
+++ resolved
@@ -47,12 +47,7 @@
       const testOrm = await initializeTestMikroORM();
       const unprotectedDBWalletKeys = new UnprotectedDBWalletKeys(testOrm.em);
       const DOGEMccConnectionTest = { ...DOGEMccConnectionTestInitial, em: testOrm.em, walletKeys: unprotectedDBWalletKeys };
-<<<<<<< HEAD
-      const wClient = DOGE.initialize({... DOGEMccConnectionTest});
-      expect(wClient.blockchainAPI.clients[process.env.DOGE_URL!].defaults.timeout).to.eq(DEFAULT_RATE_LIMIT_OPTIONS.timeoutMs);
-=======
       const wClient = await DOGE.initialize({... DOGEMccConnectionTest});
       expect(wClient.blockchainAPI.clients[0].defaults.timeout).to.eq(DEFAULT_RATE_LIMIT_OPTIONS.timeoutMs);
->>>>>>> a70bc627
    });
 });
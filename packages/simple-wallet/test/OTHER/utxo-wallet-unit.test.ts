import {
    BitcoinWalletConfig,
    BTC,
    ICreateWalletResponse,
    ITransactionMonitor,
    logger,
    TransactionStatus,
} from "../../src";
import config, { initializeTestMikroORMWithConfig } from "../test-orm/mikro-orm.config";
import { UnprotectedDBWalletKeys } from "../test-orm/UnprotectedDBWalletKey";
import { addConsoleTransportForTests, loop, waitForTxToFinishWithStatus } from "../test-util/common_utils";
import { UTXOWalletImplementation } from "../../src/chain-clients/implementations/UTXOWalletImplementation";
import sinon from "sinon";
import { fetchTransactionEntityById, updateTransactionEntity } from "../../src/db/dbutils";
import {
    createAndPersistTransactionEntity,
<<<<<<< HEAD
=======
    createAndPersistUTXOEntity, createUTXO,
>>>>>>> 7530bb57
    setMonitoringStatus
} from "../test-util/entity_utils";
import { toBN } from "web3-utils";
import BN from "bn.js";
import * as bitcore from "bitcore-lib";
import { expect } from "chai";

const fundedMnemonic = "theme damage online elite clown fork gloom alpha scorpion welcome ladder camp rotate cheap gift stone fog oval soda deputy game jealous relax muscle";
const fundedAddress = "tb1qyghw9dla9vl0kutujnajvl6eyj0q2nmnlnx3j0";

const feeWalletMnemonic = "express exhibit hidden disease order baby photo pair fantasy age chaos velvet very nerve display soldier kite profit actress emerge soup hover clay canyon";
const feeWalletAddress = "tb1qtsvem7ytc9rv37m8qjuuw08keh0zkapd6fgg0c";

const targetAddress = "tb1q8j7jvsdqxm5e27d48p4382xrq0emrncwfr35k4";
const amountToSendSatoshi = toBN(100020);

const BTCMccConnectionTestInitial = {
    urls: [process.env.BTC_URL ?? ""],
    inTestnet: true,
};
let BTCMccConnectionTest: BitcoinWalletConfig;
let wClient: UTXOWalletImplementation;
let monitor: ITransactionMonitor;

let fundedWallet: ICreateWalletResponse;
let feeWallet: ICreateWalletResponse;

describe("UTXOWalletImplementation unit tests", () => {
    let removeConsoleLogging: () => void;
    let getBlockHeightStub: sinon.SinonStub;
    const startBlockHeight = 100;

    before(async () => {
        removeConsoleLogging = addConsoleTransportForTests(logger);

        const conf = {...config};
        conf.dbName = "unit-test-db";
        const em = (await initializeTestMikroORMWithConfig(conf)).em;
        const unprotectedDBWalletKeys = new UnprotectedDBWalletKeys(em);
        BTCMccConnectionTest = {
            ...BTCMccConnectionTestInitial,
            em: em,
            walletKeys: unprotectedDBWalletKeys,
            enoughConfirmations: 2
        };
        wClient = BTC.initialize(BTCMccConnectionTest);

        fundedWallet = wClient.createWalletFromMnemonic(fundedMnemonic);
        feeWallet = wClient.createWalletFromMnemonic(feeWalletMnemonic);

        await wClient.walletKeys.addKey(fundedWallet.address, fundedWallet.privateKey);
        await wClient.walletKeys.addKey(feeWallet.address, feeWallet.privateKey);

        sinon.stub(wClient.transactionUTXOService, "getNumberOfMempoolAncestors").resolves(0);
        sinon.stub(wClient.blockchainAPI, "getUTXOsFromMempool").resolves([]);
        sinon.stub(wClient.transactionFeeService, "getFeePerKB").resolves(new BN(1000));
<<<<<<< HEAD
        // sinon.stub(dbutils, "correctUTXOInconsistenciesAndFillFromMempool").resolves();
=======
>>>>>>> 7530bb57
        sinon.stub(wClient, "signAndSubmitProcess").callsFake(async (txId: number, transaction: bitcore.Transaction, privateKey: string, privateKeyForFee?: string) =>
            await updateTransactionEntity(wClient.rootEm, txId, (txEntToUpdate) => {
                txEntToUpdate.status = TransactionStatus.TX_SUCCESS;
            })
        );
        // sinon.stub(dbutils, "fetchUnspentUTXOs").resolves([
        //     createUTXO( "ef99f95e95b18adfc44aae79722946e583677eb631a89a1b62fe0e275801a10c", 0,amountToSendSatoshi, "00143cbd2641a036e99579b5386b13a8c303f3b1cf0e"),
        //     createUTXO( "2a6a5d5607492467e357140426f48e75e5ab3fa5fb625b6f201cce284f0dc55e", 0,amountToSendSatoshi, "00143cbd2641a036e99579b5386b13a8c303f3b1cf0e"),
        //     createUTXO( "b895eab0cd280d1bb07897576e2edbdd7791d8b85bb64e28a9b86952faf8fdc2", 0,amountToSendSatoshi, "00143cbd2641a036e99579b5386b13a8c303f3b1cf0e"),
        //     createUTXO( "0b24228b83a64803ccf00f9878d56a0306c4b76f17c4b5bdc1cd35358e04feb5", 0,amountToSendSatoshi, "00143cbd2641a036e99579b5386b13a8c303f3b1cf0e"),
        //     createUTXO( "ecc69dd75993648fb43eecdd7b9dda0c8e024cfb6184af0e3da7529b87d2c93c", 0,amountToSendSatoshi, "00145c199df88bc146c8fb6704b9c73cf6cdde2b742d"),
        //     createUTXO( "8db38a83f395bc071774e30cb2c8b16424116e7a0f250d1a05f468a8e86e5a20", 0,amountToSendSatoshi, "00145c199df88bc146c8fb6704b9c73cf6cdde2b742d"),
        //     createUTXO( "2032783d52a425fe30d38e97c01335435d7adb89fc81f10cf9bb03b36197dd12", 0,amountToSendSatoshi, "00145c199df88bc146c8fb6704b9c73cf6cdde2b742d"),
        //     createUTXO( "86456ccb0850e18ab3db82e104b45df0993889ddc307df3b1f6434d9431e9911", 0, amountToSendSatoshi, "00145c199df88bc146c8fb6704b9c73cf6cdde2b742d"),
        // ]);

        monitor = await wClient.createMonitor();
        await monitor.startMonitoring();
    });

    beforeEach(() => {
        getBlockHeightStub = sinon.stub(wClient.blockchainAPI, "getCurrentBlockHeight").callsFake(async () => {
            const elapsedSeconds = (Date.now() - startTime) / 1000;
            return startBlockHeight + Math.floor(elapsedSeconds / 5);
        });

        const startTime = Date.now();
    });

    afterEach(() => {
        getBlockHeightStub.restore();
    });


    after(async () => {
        await monitor.stopMonitoring();
        try {
            await loop(100, 2000, null, async () => {
                if (!monitor.isMonitoring()) return true;
            });
        } catch (e) {
            await setMonitoringStatus(wClient.rootEm, wClient.chainType, 0);
        }
        removeConsoleLogging();
        sinon.restore();
    });

    it("Should successfully create transaction with fee < maxFee", async () => {
        // Transaction size is 276.5 (3 inputs + 2 outputs) > 100 (maxFee)
        const id = await wClient.createPaymentTransaction(fundedAddress, targetAddress, amountToSendSatoshi.muln(2), undefined, undefined, toBN(500), startBlockHeight + 2);
        await waitForTxToFinishWithStatus(2, 30, wClient.rootEm, TransactionStatus.TX_SUCCESS, id);
    });

    it("Transaction with too high fee should eventually fail", async () => {
        // Transaction size is 276.5 (3 inputs + 2 outputs) > 100 (maxFee)
        const id = await wClient.createPaymentTransaction(fundedAddress, targetAddress, amountToSendSatoshi.muln(2), undefined, undefined, toBN(100), startBlockHeight + 2);
        await waitForTxToFinishWithStatus(2, 30, wClient.rootEm, TransactionStatus.TX_FAILED, id);
    });

    it("Transaction with fee too high for fee wallet and main wallet should eventually fail", async () => {
        // Transaction size is 276.5 (3 inputs + 2 outputs) > 100 (maxFee)
        const id = await wClient.createPaymentTransaction(fundedAddress, targetAddress, amountToSendSatoshi.muln(2), undefined, undefined, toBN(100), startBlockHeight + 2, undefined, feeWalletAddress, toBN(100));
        await waitForTxToFinishWithStatus(2, 30, wClient.rootEm, TransactionStatus.TX_FAILED, id);
    });
    // TODO
    // it("Transaction with fee too high for fee wallet should be tried with main wallet", async () => {
    //     // Transaction size is 276.5 (3 inputs + 2 outputs) > 100 (maxFee)
    //     const id = await wClient.createPaymentTransaction(fundedAddress, targetAddress, amountToSendSatoshi.muln(2), undefined, undefined, toBN(500), startBlockHeight + 2, undefined, feeWalletAddress, toBN(100));
    //     const [txEnt,] = await waitForTxToFinishWithStatus(2, 30, wClient.rootEm, TransactionStatus.TX_SUCCESS, id);
    //     expect(txEnt.utxos.filter(t => t.source !== fundedAddress).length).to.be.eq(0);
    // });

    it("RBF transaction should be successfully created even if fee > maxFee", async () => {
        const id = await wClient.createPaymentTransaction(fundedAddress, targetAddress, amountToSendSatoshi.muln(2), undefined, undefined, toBN(100), startBlockHeight + 2);
        const txEnt = await fetchTransactionEntityById(wClient.rootEm, id);
        txEnt.rbfReplacementFor = await createAndPersistTransactionEntity(wClient.rootEm, wClient.chainType, fundedAddress, targetAddress, amountToSendSatoshi.muln(2));

        await waitForTxToFinishWithStatus(2, 30, wClient.rootEm, TransactionStatus.TX_SUCCESS, id);
    });
<<<<<<< HEAD

=======
>>>>>>> 7530bb57
});<|MERGE_RESOLUTION|>--- conflicted
+++ resolved
@@ -14,16 +14,11 @@
 import { fetchTransactionEntityById, updateTransactionEntity } from "../../src/db/dbutils";
 import {
     createAndPersistTransactionEntity,
-<<<<<<< HEAD
-=======
-    createAndPersistUTXOEntity, createUTXO,
->>>>>>> 7530bb57
     setMonitoringStatus
 } from "../test-util/entity_utils";
 import { toBN } from "web3-utils";
 import BN from "bn.js";
 import * as bitcore from "bitcore-lib";
-import { expect } from "chai";
 
 const fundedMnemonic = "theme damage online elite clown fork gloom alpha scorpion welcome ladder camp rotate cheap gift stone fog oval soda deputy game jealous relax muscle";
 const fundedAddress = "tb1qyghw9dla9vl0kutujnajvl6eyj0q2nmnlnx3j0";
@@ -74,10 +69,6 @@
         sinon.stub(wClient.transactionUTXOService, "getNumberOfMempoolAncestors").resolves(0);
         sinon.stub(wClient.blockchainAPI, "getUTXOsFromMempool").resolves([]);
         sinon.stub(wClient.transactionFeeService, "getFeePerKB").resolves(new BN(1000));
-<<<<<<< HEAD
-        // sinon.stub(dbutils, "correctUTXOInconsistenciesAndFillFromMempool").resolves();
-=======
->>>>>>> 7530bb57
         sinon.stub(wClient, "signAndSubmitProcess").callsFake(async (txId: number, transaction: bitcore.Transaction, privateKey: string, privateKeyForFee?: string) =>
             await updateTransactionEntity(wClient.rootEm, txId, (txEntToUpdate) => {
                 txEntToUpdate.status = TransactionStatus.TX_SUCCESS;
@@ -157,8 +148,4 @@
 
         await waitForTxToFinishWithStatus(2, 30, wClient.rootEm, TransactionStatus.TX_SUCCESS, id);
     });
-<<<<<<< HEAD
-
-=======
->>>>>>> 7530bb57
 });
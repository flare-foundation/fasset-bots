--- conflicted
+++ resolved
@@ -24,9 +24,6 @@
 
 let wClient: BTC;
 let testOrm: ORM;
-
-import {createUTXO} from "../test-util/entity_utils";
-import {expect} from "chai";
 
 describe("Unit test for paying fees from additional wallet", () => {
 
@@ -51,11 +48,7 @@
     });
 
     it("It should create transaction from 'base' wallet even if the 'fee' wallet doesn't have enough funds", async () => {
-<<<<<<< HEAD
-        sinon.stub(wClient.transactionUTXOService, "filteredAndSortedMempoolUTXOs").callsFake((source) => {
-=======
-        sinon.stub(wClient.blockchainAPI, "getUTXOsFromMempool").callsFake((source) => {
->>>>>>> f8925e80
+        sinon.stub(wClient.transactionUTXOService, "filteredAndSortedMempoolUTXOs").callsFake((source) => {
             if (source === fundedAddress) {
                 return Promise.resolve([
                     createUTXO("ef99f95e95b18adfc44aae79722946e583677eb631a89a1b62fe0e275801a10c", 0, toBN(10020), "00143cbd2641a036e99579b5386b13a8c303f3b1cf0e"),
@@ -66,56 +59,39 @@
                 return Promise.resolve([
                     createUTXO("0b24228b83a64803ccf00f9878d56a0306c4b76f17c4b5bdc1cd35358e04feb5", 0, toBN(1000), "00143cbd2641a036e99579b5386b13a8c303f3b1cf0e")
                 ]);
+            }
+        });
+
+        const fee = 2000;
+        const [tr] = await wClient.transactionService.preparePaymentTransactionWithAdditionalFeeWallet(0, fundedAddress, fundedFeeAddress, targetAddress, toBN(1500), toBN(fee));
+
+        expect(tr.getFee()).to.be.eq(fee);
+    });
+
+    it("It should create transaction from base wallet even if the 'fee' wallet doesn't have any funds", async () => {
+        sinon.stub(wClient.transactionUTXOService, "filteredAndSortedMempoolUTXOs").callsFake((source) => {
+            if (source === fundedAddress) {
+                return Promise.resolve([
+                    createUTXO("ef99f95e95b18adfc44aae79722946e583677eb631a89a1b62fe0e275801a10c", 0, toBN(10020), "00143cbd2641a036e99579b5386b13a8c303f3b1cf0e"),
+                    createUTXO("2a6a5d5607492467e357140426f48e75e5ab3fa5fb625b6f201cce284f0dc55e", 0, toBN(1000), "00143cbd2641a036e99579b5386b13a8c303f3b1cf0e"),
+                    createUTXO("b895eab0cd280d1bb07897576e2edbdd7791d8b85bb64e28a9b86952faf8fdc2", 0, toBN(1000), "00143cbd2641a036e99579b5386b13a8c303f3b1cf0e"),
+                ]);
+            } else {
+                return Promise.resolve([]);
             }
         });
 
         const fee = 2000;
         const [tr, utxos] = await wClient.transactionService.preparePaymentTransactionWithAdditionalFeeWallet(0, fundedAddress, fundedFeeAddress, targetAddress, toBN(1500), toBN(fee));
-
-<<<<<<< HEAD
-=======
-        expect(utxos.filter(t => t.mintTxid === "0b24228b83a64803ccf00f9878d56a0306c4b76f17c4b5bdc1cd35358e04feb5").length).to.be.eq(0);
->>>>>>> f8925e80
-        expect(tr.getFee()).to.be.eq(fee);
-    });
-
-    it("It should create transaction from base wallet even if the 'fee' wallet doesn't have any funds", async () => {
-<<<<<<< HEAD
-        sinon.stub(wClient.transactionUTXOService, "filteredAndSortedMempoolUTXOs").callsFake((source) => {
-=======
-        sinon.stub(wClient.blockchainAPI, "getUTXOsFromMempool").callsFake((source) => {
->>>>>>> f8925e80
-            if (source === fundedAddress) {
-                return Promise.resolve([
-                    createUTXO("ef99f95e95b18adfc44aae79722946e583677eb631a89a1b62fe0e275801a10c", 0, toBN(10020), "00143cbd2641a036e99579b5386b13a8c303f3b1cf0e"),
-                    createUTXO("2a6a5d5607492467e357140426f48e75e5ab3fa5fb625b6f201cce284f0dc55e", 0, toBN(1000), "00143cbd2641a036e99579b5386b13a8c303f3b1cf0e"),
-                    createUTXO("b895eab0cd280d1bb07897576e2edbdd7791d8b85bb64e28a9b86952faf8fdc2", 0, toBN(1000), "00143cbd2641a036e99579b5386b13a8c303f3b1cf0e"),
-                ]);
-            } else {
-                return Promise.resolve([]);
-            }
-        });
-
-        const fee = 2000;
-        const [tr, utxos] = await wClient.transactionService.preparePaymentTransactionWithAdditionalFeeWallet(0, fundedAddress, fundedFeeAddress, targetAddress, toBN(1500), toBN(fee));
-<<<<<<< HEAD
-
-+        expect(tr.getFee()).to.be.eq(fee);
+        const ogUTXOs = await wClient.transactionUTXOService.filteredAndSortedMempoolUTXOs(fundedAddress);
+
+
+        expect(ogUTXOs.map(t => t.mintTxid)).to.have.members(utxos.map(t => t.mintTxid));
+        expect(tr.getFee()).to.be.eq(fee);
     });
 
     it("If 'fee' wallet has enough funds fee should be covered from it, remainder should be returned", async () => {
         sinon.stub(wClient.transactionUTXOService, "filteredAndSortedMempoolUTXOs").callsFake((source) => {
-=======
-        const ogUTXOs = await wClient.blockchainAPI.getUTXOsFromMempool(fundedAddress);
-
-
-        expect(ogUTXOs.map(t => t.mintTxid)).to.have.members(utxos.map(t => t.mintTxid));
-        expect(tr.getFee()).to.be.eq(fee);
-    });
-
-    it("If 'fee' wallet has enough funds fee should be covered from it, remainder should be returned", async () => {
-        sinon.stub(wClient.blockchainAPI, "getUTXOsFromMempool").callsFake((source) => {
->>>>>>> f8925e80
             if (source === fundedAddress) {
                 return Promise.resolve([
                     createUTXO("2a6a5d5607492467e357140426f48e75e5ab3fa5fb625b6f201cce284f0dc55e", 0, toBN(1000), "00143cbd2641a036e99579b5386b13a8c303f3b1cf0e"),
@@ -133,29 +109,16 @@
 
         // It should output 1500 (the amount), 2000 (fee remainder), 900 (remainder of amount)
         expect(tr.outputs.length).to.be.eq(3);
-<<<<<<< HEAD
-        expect(tr.outputs.map(t => t.satoshis)).to.include.members([1500, 2000, 900]);
-        expect(tr.getFee()).to.be.eq(fee);
-    });
-
-    it("If 'fee' wallet has enough funds fee should be covered from it, remainder should be returned only if it's greater than dust", async () => {
-        sinon.stub(wClient.transactionUTXOService, "filteredAndSortedMempoolUTXOs").callsFake((source) => {
-            if (source === fundedAddress) {
-                return Promise.resolve([
-                    createUTXO("2a6a5d5607492467e357140426f48e75e5ab3fa5fb625b6f201cce284f0dc55e", 0, toBN(1000), "00143cbd2641a036e99579b5386b13a8c303f3b1cf0e"),
-                    createUTXO("b895eab0cd280d1bb07897576e2edbdd7791d8b85bb64e28a9b86952faf8fdc2", 0, toBN(1400), "00143cbd2641a036e99579b5386b13a8c303f3b1cf0e"),
-=======
         expect(tr.outputs.map(t => t.satoshis)).to.include.all.members([1500, 2000, 900]);
         expect(tr.getFee()).to.be.eq(fee);
     });
 
     it("If 'fee' wallet has enough funds fee should be covered from it, remainder should be returned only if it's greater than dust 1", async () => {
-        sinon.stub(wClient.blockchainAPI, "getUTXOsFromMempool").callsFake((source) => {
+        sinon.stub(wClient.transactionUTXOService, "filteredAndSortedMempoolUTXOs").callsFake((source) => {
             if (source === fundedAddress) {
                 return Promise.resolve([
                     createUTXO("2a6a5d5607492467e357140426f48e75e5ab3fa5fb625b6f201cce284f0dc55e", 0, toBN(2000), "00143cbd2641a036e99579b5386b13a8c303f3b1cf0e"),
                     createUTXO("b895eab0cd280d1bb07897576e2edbdd7791d8b85bb64e28a9b86952faf8fdc2", 0, toBN(2400), "00143cbd2641a036e99579b5386b13a8c303f3b1cf0e"),
->>>>>>> f8925e80
                 ]);
             } else {
                 return Promise.resolve([
@@ -169,21 +132,12 @@
 
         // It should output 1500 (the amount) and 1400 = 4400 (sum of inputs) - 1500 (fee) - 1500 (the amount)
         expect(tr.outputs.length).to.be.eq(2);
-<<<<<<< HEAD
-        expect(tr.outputs.map(t => t.satoshis)).to.include.members([1500, 1400]);
-        expect(tr.getFee()).to.be.eq(fee);
-    });
-
-    it("If 'fee' wallet has enough funds fee should be covered from it, fee should be covered from it if it's > dust", async () => {
-        sinon.stub(wClient.transactionUTXOService, "filteredAndSortedMempoolUTXOs").callsFake((source) => {
-=======
         expect(tr.outputs.map(t => t.satoshis)).to.include.all.members([1500, 1400]);
         expect(tr.getFee()).to.be.eq(fee);
     });
 
     it("If 'fee' wallet has enough funds fee should be covered from it, fee should be covered from it if it's greater than dust 2", async () => {
-        sinon.stub(wClient.blockchainAPI, "getUTXOsFromMempool").callsFake((source) => {
->>>>>>> f8925e80
+        sinon.stub(wClient.transactionUTXOService, "filteredAndSortedMempoolUTXOs").callsFake((source) => {
             if (source === fundedAddress) {
                 return Promise.resolve([
                     createUTXO("2a6a5d5607492467e357140426f48e75e5ab3fa5fb625b6f201cce284f0dc55e", 0, toBN(1000), "00143cbd2641a036e99579b5386b13a8c303f3b1cf0e"),
@@ -203,7 +157,6 @@
         expect(tr.outputs.length).to.be.eq(2);
         expect(tr.inputs.length).to.be.eq(2);
         expect(tr.inputs.filter(t => t.script.toHex() !== "0b24228b83a64803ccf00f9878d56a0306c4b76f17c4b5bdc1cd35358e04feb5").length).to.be.eq(2);
-<<<<<<< HEAD
         expect(tr.outputs.map(t => t.satoshis)).to.include.members([1500, 692]);
     });
 
@@ -250,9 +203,4 @@
         expect(tr.outputs.length).to.be.eq(2);
         expect(tr.outputs.map(t => t.satoshis)).to.include.members([1500, 1400]);
     });
-=======
-        expect(tr.outputs.map(t => t.satoshis)).to.include.all.members([1500, 692]);
-    });
-
->>>>>>> f8925e80
 });
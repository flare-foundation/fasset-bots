import { expect } from "chai";
import {
    bytesToHex,
    convertToTimestamp,
    getDateTimestampInSeconds,
    isValidHexString,
    prefix0x,
    stuckTransactionConstants,
    unPrefix0x,
} from "../../src/utils/utils";
import { toBN, toNumber } from "../../src/utils/bnutils";
import { ChainType } from "../../src/utils/constants";
import { initializeTestMikroORM } from "../test-orm/mikro-orm.config";
import { UnprotectedDBWalletKeys } from "../test-orm/UnprotectedDBWalletKey";
import { getCurrentNetwork } from "../../src/chain-clients/utxo/UTXOUtils";
<<<<<<< HEAD
=======
import { getDefaultRateLimitOptions } from "../../src/utils/axios-error-utils";
import { BTC } from "../../src";
>>>>>>> 24ad0ccf

const BTCMccConnectionTestInitial = {
    urls: [process.env.BTC_URL ?? ""],
    username: "",
    password: "",
    inTestnet: true,
};
const invalidChainType = "0x494e56414c494400000000000000000000000000000000000000000000000000" as ChainType;

describe("Util tests", () => {
    it("Should fail if unsupported network", async () => {
        const testOrm = await initializeTestMikroORM();
        const unprotectedDBWalletKeys = new UnprotectedDBWalletKeys(testOrm.em);
        const BTCMccConnectionTest = { ...BTCMccConnectionTestInitial, em: testOrm.em, walletKeys: unprotectedDBWalletKeys };
        const wClient = await BTC.initialize(BTCMccConnectionTest);
        wClient.chainType = invalidChainType;
        const fn = () => {
            return getCurrentNetwork(wClient.chainType);
        };
        expect(fn).to.throw(Error);
    });

    it("Should convert bytes as Buffer -> hex ", async function () {
        const expected0 = "000000";
        const bytes0 = Buffer.from([0, 0, 0]);
        const hex0 = bytesToHex(bytes0);
        expect(hex0).to.equal(expected0);

        const expected1 = "DEADBEEF";
        const bytes1 = Buffer.from([222, 173, 190, 239]);
        const hex1 = bytesToHex(bytes1);
        expect(hex1).to.equal(expected1);
    });

    it("Should convert bytes as Uint8Array -> hex", async function () {
        const expected0 = "000000";
        const bytes0 = new Uint8Array([0, 0, 0]);
        const hex0 = bytesToHex(bytes0);
        expect(hex0).to.equal(expected0);

        const expected1 = "DEADBEEF";
        const bytes1 = new Uint8Array([222, 173, 190, 239]);
        const hex1 = bytesToHex(bytes1);
        expect(hex1).to.equal(expected1);
    });

    it("Should unPrefix0x", async function () {
        const expected = "42284000700000620000260990000071310300057";
        const unPrefixed1 = unPrefix0x("0x" + expected);
        expect(unPrefixed1).to.equal(expected);
        const unPrefixed2 = unPrefix0x(expected);
        expect(unPrefixed2).to.equal(expected);
    });

    it("Should prefix0x", async function () {
        const expected = "0x42284000700000620000260990000071310300057";
        const unPrefixed1 = prefix0x(expected);
        expect(unPrefixed1).to.equal(expected);
        const unPrefixed2 = prefix0x(expected.slice(2));
        expect(unPrefixed2).to.equal(expected);
    });

    it("Should validate 32Hex and hex", async function () {
        const valid = "0x10000000000000000000000000000000000000000beefbeaddeafdeaddeedcab";
        const invalid = "0x10000000000000000000000000000000000000000beefbeaddeafdeaddeedcaZ";
        const isValid3 = isValidHexString(valid);
        expect(isValid3).to.be.true;
        const isValid4 = isValidHexString(invalid);
        expect(isValid4).to.be.false;
    });

    it("Should convert to BN", async function () {
        const input1 = toBN(1);
        const input2 = 1;
        const input3 = "1";
        expect(input1.eq(toBN(input1)));
        expect(input1.eq(toBN(input2)));
        expect(input1.eq(toBN(input3)));
    });

    it("Should convert to number", async function () {
        const input1 = 1;
        const input2 = toBN(1);
        const input3 = "1";
        expect(input1).to.eq(toNumber(input1));
        expect(input1).to.eq(toNumber(input2));
        expect(input1).to.eq(toNumber(input3));
    });

    it("Should fail on invalid/unsupported chainType", () => {
        const fn2 = () => {
            return stuckTransactionConstants("invalid" as ChainType);
        };
        expect(fn2).to.throw(Error);
    });

    it("Should return invalid date", async () => {
        const fn = () => {
            return getDateTimestampInSeconds(NaN.toString());
        };
        expect(fn).to.throw(`Invalid date format`);
    });

    it("Should return timestamp", async function () {
        const input = "20240830203804";
        const expectedOutput = "1725050284";
        expect(convertToTimestamp(input)).to.eq(expectedOutput);
    });
});<|MERGE_RESOLUTION|>--- conflicted
+++ resolved
@@ -13,11 +13,7 @@
 import { initializeTestMikroORM } from "../test-orm/mikro-orm.config";
 import { UnprotectedDBWalletKeys } from "../test-orm/UnprotectedDBWalletKey";
 import { getCurrentNetwork } from "../../src/chain-clients/utxo/UTXOUtils";
-<<<<<<< HEAD
-=======
-import { getDefaultRateLimitOptions } from "../../src/utils/axios-error-utils";
 import { BTC } from "../../src";
->>>>>>> 24ad0ccf
 
 const BTCMccConnectionTestInitial = {
     urls: [process.env.BTC_URL ?? ""],

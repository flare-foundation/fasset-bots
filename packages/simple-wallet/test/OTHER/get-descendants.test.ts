--- conflicted
+++ resolved
@@ -1,93 +1,4 @@
-<<<<<<< HEAD
-// import { TransactionEntity, UTXOEntity } from "../../src";
-
-// import { TransactionInputEntity } from "../../src/entity/transactionInput";
-
-// import { expect } from "chai";
-// import { EntityManager } from "@mikro-orm/core";
-// import config, { initializeTestMikroORMWithConfig } from "../test-orm/mikro-orm.config";
-// import { createAndPersistUTXOEntity, createTransactionEntity } from "../test-util/entity_utils";
-
-// describe("getTransactionDescendants", () => {
-//     let em: EntityManager;
-//     before(async () => {
-//         const conf = { ...config };
-//         conf.dbName = "unit-test-db";
-//         em = (await initializeTestMikroORMWithConfig(conf)).em;
-//     });
-
-//     beforeEach(async () => {
-//         await em.nativeDelete(UTXOEntity, {});
-//         await em.nativeDelete(TransactionInputEntity, {});
-//         await em.nativeDelete(TransactionEntity, {});
-//     });
-
-//     it("should return an empty array when there are no descendants", async () => {
-//         const tx = createTransactionEntity("address1", "address2", "txHash1");
-//         await em.persistAndFlush(tx);
-
-//         const descendants = await getTransactionDescendants(em, tx.transactionHash!, tx.source);
-//         expect(descendants).to.be.an("array").that.is.empty;
-//     });
-
-//     it("Chain with one descendant", async () => {
-//         /*
-//         tx1: utxo1 -> tx2
-//          */
-//         const tx1 = createTransactionEntity("address1", "address2", "txHash1");
-//         const utxo1 = await createAndPersistUTXOEntity(em,"address1", "txHash1", 0);
-
-//         const tx2 = createTransactionEntity("address1", "address3", "txHash2", [utxo1]);
-//         await em.persistAndFlush([tx1, tx2]);
-
-//         const descendants = await getTransactionDescendants(em, tx1.transactionHash!, tx1.source);
-//         expect(descendants).to.have.length(1);
-//         expect(descendants).to.include(tx2);
-//     });
-
-//     it("Chain with two descendants", async () => {
-//         /*
-//         tx1: utxo1 -> tx2: utxo2 -> tx3
-//          */
-//         const tx1 = createTransactionEntity("address1", "address2", "txHash1");
-//         const utxo1 = await createAndPersistUTXOEntity(em,"address1", "txHash1", 0);
-
-//         const tx2 = createTransactionEntity("address1", "address3", "txHash2", [utxo1]);
-//         const utxo2 = await createAndPersistUTXOEntity(em,"address1", "txHash2", 0);
-
-//         const tx3 = createTransactionEntity("address1", "address4", "txHash3", [utxo2]);
-//         await em.persistAndFlush([tx1, tx2, tx3]);
-
-//         const descendants = await getTransactionDescendants(em, tx1.transactionHash!, tx1.source);
-//         expect(descendants).to.have.length(2);
-//         expect(descendants).to.include.members([tx2, tx3]);
-//     });
-
-//     it("should handle transactions with multiple inputs", async () => {
-//         /*
-//         tx1: utxo1 -> tx2: utxo2
-//                                    -> tx3
-//                         _: utxo3
-//          */
-//         const tx1 = createTransactionEntity("address1", "address2", "txHash1");
-//         const utxo1 = await createAndPersistUTXOEntity(em,"address1", "txHash1", 0);
-
-//         const tx2 = createTransactionEntity("address1", "address3", "txHash2", [utxo1]);
-//         const utxo2 = await createAndPersistUTXOEntity(em,"address1", "txHash2", 0);
-//         const utxo3 = await createAndPersistUTXOEntity(em,"address1", "txHashOther", 0);
-
-//         const tx3 = createTransactionEntity("address1", "address4", "txHash3", [utxo2, utxo3]);
-//         await em.persistAndFlush([tx1, tx2, tx3]);
-
-//         const descendants = await getTransactionDescendants(em, tx1.transactionHash!, tx1.source);
-//         expect(descendants).to.have.length(2);
-//         expect(descendants).to.include.members([tx2, tx3]);
-//     });
-
-// });
-// TODO
-=======
-import { TransactionEntity, UTXOEntity } from "../../src";
+import { TransactionEntity } from "../../src";
 
 import { TransactionInputEntity } from "../../src/entity/transactionInput";
 import { getTransactionDescendants } from "../../src/chain-clients/utxo/UTXOUtils";
@@ -100,7 +11,6 @@
     createTransactionInputEntity, createTransactionOutputEntity
 } from "../test-util/entity_utils";
 import {TransactionOutputEntity} from "../../src/entity/transactionOutput";
-import {info} from "winston";
 
 describe("getTransactionDescendants", () => {
     let em: EntityManager;
@@ -184,5 +94,4 @@
         expect(descendants).to.include.members([tx2, tx3]);
     });
 
-});
->>>>>>> 7530bb57
+});
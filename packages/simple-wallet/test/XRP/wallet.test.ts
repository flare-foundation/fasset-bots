import {WALLET} from "../../src";
import {
    ICreateWalletResponse,
    RippleWalletConfig,
} from "../../src/interfaces/WalletTransactionInterface";
import chaiAsPromised from "chai-as-promised";
import {expect, use} from "chai";
import WAValidator from "wallet-address-validator";
import rewire from "rewire";
<<<<<<< HEAD
import {XRP_DECIMAL_PLACES} from "../../src/utils/constants";
import {toBN, toBNExp} from "../../src/utils/bnutils";
import {fetchTransactionEntityById, updateTransactionEntity} from "../../src/db/dbutils";
import {TransactionStatus} from "../../src/entity/transaction";
import {
    clearTransactions,
    createAndSignXRPTransactionWithStatus,
    setWalletStatusInDB,
    TEST_WALLET_XRP,
    waitForTxToBeReplacedWithStatus,
    waitForTxToFinishWithStatus
} from "../test_util/util";

use(chaiAsPromised);
=======
import { XRP_DECIMAL_PLACES } from "../../src/utils/constants";
import { toBN, toBNExp } from "../../src/utils/bnutils";
import { fetchTransactionEntityById } from "../../src/db/dbutils";
import { sleepMs } from "../../src/utils/utils";
import { TransactionStatus } from "../../src/entity/transaction";
import { initializeTestMikroORM } from "../test-orm/mikro-orm.config";
import { CONNREFUSED } from "dns";
import { UnprotectedDBWalletKeys } from "../test-orm/UnprotectedDBWalletKey";
>>>>>>> 41e7183f

const rewiredXrpWalletImplementation = rewire("../../src/chain-clients/XrpWalletImplementation");
const rewiredXrpWalletImplementationClass = rewiredXrpWalletImplementation.__get__("XrpWalletImplementation");

<<<<<<< HEAD
const XRPMccConnectionTest: RippleWalletConfig = {
    url: process.env.XRP_URL ?? "",
    username: "",
    password: "",
    stuckTransactionOptions: {
        blockOffset: 10,
    },
    rateLimitOptions: {
        timeoutMs: 60000,
    },
    walletSecret: walletSecret,
    inTestnet: true
=======
const XRPMccConnectionTestInitial = {
   url: process.env.XRP_URL ?? "",
   username: "",
   password: "",
   stuckTransactionOptions: {
      blockOffset: 10,
   },
   rateLimitOptions: {
      timeoutMs: 60000,
   },
   inTestnet: true
>>>>>>> 41e7183f
};
let XRPMccConnectionTest: RippleWalletConfig;

const fundedSeed = "sannPkA1sGXzM1MzEZBjrE1TDj4Fr";
const fundedAddress = "rpZ1bX5RqATDiB7iskGLmspKLrPbg5X3y8";
const targetMnemonic = "involve essay clean frequent stumble cheese elite custom athlete rack obey walk";
const targetAddress = "r4CrUeY9zcd4TpndxU5Qw9pVXfobAXFWqq";
const entropyBase = "my_xrp_test_wallet";
const entropyBasedAddress = "rMeXpc8eokNRCTVtCMjFqTKdyRezkYJAi1";

const amountToSendDropsFirst = toBNExp(0.1, XRP_DECIMAL_PLACES);
const amountToSendDropsSecond = toBNExp(0.05, XRP_DECIMAL_PLACES);
const feeInDrops = toBNExp(0.000015, 6);
const maxFeeInDrops = toBNExp(0.000012, 6);
<<<<<<< HEAD
const sequence = 54321;
const note = "10000000000000000000000000000000000000000beefbeaddeafdeaddeedcab";
=======
>>>>>>> 41e7183f

let wClient: WALLET.XRP;
let fundedWallet: ICreateWalletResponse; //testnet, seed: sannPkA1sGXzM1MzEZBjrE1TDj4Fr, account: rpZ1bX5RqATDiB7iskGLmspKLrPbg5X3y8

describe("Xrp wallet tests", () => {
<<<<<<< HEAD
    before(async () => {
        wClient = await WALLET.XRP.initialize(XRPMccConnectionTest);
        void wClient.startMonitoringTransactionProgress();
    });

    after(async () => {
        wClient.stopMonitoring();
        await clearTransactions(wClient.orm);
    });

    it("Should create account", async () => {
        const newAccount = wClient.createWallet();
        expect(newAccount.address).to.not.be.null;
        const targetAccount = wClient.createWalletFromMnemonic(targetMnemonic);
        expect(targetAccount.address).to.equal(targetAddress);

        expect(WAValidator.validate(newAccount.address, "XRP", "testnet")).to.be.true;
        expect(WAValidator.validate(targetAccount.address, "XRP", "testnet")).to.be.true;
    });

    it("Should create account 2", async () => {
        const newAccount = wClient.createWalletFromEntropy(Buffer.from(entropyBase), "ecdsa-secp256k1");
        expect(newAccount.address).to.equal(entropyBasedAddress);
        expect(WAValidator.validate(newAccount.address, "XRP", "testnet")).to.be.true;
    });

    it("Should create account 3", async () => {
        fundedWallet = wClient.createWalletFromSeed(fundedSeed, "ecdsa-secp256k1");
        expect(fundedWallet.address).to.equal(fundedAddress);
        expect(WAValidator.validate(fundedWallet.address, "XRP", "testnet")).to.be.true;
    });

    it("Should get public key from private key", async () => {
        const seed0 = "sh8N3CZNMqdjBhgsbdzp8NoEnr8MH";
        const seed1 = "sEdTcEtUFE7BxDKj5QfdgyGorRKmq73";
        const wallet0 = wClient.createWalletFromSeed(seed0, "ecdsa-secp256k1");
        const wallet1 = wClient.createWalletFromSeed(seed1, "ed25519");

        const rewired = new rewiredXrpWalletImplementationClass(XRPMccConnectionTest);
        const public0 = rewired.getPublicKeyFromPrivateKey(wallet0.privateKey, wallet0.address);
        const public1 = rewired.getPublicKeyFromPrivateKey(wallet1.privateKey, wallet1.address);
        expect(wallet0.publicKey).to.eq(public0);
        expect(wallet1.publicKey).to.eq(public1);
    });

    it("Should submit transaction", async () => {
        fundedWallet = wClient.createWalletFromSeed(fundedSeed, "ecdsa-secp256k1");
        const id = await wClient.createPaymentTransaction(fundedWallet.address, fundedWallet.privateKey, targetAddress, amountToSendDropsFirst, undefined, note, undefined);
        expect(id).to.be.gt(0);
        await waitForTxToFinishWithStatus(2, 20, wClient.orm, TransactionStatus.TX_SUCCESS, id);
    });

    it("Should not validate submit and resubmit transaction - fee to low", async () => {
        fundedWallet = wClient.createWalletFromSeed(fundedSeed, "ecdsa-secp256k1");
        const lowFee = toBN(0);
        const id = await wClient.createPaymentTransaction(fundedWallet.address, fundedWallet.privateKey, targetAddress, amountToSendDropsFirst, lowFee, note);
        expect(id).to.be.gt(0);

        const [tx,] = await waitForTxToBeReplacedWithStatus(2, 20, wClient, TransactionStatus.TX_FAILED, id);
        expect(tx.status).to.equal(TransactionStatus.TX_REPLACED);
    });

    it("Should create transaction with fee", async () => {
        fundedWallet = wClient.createWalletFromSeed(fundedSeed, "ecdsa-secp256k1");
        const note = "Submit";
        const trId = await wClient.createPaymentTransaction(
            fundedWallet.address,
            fundedWallet.privateKey,
            targetAddress,
            amountToSendDropsSecond,
            feeInDrops,
            note,
            undefined,
        );
        const txEnt = await fetchTransactionEntityById(wClient.orm, trId);
        expect(txEnt.source).to.equal(fundedWallet.address);
        expect(txEnt.destination).to.equal(targetAddress);
        expect(txEnt.fee?.toString()).to.equal(feeInDrops.toString());
        expect(txEnt.reference).to.equal(note);

        await waitForTxToFinishWithStatus(2, 40, wClient.orm, TransactionStatus.TX_SUCCESS, txEnt.id);
    });

    it("Should not submit transaction: fee > maxFee", async () => {
        fundedWallet = wClient.createWalletFromSeed(fundedSeed, "ecdsa-secp256k1");
        const id = await wClient.createPaymentTransaction(fundedWallet.address, fundedWallet.privateKey, targetAddress, amountToSendDropsSecond, feeInDrops, "Submit", maxFeeInDrops);
        expect(id).to.be.gt(0);

        const [tx,] = await waitForTxToFinishWithStatus(2, 30, wClient.orm, TransactionStatus.TX_FAILED, id);
        expect(tx.maxFee!.lt(tx.fee!)).to.be.true;
    });

    it("Should receive fee", async () => {
        const feeP = await wClient.getCurrentTransactionFee({isPayment: true});
        expect(feeP).not.to.be.null;
        const fee = await wClient.getCurrentTransactionFee({isPayment: false});
        expect(fee).not.to.be.null;
        expect(fee.gt(feeP)).to.be.true;
    });

    it("Should receive latest validated ledger index", async () => {
        const index = await wClient.getLatestValidatedLedgerIndex();
        expect(index).not.to.be.null;
    });

    it("Should not submit resubmitted transaction - fee to low", async () => {
        fundedWallet = wClient.createWalletFromSeed(fundedSeed, "ecdsa-secp256k1");
        const lowFee = toBN(2);
        const maxFee = toBN(3);
        const id = await wClient.createPaymentTransaction(fundedWallet.address, fundedWallet.privateKey, targetAddress, amountToSendDropsFirst, lowFee, note, maxFee);
        expect(id).to.be.gt(0);

        const [txEnt, txInfo] = await waitForTxToFinishWithStatus(2, 30, wClient.orm, TransactionStatus.TX_FAILED, id);
        expect(txInfo.replacedByDdId).to.be.null;
        expect(txEnt.maxFee!.lt(txEnt.fee!.muln(wClient.feeIncrease))).to.be.true;
    });

    // Running this takes cca 20 min, as account can only be deleted
    // if account sequence + DELETE_ACCOUNT_OFFSET < ledger number
    it.skip("Should create and delete account", async () => {
        const toDelete = wClient.createWallet();
        expect(toDelete.address).to.not.be.null;
        expect(WAValidator.validate(toDelete.address, "XRP", "testnet")).to.be.true;
        fundedWallet = wClient.createWalletFromSeed(fundedSeed, "ecdsa-secp256k1");
        expect(WAValidator.validate(fundedWallet.address, "XRP", "testnet")).to.be.true;
        const toSendInDrops = toBNExp(20, 6); // 20 XPR
        // fund toDelete account
        const id = await wClient.createPaymentTransaction(fundedWallet.address, fundedWallet.privateKey, toDelete.address, toSendInDrops);

        await waitForTxToFinishWithStatus(2, 30, wClient.orm, TransactionStatus.TX_SUCCESS, id);
        const balance = await wClient.getAccountBalance(toDelete.address);
        // delete toDelete account
        const id2 = await wClient.createDeleteAccountTransaction(toDelete.address, toDelete.privateKey, fundedWallet.address);
=======
   before(async () => {
      const testOrm = await initializeTestMikroORM();
      const unprotectedDBWalletKeys = new UnprotectedDBWalletKeys(testOrm.em);
      XRPMccConnectionTest = { ... XRPMccConnectionTestInitial, em: testOrm.em, walletKeys: unprotectedDBWalletKeys };
      wClient = await WALLET.XRP.initialize(XRPMccConnectionTest);
      void wClient.startMonitoringTransactionProgress();
   });
>>>>>>> 41e7183f

        await waitForTxToFinishWithStatus(2, 30, wClient.orm, TransactionStatus.TX_SUCCESS, id2);
        const balance2 = await wClient.getAccountBalance(toDelete.address);
        expect(balance.gt(balance2));
    });

<<<<<<< HEAD
    it("Should receive account balance", async () => {
        const newAccount = wClient.createWallet();
        const bn = await wClient.getAccountBalance(newAccount.address);
        expect(bn).to.not.be.null;
        expect(bn.toNumber()).to.be.equal(0);

        const bn2 = await wClient.getAccountBalance("x");
        expect(bn2).to.not.be.null;
        expect(bn2.toNumber()).to.be.equal(0);
    })

    it("Should successfully resubmit transaction with fee < minFee", async () => {
        fundedWallet = wClient.createWalletFromSeed(fundedSeed, "ecdsa-secp256k1");
        const lowFee = toBN("5"); // toBN("10") is minFee for XRP
        const id = await wClient.createPaymentTransaction(fundedWallet.address, fundedWallet.privateKey, targetAddress, amountToSendDropsFirst, lowFee, note);
        expect(id).to.be.gt(0);

        const [txEnt,] = await waitForTxToBeReplacedWithStatus(2, 40, wClient, TransactionStatus.TX_SUCCESS, id);
        expect(txEnt.status).to.equal(TransactionStatus.TX_REPLACED);
    });

    it("Should handle TX_PENDING", async () => {
        fundedWallet = wClient.createWalletFromSeed(fundedSeed, "ecdsa-secp256k1");
        const txEnt = await createAndSignXRPTransactionWithStatus(wClient, fundedWallet.address,
            targetAddress, amountToSendDropsFirst, note, feeInDrops, TransactionStatus.TX_PENDING);

        let txInfo = await wClient.getTransactionInfo(txEnt.id);
        expect(txInfo.status).to.equal(TransactionStatus.TX_PENDING);
        [, txInfo] = await waitForTxToBeReplacedWithStatus(2, 40, wClient, TransactionStatus.TX_SUCCESS, txEnt.id);

        expect(txInfo!.replacedByDdId)
        expect(txInfo!.status).to.equal(TransactionStatus.TX_REPLACED);
    });

    it("Should not resubmit TX_PENDING - already on chain", async () => {
        fundedWallet = wClient.createWalletFromSeed(fundedSeed, "ecdsa-secp256k1");
        const id = await wClient.createPaymentTransaction(fundedWallet.address, fundedWallet.privateKey, targetAddress, amountToSendDropsFirst, feeInDrops, note);
        await waitForTxToFinishWithStatus(2, 40, wClient.orm, TransactionStatus.TX_SUCCESS, id);

        expect((await wClient.getTransactionInfo(id)).status).to.equal(TransactionStatus.TX_SUCCESS);
        await updateTransactionEntity(wClient.orm, id, async (txEnt) => {
            txEnt.status = TransactionStatus.TX_PENDING;
        });
        expect((await wClient.getTransactionInfo(id)).status).to.equal(TransactionStatus.TX_PENDING);

        const [, txInfo] = await waitForTxToFinishWithStatus(2, 40, wClient.orm, TransactionStatus.TX_SUCCESS, id);
        expect(txInfo.status).to.equal(TransactionStatus.TX_SUCCESS);
        expect(!txInfo.replacedByDdId).true;
    });

    it("Should handle TX_FAILED_SUBMISSION", async () => {
        fundedWallet = wClient.createWalletFromSeed(fundedSeed, "ecdsa-secp256k1");
        const txEnt = await createAndSignXRPTransactionWithStatus(wClient, fundedWallet.address,
            targetAddress, amountToSendDropsFirst, note, feeInDrops, TransactionStatus.TX_SUBMISSION_FAILED);

        let txInfo = await wClient.getTransactionInfo(txEnt.id);
        expect(txInfo.status).to.equal(TransactionStatus.TX_SUBMISSION_FAILED);

        [, txInfo] = await waitForTxToBeReplacedWithStatus(2, 40, wClient, TransactionStatus.TX_SUCCESS, txEnt.id);
        expect(txInfo.replacedByDdId)
        expect(txInfo.status).to.equal(TransactionStatus.TX_REPLACED);
    });

    it("Should submit TX_PREPARED that are in DB", async () => {
        fundedWallet = wClient.createWalletFromSeed(fundedSeed, "ecdsa-secp256k1");
        const txEnt = await createAndSignXRPTransactionWithStatus(wClient, fundedWallet.address,
            targetAddress, amountToSendDropsFirst, note, feeInDrops, TransactionStatus.TX_PREPARED);

        const tx = await fetchTransactionEntityById(wClient.orm, txEnt.id);
        expect(tx.status).to.equal(TransactionStatus.TX_PREPARED);

        await waitForTxToFinishWithStatus(2, 40, wClient.orm, TransactionStatus.TX_SUCCESS, txEnt.id);
    });

    it("Transaction with executeUntilBlock before current ledger index should fail", async () => {
        fundedWallet = wClient.createWalletFromSeed(fundedSeed, "ecdsa-secp256k1");
        const currentBlock = await wClient.getLatestValidatedLedgerIndex();
        const id = await wClient.createPaymentTransaction(
            fundedWallet.address, fundedWallet.privateKey, targetAddress, amountToSendDropsFirst, feeInDrops,
            note, maxFeeInDrops, currentBlock - 5);

        await waitForTxToFinishWithStatus(2, 40, wClient.orm, TransactionStatus.TX_FAILED, id);
    });

    it("Transaction with executeUntilBlock too low should fail", async () => {
        fundedWallet = wClient.createWalletFromSeed(fundedSeed, "ecdsa-secp256k1");
        const currentBlock = await wClient.getLatestValidatedLedgerIndex();
        const id = await wClient.createPaymentTransaction(
            fundedWallet.address, fundedWallet.privateKey, targetAddress, amountToSendDropsFirst, maxFeeInDrops,
            note, maxFeeInDrops, currentBlock + 1);

        await waitForTxToFinishWithStatus(2, 40, wClient.orm, TransactionStatus.TX_FAILED, id);
    });


    it("Account that is deleting should not enable creating transaction", async () => {
        fundedWallet = wClient.createWalletFromSeed(fundedSeed, "ecdsa-secp256k1");
        await setWalletStatusInDB(wClient.orm, TEST_WALLET_XRP.address, true);

        await expect(
            wClient.createPaymentTransaction(fundedWallet.address, fundedWallet.privateKey, targetAddress, amountToSendDropsFirst, feeInDrops, note, maxFeeInDrops)
        ).to.eventually.be.rejectedWith(`Cannot receive requests. ${fundedWallet.address} is deleting`);

        await setWalletStatusInDB(wClient.orm, TEST_WALLET_XRP.address, false);
    });

    it("Account balance should change after transaction", async () => {
        fundedWallet = wClient.createWalletFromSeed(fundedSeed, "ecdsa-secp256k1");
        const id = await wClient.createPaymentTransaction(fundedWallet.address, fundedWallet.privateKey, targetAddress, amountToSendDropsFirst, feeInDrops, note);

        const balanceStart = await wClient.getAccountBalance(fundedWallet.address);
        expect(balanceStart.toNumber()).to.be.gt(0);

        await waitForTxToFinishWithStatus(2, 40, wClient.orm, TransactionStatus.TX_SUCCESS, id);
        const balanceEnd = await wClient.getAccountBalance(fundedWallet.address);
        expect(balanceStart.sub(balanceEnd).sub(feeInDrops).toNumber()).to.be.equal(amountToSendDropsFirst.toNumber());
    });
=======
   it("Should create account", async () => {
      const newAccount = wClient.createWallet();
      expect(newAccount.address).to.not.be.null;
      const targetAccount = wClient.createWalletFromMnemonic(targetMnemonic);
      expect(targetAccount.address).to.equal(targetAddress);

      expect(WAValidator.validate(newAccount.address, "XRP", "testnet")).to.be.true;
      expect(WAValidator.validate(targetAccount.address, "XRP", "testnet")).to.be.true;
   });

   it("Should create account 2", async () => {
      const newAccount = wClient.createWalletFromEntropy(Buffer.from(entropyBase), "ecdsa-secp256k1");
      expect(newAccount.address).to.equal(entropyBasedAddress);
      expect(WAValidator.validate(newAccount.address, "XRP", "testnet")).to.be.true;
   });

   it("Should create account 3", async () => {
      fundedWallet = wClient.createWalletFromSeed(fundedSeed, "ecdsa-secp256k1");
      expect(fundedWallet.address).to.equal(fundedAddress);
      expect(WAValidator.validate(fundedWallet.address, "XRP", "testnet")).to.be.true;
   });

   it("Should get public key from private key", async () => {
      const seed0 = "sh8N3CZNMqdjBhgsbdzp8NoEnr8MH";
      const seed1 = "sEdTcEtUFE7BxDKj5QfdgyGorRKmq73";
      const wallet0 = wClient.createWalletFromSeed(seed0, "ecdsa-secp256k1");
      const wallet1 = wClient.createWalletFromSeed(seed1, "ed25519");

      const rewired = new rewiredXrpWalletImplementationClass(XRPMccConnectionTest);
      const public0 = rewired.getPublicKeyFromPrivateKey(wallet0.privateKey, wallet0.address);
      const public1 = rewired.getPublicKeyFromPrivateKey(wallet1.privateKey, wallet1.address);
      expect(wallet0.publicKey).to.eq(public0);
      expect(wallet1.publicKey).to.eq(public1);
   });

   it("Should submit transaction", async () => {
      fundedWallet = wClient.createWalletFromSeed(fundedSeed, "ecdsa-secp256k1");
      const note = "10000000000000000000000000000000000000000beefbeaddeafdeaddeedcab";
      const id = await wClient.createPaymentTransaction(fundedWallet.address, fundedWallet.privateKey, targetAddress, amountToSendDropsFirst, undefined, note, undefined);
      expect(id).to.be.gt(0);
      const startTime = Date.now();
      const timeLimit = 20000; // 20 s
      for (let i = 0; ; i++) {
         const tx = await fetchTransactionEntityById(wClient.rootEm, id);
         if (tx.status == TransactionStatus.TX_SUCCESS) {
            break;
         }
         if (Date.now() - startTime > timeLimit) {
            throw new Error(`Time limit exceeded for ${tx.id} with ${tx.transactionHash}`);
         }
         wClient.rootEm.clear();
         await sleepMs(2000);
     }
   });

   it("Should not validate submit and resubmit transaction - fee to low", async () => {
      fundedWallet = wClient.createWalletFromSeed(fundedSeed, "ecdsa-secp256k1");
      const note = "10000000000000000000000000000000000000000beefbeaddeafdeaddeedcab";
      const lowFee = toBN(1);
      const id = await wClient.createPaymentTransaction(fundedWallet.address, fundedWallet.privateKey, targetAddress, amountToSendDropsFirst, lowFee, note);
      expect(id).to.be.gt(0);
      const startTime = Date.now();
      const timeLimit = 40000; // 40 s
      let replacedTx = null;
      while(1) {
         const txInfo = await wClient.getTransactionInfo(id);
         if (txInfo.replacedByDdId) {
            replacedTx = await fetchTransactionEntityById(wClient.rootEm, txInfo.replacedByDdId);
         }
         if (replacedTx && replacedTx.status == TransactionStatus.TX_FAILED) {
            break;
         }
         if (Date.now() - startTime > timeLimit) {
            throw new Error(`Time limit exceeded for ${txInfo.dbId} with ${txInfo.transactionHash}`);
         }
         wClient.rootEm.clear();
         await sleepMs(2000);
      }
      const tx = await fetchTransactionEntityById(wClient.rootEm, id);
      expect(tx.status).to.equal(TransactionStatus.TX_REPLACED);
   });

   it("Should create transaction with fee", async () => {
      fundedWallet = wClient.createWalletFromSeed(fundedSeed, "ecdsa-secp256k1");
      const note = "Submit";
      const trId = await wClient.createPaymentTransaction(
         fundedWallet.address,
         fundedWallet.privateKey,
         targetAddress,
         amountToSendDropsSecond,
         feeInDrops,
         note,
         undefined,
      );
      const txEnt = await fetchTransactionEntityById(wClient.rootEm, trId);
      expect(txEnt.source).to.equal(fundedWallet.address);
      expect(txEnt.destination).to.equal(targetAddress);
      expect(txEnt.fee?.toString()).to.equal(feeInDrops.toString());
      expect(txEnt.reference).to.equal(note);
      const startTime = Date.now();
      const timeLimit = 30000; // 30 s
      for (let i = 0; ; i++) {
         const tx = await fetchTransactionEntityById(wClient.rootEm, txEnt.id);
         if (tx.status == TransactionStatus.TX_SUCCESS) {
            break;
         }
         if (Date.now() - startTime > timeLimit) {
            throw new Error(`Time limit exceeded for ${tx.id} with ${tx.transactionHash}`);
         }
         wClient.rootEm.clear();
         await sleepMs(2000);
      }
   });

   it("Should not submit transaction: fee > maxFee", async () => {
      fundedWallet = wClient.createWalletFromSeed(fundedSeed, "ecdsa-secp256k1");
      const id = await wClient.createPaymentTransaction(fundedWallet.address, fundedWallet.privateKey, targetAddress, amountToSendDropsSecond, feeInDrops, "Submit", maxFeeInDrops);
      expect(id).to.be.gt(0);
      const startTime = Date.now();
      const timeLimit = 30000; // 30 s
      for (let i = 0; ; i++) {
         const tx = await fetchTransactionEntityById(wClient.rootEm, id);
         if (tx.status == TransactionStatus.TX_FAILED) {
            break;
         }
         if (Date.now() - startTime > timeLimit) {
            throw new Error(`Time limit exceeded for ${tx.id} with ${tx.transactionHash}`);
         }
         wClient.rootEm.clear();
         await sleepMs(2000);
     }
     const txEnt = await fetchTransactionEntityById(wClient.rootEm, id);
     expect(txEnt.maxFee!.lt(txEnt.fee!)).to.be.true;
   });

   it("Should receive fee", async () => {
      const feeP = await wClient.getCurrentTransactionFee({ isPayment: true });
      expect(feeP).not.to.be.null;
      const fee = await wClient.getCurrentTransactionFee({ isPayment: false });
      expect(fee).not.to.be.null;
      expect(fee.gt(feeP)).to.be.true;
   });

   it("Should receive latest validated ledger index", async () => {
      const index = await wClient.getLatestValidatedLedgerIndex();
      expect(index).not.to.be.null;
   });

   it("Should not submit resubmitted transaction - fee to low", async () => {
      fundedWallet = wClient.createWalletFromSeed(fundedSeed, "ecdsa-secp256k1");
      const note = "10000000000000000000000000000000000000000beefbeaddeafdeaddeedcab";
      const lowFee = toBN(2);
      const maxFee = toBN(3);
      const id = await wClient.createPaymentTransaction(fundedWallet.address, fundedWallet.privateKey, targetAddress, amountToSendDropsFirst, lowFee, note, maxFee);
      expect(id).to.be.gt(0);
      const startTime = Date.now();
      const timeLimit = 40000; // 40 s
      while(1) {
         const tx = await fetchTransactionEntityById(wClient.rootEm, id);
         if (tx.status == TransactionStatus.TX_FAILED) {
            break;
         }
         if (Date.now() - startTime > timeLimit) {
            throw new Error(`Time limit exceeded for ${tx.id} with ${tx.transactionHash}`);
         }
         wClient.rootEm.clear();
         await sleepMs(2000);
      }
      const tx = await wClient.getTransactionInfo(id);
      expect(tx.replacedByDdId).to.be.null;
      const txEnt = await fetchTransactionEntityById(wClient.rootEm, id);
     expect(txEnt.maxFee!.lt(txEnt.fee!.muln(wClient.feeIncrease))).to.be.true;
   });

   // Running this takes cca 20 min, as account can only be deleted
   // if account sequence + DELETE_ACCOUNT_OFFSET < ledger number
   it.skip("Should create and delete account", async () => {
      const toDelete = wClient.createWallet();
      expect(toDelete.address).to.not.be.null;
      expect(WAValidator.validate(toDelete.address, "XRP", "testnet")).to.be.true;
      fundedWallet = wClient.createWalletFromSeed(fundedSeed, "ecdsa-secp256k1");
      expect(WAValidator.validate(fundedWallet.address, "XRP", "testnet")).to.be.true;
      const toSendInDrops = toBNExp(20,6); // 20 XPR
      // fund toDelete account
      const id = await wClient.createPaymentTransaction(fundedWallet.address, fundedWallet.privateKey, toDelete.address, toSendInDrops);
      const startTime = Date.now();
      const timeLimit = 30000; // 30 s
      while (1) {
         const tx = await fetchTransactionEntityById(wClient.rootEm, id);
         if (tx.status == TransactionStatus.TX_SUCCESS) {
            break;
         }
         if (Date.now() - startTime > timeLimit) {
            throw new Error(`Time limit 1 exceeded for transaction ${tx.id, tx.transactionHash}`);
          }
         wClient.rootEm.clear();
         await sleepMs(2000);
      }
      const balance = await wClient.getAccountBalance(toDelete.address);
      // delete toDelete account
      const id2 = await wClient.createDeleteAccountTransaction(toDelete.address, toDelete.privateKey, fundedWallet.address);
      const startTime2 = Date.now();
      const timeLimit2 = 25 * 60000 // 25min
      while (1) {
         const tx = await fetchTransactionEntityById(wClient.rootEm, id2);
         if (tx.status == TransactionStatus.TX_SUCCESS) {
            break;
         }
         if (Date.now() - startTime2 > timeLimit2) {
            throw new Error(`Time limit 2 exceeded in for transaction ${tx.id, tx.transactionHash}`);
          }
         wClient.rootEm.clear();
         await sleepMs(2000);
      }
      const balance2 = await wClient.getAccountBalance(toDelete.address);
      expect(balance.gt(balance2));
   });
>>>>>>> 41e7183f
});<|MERGE_RESOLUTION|>--- conflicted
+++ resolved
@@ -7,7 +7,6 @@
 import {expect, use} from "chai";
 import WAValidator from "wallet-address-validator";
 import rewire from "rewire";
-<<<<<<< HEAD
 import {XRP_DECIMAL_PLACES} from "../../src/utils/constants";
 import {toBN, toBNExp} from "../../src/utils/bnutils";
 import {fetchTransactionEntityById, updateTransactionEntity} from "../../src/db/dbutils";
@@ -20,36 +19,14 @@
     waitForTxToBeReplacedWithStatus,
     waitForTxToFinishWithStatus
 } from "../test_util/util";
+import { initializeTestMikroORM } from "../test-orm/mikro-orm.config";
+import { UnprotectedDBWalletKeys } from "../test-orm/UnprotectedDBWalletKey";
 
 use(chaiAsPromised);
-=======
-import { XRP_DECIMAL_PLACES } from "../../src/utils/constants";
-import { toBN, toBNExp } from "../../src/utils/bnutils";
-import { fetchTransactionEntityById } from "../../src/db/dbutils";
-import { sleepMs } from "../../src/utils/utils";
-import { TransactionStatus } from "../../src/entity/transaction";
-import { initializeTestMikroORM } from "../test-orm/mikro-orm.config";
-import { CONNREFUSED } from "dns";
-import { UnprotectedDBWalletKeys } from "../test-orm/UnprotectedDBWalletKey";
->>>>>>> 41e7183f
 
 const rewiredXrpWalletImplementation = rewire("../../src/chain-clients/XrpWalletImplementation");
 const rewiredXrpWalletImplementationClass = rewiredXrpWalletImplementation.__get__("XrpWalletImplementation");
 
-<<<<<<< HEAD
-const XRPMccConnectionTest: RippleWalletConfig = {
-    url: process.env.XRP_URL ?? "",
-    username: "",
-    password: "",
-    stuckTransactionOptions: {
-        blockOffset: 10,
-    },
-    rateLimitOptions: {
-        timeoutMs: 60000,
-    },
-    walletSecret: walletSecret,
-    inTestnet: true
-=======
 const XRPMccConnectionTestInitial = {
    url: process.env.XRP_URL ?? "",
    username: "",
@@ -61,7 +38,6 @@
       timeoutMs: 60000,
    },
    inTestnet: true
->>>>>>> 41e7183f
 };
 let XRPMccConnectionTest: RippleWalletConfig;
 
@@ -76,25 +52,27 @@
 const amountToSendDropsSecond = toBNExp(0.05, XRP_DECIMAL_PLACES);
 const feeInDrops = toBNExp(0.000015, 6);
 const maxFeeInDrops = toBNExp(0.000012, 6);
-<<<<<<< HEAD
-const sequence = 54321;
 const note = "10000000000000000000000000000000000000000beefbeaddeafdeaddeedcab";
-=======
->>>>>>> 41e7183f
 
 let wClient: WALLET.XRP;
 let fundedWallet: ICreateWalletResponse; //testnet, seed: sannPkA1sGXzM1MzEZBjrE1TDj4Fr, account: rpZ1bX5RqATDiB7iskGLmspKLrPbg5X3y8
 
 describe("Xrp wallet tests", () => {
-<<<<<<< HEAD
-    before(async () => {
-        wClient = await WALLET.XRP.initialize(XRPMccConnectionTest);
-        void wClient.startMonitoringTransactionProgress();
+   before(async () => {
+      const testOrm = await initializeTestMikroORM();
+      const unprotectedDBWalletKeys = new UnprotectedDBWalletKeys(testOrm.em);
+      XRPMccConnectionTest = { ... XRPMccConnectionTestInitial, em: testOrm.em, walletKeys: unprotectedDBWalletKeys };
+      wClient = await WALLET.XRP.initialize(XRPMccConnectionTest);
+      void wClient.startMonitoringTransactionProgress();
+   });
+
+   after(function() {
+      wClient.stopMonitoring();
     });
 
     after(async () => {
         wClient.stopMonitoring();
-        await clearTransactions(wClient.orm);
+        await clearTransactions(wClient.rootEm);
     });
 
     it("Should create account", async () => {
@@ -136,7 +114,7 @@
         fundedWallet = wClient.createWalletFromSeed(fundedSeed, "ecdsa-secp256k1");
         const id = await wClient.createPaymentTransaction(fundedWallet.address, fundedWallet.privateKey, targetAddress, amountToSendDropsFirst, undefined, note, undefined);
         expect(id).to.be.gt(0);
-        await waitForTxToFinishWithStatus(2, 20, wClient.orm, TransactionStatus.TX_SUCCESS, id);
+        await waitForTxToFinishWithStatus(2, 20, wClient.rootEm, TransactionStatus.TX_SUCCESS, id);
     });
 
     it("Should not validate submit and resubmit transaction - fee to low", async () => {
@@ -161,13 +139,13 @@
             note,
             undefined,
         );
-        const txEnt = await fetchTransactionEntityById(wClient.orm, trId);
+        const txEnt = await fetchTransactionEntityById(wClient.rootEm, trId);
         expect(txEnt.source).to.equal(fundedWallet.address);
         expect(txEnt.destination).to.equal(targetAddress);
         expect(txEnt.fee?.toString()).to.equal(feeInDrops.toString());
         expect(txEnt.reference).to.equal(note);
 
-        await waitForTxToFinishWithStatus(2, 40, wClient.orm, TransactionStatus.TX_SUCCESS, txEnt.id);
+        await waitForTxToFinishWithStatus(2, 40, wClient.rootEm, TransactionStatus.TX_SUCCESS, txEnt.id);
     });
 
     it("Should not submit transaction: fee > maxFee", async () => {
@@ -175,7 +153,7 @@
         const id = await wClient.createPaymentTransaction(fundedWallet.address, fundedWallet.privateKey, targetAddress, amountToSendDropsSecond, feeInDrops, "Submit", maxFeeInDrops);
         expect(id).to.be.gt(0);
 
-        const [tx,] = await waitForTxToFinishWithStatus(2, 30, wClient.orm, TransactionStatus.TX_FAILED, id);
+        const [tx,] = await waitForTxToFinishWithStatus(2, 30, wClient.rootEm, TransactionStatus.TX_FAILED, id);
         expect(tx.maxFee!.lt(tx.fee!)).to.be.true;
     });
 
@@ -199,7 +177,7 @@
         const id = await wClient.createPaymentTransaction(fundedWallet.address, fundedWallet.privateKey, targetAddress, amountToSendDropsFirst, lowFee, note, maxFee);
         expect(id).to.be.gt(0);
 
-        const [txEnt, txInfo] = await waitForTxToFinishWithStatus(2, 30, wClient.orm, TransactionStatus.TX_FAILED, id);
+        const [txEnt, txInfo] = await waitForTxToFinishWithStatus(2, 30, wClient.rootEm, TransactionStatus.TX_FAILED, id);
         expect(txInfo.replacedByDdId).to.be.null;
         expect(txEnt.maxFee!.lt(txEnt.fee!.muln(wClient.feeIncrease))).to.be.true;
     });
@@ -216,26 +194,16 @@
         // fund toDelete account
         const id = await wClient.createPaymentTransaction(fundedWallet.address, fundedWallet.privateKey, toDelete.address, toSendInDrops);
 
-        await waitForTxToFinishWithStatus(2, 30, wClient.orm, TransactionStatus.TX_SUCCESS, id);
+        await waitForTxToFinishWithStatus(2, 30, wClient.rootEm, TransactionStatus.TX_SUCCESS, id);
         const balance = await wClient.getAccountBalance(toDelete.address);
         // delete toDelete account
         const id2 = await wClient.createDeleteAccountTransaction(toDelete.address, toDelete.privateKey, fundedWallet.address);
-=======
-   before(async () => {
-      const testOrm = await initializeTestMikroORM();
-      const unprotectedDBWalletKeys = new UnprotectedDBWalletKeys(testOrm.em);
-      XRPMccConnectionTest = { ... XRPMccConnectionTestInitial, em: testOrm.em, walletKeys: unprotectedDBWalletKeys };
-      wClient = await WALLET.XRP.initialize(XRPMccConnectionTest);
-      void wClient.startMonitoringTransactionProgress();
-   });
->>>>>>> 41e7183f
-
-        await waitForTxToFinishWithStatus(2, 30, wClient.orm, TransactionStatus.TX_SUCCESS, id2);
+
+        await waitForTxToFinishWithStatus(2, 30, wClient.rootEm, TransactionStatus.TX_SUCCESS, id2);
         const balance2 = await wClient.getAccountBalance(toDelete.address);
         expect(balance.gt(balance2));
     });
 
-<<<<<<< HEAD
     it("Should receive account balance", async () => {
         const newAccount = wClient.createWallet();
         const bn = await wClient.getAccountBalance(newAccount.address);
@@ -273,15 +241,15 @@
     it("Should not resubmit TX_PENDING - already on chain", async () => {
         fundedWallet = wClient.createWalletFromSeed(fundedSeed, "ecdsa-secp256k1");
         const id = await wClient.createPaymentTransaction(fundedWallet.address, fundedWallet.privateKey, targetAddress, amountToSendDropsFirst, feeInDrops, note);
-        await waitForTxToFinishWithStatus(2, 40, wClient.orm, TransactionStatus.TX_SUCCESS, id);
+        await waitForTxToFinishWithStatus(2, 40, wClient.rootEm, TransactionStatus.TX_SUCCESS, id);
 
         expect((await wClient.getTransactionInfo(id)).status).to.equal(TransactionStatus.TX_SUCCESS);
-        await updateTransactionEntity(wClient.orm, id, async (txEnt) => {
+        await updateTransactionEntity(wClient.rootEm, id, async (txEnt) => {
             txEnt.status = TransactionStatus.TX_PENDING;
         });
         expect((await wClient.getTransactionInfo(id)).status).to.equal(TransactionStatus.TX_PENDING);
 
-        const [, txInfo] = await waitForTxToFinishWithStatus(2, 40, wClient.orm, TransactionStatus.TX_SUCCESS, id);
+        const [, txInfo] = await waitForTxToFinishWithStatus(2, 40, wClient.rootEm, TransactionStatus.TX_SUCCESS, id);
         expect(txInfo.status).to.equal(TransactionStatus.TX_SUCCESS);
         expect(!txInfo.replacedByDdId).true;
     });
@@ -304,10 +272,10 @@
         const txEnt = await createAndSignXRPTransactionWithStatus(wClient, fundedWallet.address,
             targetAddress, amountToSendDropsFirst, note, feeInDrops, TransactionStatus.TX_PREPARED);
 
-        const tx = await fetchTransactionEntityById(wClient.orm, txEnt.id);
+        const tx = await fetchTransactionEntityById(wClient.rootEm, txEnt.id);
         expect(tx.status).to.equal(TransactionStatus.TX_PREPARED);
 
-        await waitForTxToFinishWithStatus(2, 40, wClient.orm, TransactionStatus.TX_SUCCESS, txEnt.id);
+        await waitForTxToFinishWithStatus(2, 40, wClient.rootEm, TransactionStatus.TX_SUCCESS, txEnt.id);
     });
 
     it("Transaction with executeUntilBlock before current ledger index should fail", async () => {
@@ -317,7 +285,7 @@
             fundedWallet.address, fundedWallet.privateKey, targetAddress, amountToSendDropsFirst, feeInDrops,
             note, maxFeeInDrops, currentBlock - 5);
 
-        await waitForTxToFinishWithStatus(2, 40, wClient.orm, TransactionStatus.TX_FAILED, id);
+        await waitForTxToFinishWithStatus(2, 40, wClient.rootEm, TransactionStatus.TX_FAILED, id);
     });
 
     it("Transaction with executeUntilBlock too low should fail", async () => {
@@ -327,19 +295,19 @@
             fundedWallet.address, fundedWallet.privateKey, targetAddress, amountToSendDropsFirst, maxFeeInDrops,
             note, maxFeeInDrops, currentBlock + 1);
 
-        await waitForTxToFinishWithStatus(2, 40, wClient.orm, TransactionStatus.TX_FAILED, id);
+        await waitForTxToFinishWithStatus(2, 40, wClient.rootEm, TransactionStatus.TX_FAILED, id);
     });
 
 
     it("Account that is deleting should not enable creating transaction", async () => {
         fundedWallet = wClient.createWalletFromSeed(fundedSeed, "ecdsa-secp256k1");
-        await setWalletStatusInDB(wClient.orm, TEST_WALLET_XRP.address, true);
+        await setWalletStatusInDB(wClient.rootEm, TEST_WALLET_XRP.address, true);
 
         await expect(
             wClient.createPaymentTransaction(fundedWallet.address, fundedWallet.privateKey, targetAddress, amountToSendDropsFirst, feeInDrops, note, maxFeeInDrops)
         ).to.eventually.be.rejectedWith(`Cannot receive requests. ${fundedWallet.address} is deleting`);
 
-        await setWalletStatusInDB(wClient.orm, TEST_WALLET_XRP.address, false);
+        await setWalletStatusInDB(wClient.rootEm, TEST_WALLET_XRP.address, false);
     });
 
     it("Account balance should change after transaction", async () => {
@@ -349,227 +317,8 @@
         const balanceStart = await wClient.getAccountBalance(fundedWallet.address);
         expect(balanceStart.toNumber()).to.be.gt(0);
 
-        await waitForTxToFinishWithStatus(2, 40, wClient.orm, TransactionStatus.TX_SUCCESS, id);
+        await waitForTxToFinishWithStatus(2, 40, wClient.rootEm, TransactionStatus.TX_SUCCESS, id);
         const balanceEnd = await wClient.getAccountBalance(fundedWallet.address);
         expect(balanceStart.sub(balanceEnd).sub(feeInDrops).toNumber()).to.be.equal(amountToSendDropsFirst.toNumber());
     });
-=======
-   it("Should create account", async () => {
-      const newAccount = wClient.createWallet();
-      expect(newAccount.address).to.not.be.null;
-      const targetAccount = wClient.createWalletFromMnemonic(targetMnemonic);
-      expect(targetAccount.address).to.equal(targetAddress);
-
-      expect(WAValidator.validate(newAccount.address, "XRP", "testnet")).to.be.true;
-      expect(WAValidator.validate(targetAccount.address, "XRP", "testnet")).to.be.true;
-   });
-
-   it("Should create account 2", async () => {
-      const newAccount = wClient.createWalletFromEntropy(Buffer.from(entropyBase), "ecdsa-secp256k1");
-      expect(newAccount.address).to.equal(entropyBasedAddress);
-      expect(WAValidator.validate(newAccount.address, "XRP", "testnet")).to.be.true;
-   });
-
-   it("Should create account 3", async () => {
-      fundedWallet = wClient.createWalletFromSeed(fundedSeed, "ecdsa-secp256k1");
-      expect(fundedWallet.address).to.equal(fundedAddress);
-      expect(WAValidator.validate(fundedWallet.address, "XRP", "testnet")).to.be.true;
-   });
-
-   it("Should get public key from private key", async () => {
-      const seed0 = "sh8N3CZNMqdjBhgsbdzp8NoEnr8MH";
-      const seed1 = "sEdTcEtUFE7BxDKj5QfdgyGorRKmq73";
-      const wallet0 = wClient.createWalletFromSeed(seed0, "ecdsa-secp256k1");
-      const wallet1 = wClient.createWalletFromSeed(seed1, "ed25519");
-
-      const rewired = new rewiredXrpWalletImplementationClass(XRPMccConnectionTest);
-      const public0 = rewired.getPublicKeyFromPrivateKey(wallet0.privateKey, wallet0.address);
-      const public1 = rewired.getPublicKeyFromPrivateKey(wallet1.privateKey, wallet1.address);
-      expect(wallet0.publicKey).to.eq(public0);
-      expect(wallet1.publicKey).to.eq(public1);
-   });
-
-   it("Should submit transaction", async () => {
-      fundedWallet = wClient.createWalletFromSeed(fundedSeed, "ecdsa-secp256k1");
-      const note = "10000000000000000000000000000000000000000beefbeaddeafdeaddeedcab";
-      const id = await wClient.createPaymentTransaction(fundedWallet.address, fundedWallet.privateKey, targetAddress, amountToSendDropsFirst, undefined, note, undefined);
-      expect(id).to.be.gt(0);
-      const startTime = Date.now();
-      const timeLimit = 20000; // 20 s
-      for (let i = 0; ; i++) {
-         const tx = await fetchTransactionEntityById(wClient.rootEm, id);
-         if (tx.status == TransactionStatus.TX_SUCCESS) {
-            break;
-         }
-         if (Date.now() - startTime > timeLimit) {
-            throw new Error(`Time limit exceeded for ${tx.id} with ${tx.transactionHash}`);
-         }
-         wClient.rootEm.clear();
-         await sleepMs(2000);
-     }
-   });
-
-   it("Should not validate submit and resubmit transaction - fee to low", async () => {
-      fundedWallet = wClient.createWalletFromSeed(fundedSeed, "ecdsa-secp256k1");
-      const note = "10000000000000000000000000000000000000000beefbeaddeafdeaddeedcab";
-      const lowFee = toBN(1);
-      const id = await wClient.createPaymentTransaction(fundedWallet.address, fundedWallet.privateKey, targetAddress, amountToSendDropsFirst, lowFee, note);
-      expect(id).to.be.gt(0);
-      const startTime = Date.now();
-      const timeLimit = 40000; // 40 s
-      let replacedTx = null;
-      while(1) {
-         const txInfo = await wClient.getTransactionInfo(id);
-         if (txInfo.replacedByDdId) {
-            replacedTx = await fetchTransactionEntityById(wClient.rootEm, txInfo.replacedByDdId);
-         }
-         if (replacedTx && replacedTx.status == TransactionStatus.TX_FAILED) {
-            break;
-         }
-         if (Date.now() - startTime > timeLimit) {
-            throw new Error(`Time limit exceeded for ${txInfo.dbId} with ${txInfo.transactionHash}`);
-         }
-         wClient.rootEm.clear();
-         await sleepMs(2000);
-      }
-      const tx = await fetchTransactionEntityById(wClient.rootEm, id);
-      expect(tx.status).to.equal(TransactionStatus.TX_REPLACED);
-   });
-
-   it("Should create transaction with fee", async () => {
-      fundedWallet = wClient.createWalletFromSeed(fundedSeed, "ecdsa-secp256k1");
-      const note = "Submit";
-      const trId = await wClient.createPaymentTransaction(
-         fundedWallet.address,
-         fundedWallet.privateKey,
-         targetAddress,
-         amountToSendDropsSecond,
-         feeInDrops,
-         note,
-         undefined,
-      );
-      const txEnt = await fetchTransactionEntityById(wClient.rootEm, trId);
-      expect(txEnt.source).to.equal(fundedWallet.address);
-      expect(txEnt.destination).to.equal(targetAddress);
-      expect(txEnt.fee?.toString()).to.equal(feeInDrops.toString());
-      expect(txEnt.reference).to.equal(note);
-      const startTime = Date.now();
-      const timeLimit = 30000; // 30 s
-      for (let i = 0; ; i++) {
-         const tx = await fetchTransactionEntityById(wClient.rootEm, txEnt.id);
-         if (tx.status == TransactionStatus.TX_SUCCESS) {
-            break;
-         }
-         if (Date.now() - startTime > timeLimit) {
-            throw new Error(`Time limit exceeded for ${tx.id} with ${tx.transactionHash}`);
-         }
-         wClient.rootEm.clear();
-         await sleepMs(2000);
-      }
-   });
-
-   it("Should not submit transaction: fee > maxFee", async () => {
-      fundedWallet = wClient.createWalletFromSeed(fundedSeed, "ecdsa-secp256k1");
-      const id = await wClient.createPaymentTransaction(fundedWallet.address, fundedWallet.privateKey, targetAddress, amountToSendDropsSecond, feeInDrops, "Submit", maxFeeInDrops);
-      expect(id).to.be.gt(0);
-      const startTime = Date.now();
-      const timeLimit = 30000; // 30 s
-      for (let i = 0; ; i++) {
-         const tx = await fetchTransactionEntityById(wClient.rootEm, id);
-         if (tx.status == TransactionStatus.TX_FAILED) {
-            break;
-         }
-         if (Date.now() - startTime > timeLimit) {
-            throw new Error(`Time limit exceeded for ${tx.id} with ${tx.transactionHash}`);
-         }
-         wClient.rootEm.clear();
-         await sleepMs(2000);
-     }
-     const txEnt = await fetchTransactionEntityById(wClient.rootEm, id);
-     expect(txEnt.maxFee!.lt(txEnt.fee!)).to.be.true;
-   });
-
-   it("Should receive fee", async () => {
-      const feeP = await wClient.getCurrentTransactionFee({ isPayment: true });
-      expect(feeP).not.to.be.null;
-      const fee = await wClient.getCurrentTransactionFee({ isPayment: false });
-      expect(fee).not.to.be.null;
-      expect(fee.gt(feeP)).to.be.true;
-   });
-
-   it("Should receive latest validated ledger index", async () => {
-      const index = await wClient.getLatestValidatedLedgerIndex();
-      expect(index).not.to.be.null;
-   });
-
-   it("Should not submit resubmitted transaction - fee to low", async () => {
-      fundedWallet = wClient.createWalletFromSeed(fundedSeed, "ecdsa-secp256k1");
-      const note = "10000000000000000000000000000000000000000beefbeaddeafdeaddeedcab";
-      const lowFee = toBN(2);
-      const maxFee = toBN(3);
-      const id = await wClient.createPaymentTransaction(fundedWallet.address, fundedWallet.privateKey, targetAddress, amountToSendDropsFirst, lowFee, note, maxFee);
-      expect(id).to.be.gt(0);
-      const startTime = Date.now();
-      const timeLimit = 40000; // 40 s
-      while(1) {
-         const tx = await fetchTransactionEntityById(wClient.rootEm, id);
-         if (tx.status == TransactionStatus.TX_FAILED) {
-            break;
-         }
-         if (Date.now() - startTime > timeLimit) {
-            throw new Error(`Time limit exceeded for ${tx.id} with ${tx.transactionHash}`);
-         }
-         wClient.rootEm.clear();
-         await sleepMs(2000);
-      }
-      const tx = await wClient.getTransactionInfo(id);
-      expect(tx.replacedByDdId).to.be.null;
-      const txEnt = await fetchTransactionEntityById(wClient.rootEm, id);
-     expect(txEnt.maxFee!.lt(txEnt.fee!.muln(wClient.feeIncrease))).to.be.true;
-   });
-
-   // Running this takes cca 20 min, as account can only be deleted
-   // if account sequence + DELETE_ACCOUNT_OFFSET < ledger number
-   it.skip("Should create and delete account", async () => {
-      const toDelete = wClient.createWallet();
-      expect(toDelete.address).to.not.be.null;
-      expect(WAValidator.validate(toDelete.address, "XRP", "testnet")).to.be.true;
-      fundedWallet = wClient.createWalletFromSeed(fundedSeed, "ecdsa-secp256k1");
-      expect(WAValidator.validate(fundedWallet.address, "XRP", "testnet")).to.be.true;
-      const toSendInDrops = toBNExp(20,6); // 20 XPR
-      // fund toDelete account
-      const id = await wClient.createPaymentTransaction(fundedWallet.address, fundedWallet.privateKey, toDelete.address, toSendInDrops);
-      const startTime = Date.now();
-      const timeLimit = 30000; // 30 s
-      while (1) {
-         const tx = await fetchTransactionEntityById(wClient.rootEm, id);
-         if (tx.status == TransactionStatus.TX_SUCCESS) {
-            break;
-         }
-         if (Date.now() - startTime > timeLimit) {
-            throw new Error(`Time limit 1 exceeded for transaction ${tx.id, tx.transactionHash}`);
-          }
-         wClient.rootEm.clear();
-         await sleepMs(2000);
-      }
-      const balance = await wClient.getAccountBalance(toDelete.address);
-      // delete toDelete account
-      const id2 = await wClient.createDeleteAccountTransaction(toDelete.address, toDelete.privateKey, fundedWallet.address);
-      const startTime2 = Date.now();
-      const timeLimit2 = 25 * 60000 // 25min
-      while (1) {
-         const tx = await fetchTransactionEntityById(wClient.rootEm, id2);
-         if (tx.status == TransactionStatus.TX_SUCCESS) {
-            break;
-         }
-         if (Date.now() - startTime2 > timeLimit2) {
-            throw new Error(`Time limit 2 exceeded in for transaction ${tx.id, tx.transactionHash}`);
-          }
-         wClient.rootEm.clear();
-         await sleepMs(2000);
-      }
-      const balance2 = await wClient.getAccountBalance(toDelete.address);
-      expect(balance.gt(balance2));
-   });
->>>>>>> 41e7183f
 });
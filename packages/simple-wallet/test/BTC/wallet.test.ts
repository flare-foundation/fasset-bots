--- conflicted
+++ resolved
@@ -49,13 +49,6 @@
 const BTCMccConnectionTestInitial = {
     urls: [process.env.BTC_URL ?? ""],
     inTestnet: true,
-<<<<<<< HEAD
-    walletSecret: walletSecret
-=======
-    fallbackAPIs: [
-        { url: process.env.BTC_URL ?? "", }
-    ]
->>>>>>> 24ad0ccf
 };
 let BTCMccConnectionTest: BitcoinWalletConfig;
 
@@ -273,35 +266,13 @@
         sinon.stub(wClient.feeService, "getLatestFeeStats").rejects(new Error("No fee stats"));
         sinon.stub(wClient.blockchainAPI, "getCurrentFeeRate").rejects(new Error("No fee"));
 
-<<<<<<< HEAD
-        wClient.feeService = undefined;
-        const interceptorId = wClient.blockchainAPI.blockbookClients[0].client.interceptors.request.use(
-            config => {
-                if (config.url?.includes("fee")) {
-                    return Promise.reject("Down");
-                }
-                return config;
-            },
-        );
-        const id = await wClient.createPaymentTransaction(fundedWallet.address, fundedWallet.privateKey, targetAddress, amountToSendSatoshi, undefined, note, undefined);
-=======
         const id = await wClient.createPaymentTransaction(fundedAddress, targetAddress, amountToSendSatoshi, undefined, note, undefined);
->>>>>>> 24ad0ccf
         expect(id).to.be.gt(0);
         await waitForTxToFinishWithStatus(0.1, 5 * 60, wClient.rootEm, TransactionStatus.TX_SUBMITTED, id);
 
         const [dbFee, calculatedFee] = await calculateNewFeeForTx(id, utxoUtils.getDefaultFeePerKB(ChainType.testBTC), getCore(wClient.chainType), wClient.rootEm);
         expect(dbFee?.toNumber()).to.be.equal(calculatedFee);
-<<<<<<< HEAD
-
-        if (interceptorId) {
-            wClient.blockchainAPI.blockbookClients[0].client.interceptors.request.eject(interceptorId);
-        }
-
-        wClient.feeService = new BlockchainFeeService(feeServiceConfig);
-=======
         sinon.restore();
->>>>>>> 24ad0ccf
     });
 
     it("If fee service is down the getCurrentFeeRate should be used", async () => {
@@ -310,25 +281,6 @@
         const fee = "0.005";
         const feeRateInSatoshi = toBNExp(fee, BTC_DOGE_DEC_PLACES).muln(wClient.feeIncrease);
 
-<<<<<<< HEAD
-        const interceptorId = wClient.blockchainAPI.blockbookClients[0].client.interceptors.response.use(
-            response => {
-                if (response.config.url?.includes("fee")) {
-                    const value = {
-                        ...response,
-                        data: {
-                            result: fee,
-                            feeRate: fee,
-                        },
-                        status: 200, statusText: "OK", headers: {}, config: response.config,
-                    };
-                    return Promise.resolve(value);
-                }
-                return response;
-            },
-        );
-=======
->>>>>>> 24ad0ccf
         sinon.stub(ServiceRepository.get(wClient.chainType, BlockchainAPIWrapper), "getCurrentFeeRate").resolves(fee);
 
         const id = await wClient.createPaymentTransaction(fundedAddress, targetAddress, amountToSendSatoshi, undefined, note, undefined);
@@ -338,10 +290,6 @@
         const [dbFee, calculatedFee] = await calculateNewFeeForTx(id, feeRateInSatoshi, getCore(wClient.chainType), wClient.rootEm);
         expect(dbFee?.toNumber()).to.be.equal(calculatedFee);
 
-<<<<<<< HEAD
-        wClient.blockchainAPI.blockbookClients[0].client.interceptors.request.eject(interceptorId);
-=======
->>>>>>> 24ad0ccf
         sinon.restore();
     });
 

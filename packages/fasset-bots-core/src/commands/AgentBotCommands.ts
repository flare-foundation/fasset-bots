import "dotenv/config";

import { decodeAttestationName } from "@flarenetwork/state-connector-protocol";
import BN from "bn.js";
import chalk from "chalk";
import { InfoBotCommands } from "..";
import { AgentBot } from "../actors/AgentBot";
import { AgentVaultInitSettings, createAgentVaultInitSettings } from "../config/AgentVaultInitSettings";
import { AgentBotConfig, AgentBotSettings, closeBotConfig, createBotConfig } from "../config/BotConfig";
import { loadAgentConfigFile } from "../config/config-file-loader";
import { AgentSettingsConfig, Schema_AgentSettingsConfig } from "../config/config-files/AgentSettingsConfig";
import { createAgentBotContext } from "../config/create-asset-context";
import { ORM } from "../config/orm";
import { Secrets } from "../config/secrets";
import { AgentEntity } from "../entities/agent";
import { AgentSettingName } from "../entities/common";
import { IAssetAgentContext } from "../fasset-bots/IAssetBotContext";
import { Agent, OwnerAddressPair } from "../fasset/Agent";
import { AgentSettings, CollateralClass } from "../fasset/AssetManagerTypes";
import { DBWalletKeys } from "../underlying-chain/WalletKeys";
import { Currencies, TokenBalances, formatBips, resolveInFassetBotsCore, squashSpace } from "../utils";
import { CommandLineError, assertCmd, assertNotNullCmd } from "../utils/command-line-errors";
import { getAgentSettings, proveAndUpdateUnderlyingBlock } from "../utils/fasset-helpers";
import { BN_ZERO, MAX_BIPS, errorIncluded, maxBN, requireNotNull, toBN, isEnumValue } from "../utils/helpers";
import { logger } from "../utils/logger";
import { AgentNotifier } from "../utils/notifier/AgentNotifier";
import { NotifierTransport } from "../utils/notifier/BaseNotifier";
import { artifacts, authenticatedHttpProvider, initWeb3 } from "../utils/web3";
import { latestBlockTimestampBN } from "../utils/web3helpers";
import { AgentBotOwnerValidation } from "./AgentBotOwnerValidation";
import { MonitoringStateEntity } from "@flarelabs/simple-wallet";

const CollateralPool = artifacts.require("CollateralPool");
const IERC20 = artifacts.require("IERC20Metadata");

type CleanupRegistration = (handler: () => Promise<void>) => void;

export class AgentBotCommands {
    static deepCopyWithObjectCreate = true;

    constructor(
        public context: IAssetAgentContext,
        public agentBotSettings: AgentBotSettings,
        public owner: OwnerAddressPair,
        public ownerUnderlyingAddress: string,
        public orm: ORM,
        public notifiers: NotifierTransport[],
    ) {}

    /**
     * Creates instance of BotCliCommands.
     * @param configFileName path to configuration file
     * @param fAssetSymbol symbol for the fasset
     * @returns instance of BotCliCommands class
     */
    static async create(secretsFile: string, configFileName: string, fAssetSymbol: string, registerCleanup?: CleanupRegistration, validate: boolean = true) {
        console.log(chalk.cyan("Initializing environment..."));
        const botConfig = await AgentBotCommands.createBotConfig(secretsFile, configFileName, registerCleanup, validate);
        const agentBotCommands = await AgentBotCommands.createBotCommands(botConfig, fAssetSymbol, validate);
        console.log(chalk.cyan("Environment successfully initialized."));
        return agentBotCommands;
    }

    static async createBotConfig(secretsFile: string, configFileName: string, registerCleanup?: CleanupRegistration, validate: boolean = true) {
        const secrets = Secrets.load(secretsFile);
        const owner = AgentBotCommands.getOwnerAddressPair(secrets);
        // load config
        logger.info(`Owner ${owner.managementAddress} started to initialize cli environment.`);
        const configFile = loadAgentConfigFile(configFileName, `Owner ${owner.managementAddress}`);
        // init web3 and accounts
        const workPrivateKey = secrets.required("owner.native.private_key");
        const apiKey = secrets.optional("apiKey.native_rpc");
        await initWeb3(authenticatedHttpProvider(configFile.rpcUrl, apiKey), [workPrivateKey], null);
        if (validate) {
            AgentBotOwnerValidation.verifyWorkPrivateKey(owner, workPrivateKey);
        }
        // create config
        const botConfig = await createBotConfig("agent", secrets, configFile, owner.workAddress);
        registerCleanup?.(() => closeBotConfig(botConfig));
        return botConfig;
    }

    static async createBotCommands(botConfig: AgentBotConfig, fAssetSymbol: string, validate: boolean = true) {
        const secrets = botConfig.secrets;
        // create context
        const chainConfig = botConfig.fAssets.get(fAssetSymbol);
        assertNotNullCmd(chainConfig, `Invalid FAsset symbol ${fAssetSymbol}`);
        const context = await createAgentBotContext(botConfig, chainConfig);
        // verify keys
        const owner = AgentBotCommands.getOwnerAddressPair(secrets);
        if (validate) {
            await AgentBotOwnerValidation.verifyAgentWhitelisted(context.agentOwnerRegistry, owner);
            await AgentBotOwnerValidation.verifyWorkAddress(context.agentOwnerRegistry, owner);
        }
        // create underlying wallet key
        const underlyingAddress = secrets.required(`owner.${chainConfig.chainInfo.chainId.chainName}.address`);
        const underlyingPrivateKey = secrets.required(`owner.${chainConfig.chainInfo.chainId.chainName}.private_key`);
        await context.wallet.addExistingAccount(underlyingAddress, underlyingPrivateKey);
        logger.info(`Owner ${owner.managementAddress} successfully finished initializing cli environment.`);
        logger.info(`Asset manager controller is ${context.assetManagerController.address}, asset manager for ${fAssetSymbol} is ${context.assetManager.address}.`);
        return new AgentBotCommands(context, chainConfig.agentBotSettings, owner, underlyingAddress, botConfig.orm, botConfig.notifiers);
    }

    static getOwnerAddressPair(secrets: Secrets) {
        return new OwnerAddressPair(secrets.required("owner.management.address"), secrets.required("owner.native.address"));
    }

    notifierFor(agentVault: string) {
        return new AgentNotifier(agentVault, this.notifiers);
    }

    infoBot() {
        return new InfoBotCommands(this.context);
    }

    async prepareCreateAgentSettings(): Promise<Schema_AgentSettingsConfig> {
        const allCollaterals = await this.context.assetManager.getCollateralTypes();
        const collaterals = allCollaterals.filter(c => Number(c.collateralClass) === CollateralClass.VAULT && String(c.validUntil) === "0");
        const schema = resolveInFassetBotsCore("run-config/schema/agent-settings.schema.json").replace(/\\/g, "/");
        return {
            $schema: `file://${schema.startsWith("/") ? "" : "/"}${schema}`,
            poolTokenSuffix: "",
            vaultCollateralFtsoSymbol: collaterals.map(c => c.tokenFtsoSymbol).join("|"),
            fee: "0.25%",
            poolFeeShare: "40%",
            mintingVaultCollateralRatio: "1.6",
            mintingPoolCollateralRatio: "2.3",
            poolExitCollateralRatio: "2.3",
            poolTopupCollateralRatio: "2.1",
            poolTopupTokenPriceFactor: "0.9",
            buyFAssetByAgentFactor: "0.99",
        };
    }

    /**
     * Creates instance of Agent.
     * @param agentSettings
     */
    async createAgentVault(agentSettings: AgentSettingsConfig): Promise<Agent> {
        await this.validateCollateralPoolTokenSuffix(agentSettings.poolTokenSuffix);
        try {
            const underlyingAddress = await AgentBot.createUnderlyingAddress(this.context);
            console.log(`Validating new underlying address ${underlyingAddress}...`);
            console.log(`Owner ${this.owner} validating new underlying address ${underlyingAddress}.`);
            const [addressValidityProof, _] = await Promise.all([
                AgentBot.initializeUnderlyingAddress(this.context, this.owner, this.ownerUnderlyingAddress, underlyingAddress),
                proveAndUpdateUnderlyingBlock(this.context.attestationProvider, this.context.assetManager, this.owner.workAddress),
            ]);
            console.log(`Creating agent bot...`);
            const agentBotSettings: AgentVaultInitSettings = await createAgentVaultInitSettings(this.context, agentSettings);
            const agentBot = await AgentBot.create(this.orm.em, this.context, this.agentBotSettings, this.owner, this.ownerUnderlyingAddress,
                addressValidityProof, agentBotSettings, this.notifiers);
            await this.notifierFor(agentBot.agent.vaultAddress).sendAgentCreated();
            console.log(`Agent bot created.`);
            console.log(`Owner ${this.owner} created new agent vault at ${agentBot.agent.agentVault.address}.`);
            return agentBot.agent;
        } catch (error) {
            logger.error(`Owner ${this.owner} couldn't create agent:`, error);
            throw error;
        }
    }

    /**
     * Deposit enough of both collaterals to be able to mint `lots` lots. (Doesn't consider collateral already in the vault / pool.)
     * @param agentVault agent vault address
     * @param lots number of lots, must be whole number
     * @param multiplier a number with which the deposit amount will be multiplied, to compensate for small price changes
     */
    async depositCollateralForLots(agentVault: string, lots: string | BN, multiplier: string | number) {
        const { agentBot } = await this.getAgentBot(agentVault);
        const lotSize = await this.infoBot().getLotSizeBN();
        const amountUBA = toBN(lots).mul(lotSize);
        // calculate collateral amounts and validate balances
        const vaultCollateral = await this.mintingVaultCollateral(agentBot.agent, amountUBA, Number(multiplier));
        await this.checkVaultBalance(agentVault, vaultCollateral);
        const poolCollateral = await this.mintingPoolCollateral(agentBot.agent, amountUBA, Number(multiplier));
        await this.checkPoolBalance(agentVault, poolCollateral);
        // perform deposit
        await this.depositToVault(agentVault, vaultCollateral);
        await this.buyCollateralPoolTokens(agentVault, poolCollateral);
    }

    async mintingVaultCollateral(agent: Agent, amountUBA: BN, multiplier: number) {
        const agentInfo = await agent.getAgentInfo();
        const price = await agent.getVaultCollateralPrice();
        const mintingCRBips = maxBN(toBN(price.collateral.minCollateralRatioBIPS), toBN(agentInfo.mintingVaultCollateralRatioBIPS));
        return price.convertUBAToTokenWei(amountUBA).mul(mintingCRBips).muln(Number(multiplier)).addn(MAX_BIPS - 1).divn(MAX_BIPS);
    }

    async checkVaultBalance(agentVault: string, depositAmount: BN) {
        const balanceReader = await TokenBalances.agentVaultCollateral(this.context, agentVault);
        const ownerBalance = await balanceReader.balance(this.owner.workAddress);
        if (ownerBalance.lt(depositAmount)) {
            const balanceFmt = balanceReader.format(ownerBalance);
            const requiredFmt = balanceReader.format(depositAmount);
            throw new CommandLineError(squashSpace`Not enough ${balanceReader.symbol} on owner's work address. Balance is ${balanceFmt}, required ${requiredFmt}.
                Vault collateral deposit will probably fail.`);
        }
    }

    async mintingPoolCollateral(agent: Agent, amountUBA: BN, multiplier: number) {
        const agentInfo = await agent.getAgentInfo();
        const price = await agent.getPoolCollateralPrice();
        const mintingCRBips = maxBN(toBN(price.collateral.minCollateralRatioBIPS), toBN(agentInfo.mintingPoolCollateralRatioBIPS));
        return price.convertUBAToTokenWei(amountUBA).mul(mintingCRBips).muln(Number(multiplier)).addn(MAX_BIPS - 1).divn(MAX_BIPS);
    }

    async checkPoolBalance(agentVault: string, depositAmount: BN) {
        const balanceReader = await TokenBalances.evmNative(this.context);
        const ownerBalance = await balanceReader.balance(this.owner.workAddress);
        if (ownerBalance.lt(depositAmount)) {
            const balanceFmt = balanceReader.format(ownerBalance);
            const requiredFmt = balanceReader.format(depositAmount);
            throw new CommandLineError(squashSpace`Not enough ${balanceReader.symbol} on owner's work address. Balance is ${balanceFmt}, required ${requiredFmt}.
                Pool collateral deposit will probably fail.`);
        }
    }

    /**
     * Deposits class 1 collateral to agent's vault from owner.
     * @param agentVault agent's vault address
     * @param amount amount to be deposited
     */
    async depositToVault(agentVault: string, amount: string | BN): Promise<void> {
        const currency = await Currencies.agentVaultCollateral(this.context, agentVault);
        const amountf = currency.format(amount);
        logger.info(`Agent's ${agentVault} owner ${this.owner} is starting vault collateral deposit ${amountf} tokens.`);
        const { agentBot } = await this.getAgentBot(agentVault);
        await agentBot.agent.depositVaultCollateral(amount);
        await this.notifierFor(agentVault).sendVaultCollateralDeposit(amountf);
        logger.info(`Agent's ${agentVault} owner ${this.owner} deposited ${amountf} vault collateral tokens.`);
    }

    /**
     * Buys collateral pool tokens for agent.
     * @param agentVault agent's vault address
     * @param amount add pool tokens in that correspond to amount of nat
     */
    async buyCollateralPoolTokens(agentVault: string, amount: string | BN): Promise<void> {
        const currency = await Currencies.agentPoolCollateral(this.context, agentVault);
        const amountf = currency.format(amount);
        logger.info(`Agent's ${agentVault} owner ${this.owner} is starting to buy ${amountf} worth of collateral pool tokens.`);
        const { agentBot } = await this.getAgentBot(agentVault);
        await agentBot.agent.buyCollateralPoolTokens(amount);
        await this.notifierFor(agentVault).sendBuyCollateralPoolTokens(amountf);
        logger.info(`Agent's ${agentVault} owner ${this.owner} bought ${amountf} worth of collateral pool tokens.`);
    }

    /**
     * Enters agent to available list, so agent can be minted against.
     * @param agentVault agent's vault address
     */
    async enterAvailableList(agentVault: string): Promise<void> {
        const { agentBot, readAgentEnt } = await this.getAgentBot(agentVault);
        if (readAgentEnt.waitingForDestructionCleanUp || readAgentEnt.waitingForDestructionTimestamp.gt(BN_ZERO)) {
            throw new CommandLineError("Agent is closing, cannot re-enter.");
        }
        await agentBot.agent.makeAvailable();
        await this.notifierFor(agentVault).sendAgentEnteredAvailable();
        logger.info(`Agent ${agentVault} entered available list.`);
    }

    /**
     * Announces agent's exit from available list. It marks in persistent state that exit from available list
     * has started and it is then handled in AgentBot.ts.
     * @param agentVault agent's vault address
     */
    async announceExitAvailableList(agentVault: string): Promise<void> {
        logger.info(`Agent ${agentVault} is trying to announce exit available list.`);
        const { agentBot, readAgentEnt } = await this.getAgentBot(agentVault);
        const status = await agentBot.getExitAvailableProcessStatus(readAgentEnt);
        if (status === "NOT_ANNOUNCED") {
            const exitAllowedAt = await agentBot.agent.announceExitAvailable();
            await agentBot.updateAgentEntity(this.orm.em, async (agentEnt) => {
                agentEnt.exitAvailableAllowedAtTimestamp = exitAllowedAt;
            });
            await this.notifierFor(agentVault).sendAgentAnnouncedExitAvailable();
            logger.info(`Agent ${agentVault} announced exit available list at ${exitAllowedAt.toString()}.`);
        } else {
            logger.info(`Agent ${agentVault} has already announced available list exit.`);
        }
    }

    /**
     * Exit agent's available list.
     * @param agentVault agent's vault address
     */
    async exitAvailableList(agentVault: string): Promise<void> {
        logger.info(`Agent ${agentVault} is trying to exit available list.`);
        const { agentBot, readAgentEnt } = await this.getAgentBot(agentVault);
        try {
            await agentBot.exitAvailable(this.orm.em);
        } catch (error) {
            if (errorIncluded(error, ["exit not announced"])) {
                logger.error(`Agent ${agentVault} cannot exit - exit not announced.`);
                throw new CommandLineError(`Agent ${readAgentEnt.vaultAddress} cannot exit available list - exit not announced.`);
            }
            if (errorIncluded(error, ["exit too soon"])) {
                logger.error(`Agent ${agentVault} cannot exit - exit too soon. Allowed at ${readAgentEnt.exitAvailableAllowedAtTimestamp}, current timestamp is ${await latestBlockTimestampBN()}.`);
                throw new CommandLineError(squashSpace`Agent ${readAgentEnt.vaultAddress} cannot exit available list.
                    Allowed at ${readAgentEnt.exitAvailableAllowedAtTimestamp}, current timestamp is ${await latestBlockTimestampBN()}.`);
            }
            throw error;
        }
    }

    /**
     * Announces agent's withdrawal of vault collateral. It marks in persistent state that withdrawal of vault collateral
     * has started and it is then handled in AgentBot.ts.
     * @param agentVault agent's vault address
     * @param amount amount to be withdrawn
     */
    async announceWithdrawFromVault(agentVault: string, amount: string | BN): Promise<void> {
        logger.info(`Agent ${agentVault} is trying to announce withdraw from vault with amount ${amount.toString()}.`);
        const { agentBot } = await this.getAgentBot(agentVault);
        const withdrawalAllowedAt = await agentBot.agent.announceVaultCollateralWithdrawal(amount);
        const amountF = await agentBot.tokens.vaultCollateral.format(amount);
        await agentBot.updateAgentEntity(this.orm.em, async (agentEnt) => {
            agentEnt.withdrawalAllowedAtTimestamp = withdrawalAllowedAt;
            agentEnt.withdrawalAllowedAtAmount = String(amount);
        });
        await this.notifierFor(agentVault).sendWithdrawVaultCollateralAnnouncement(amountF);
        logger.info(`Agent ${agentVault} announced vault collateral withdrawal ${amountF} at ${withdrawalAllowedAt.toString()}.`);
    }

    /**
     * Cancels agent's vault collateral announcement.
     * @param agentVault agent's vault address
     */
    async cancelWithdrawFromVaultAnnouncement(agentVault: string): Promise<void> {
        logger.info(`Agent ${agentVault} is trying to cancel withdraw from vault announcement.`);
        const { agentBot } = await this.getAgentBot(agentVault);
        await agentBot.agent.announceVaultCollateralWithdrawal(BN_ZERO);
        await agentBot.updateAgentEntity(this.orm.em, async (agentEnt) => {
            agentEnt.withdrawalAllowedAtTimestamp = BN_ZERO;
            agentEnt.withdrawalAllowedAtAmount = "";
        });
        await this.notifierFor(agentVault).sendCancelVaultCollateralAnnouncement();
        logger.info(`Agent ${agentVault} cancelled vault collateral withdrawal announcement.`);
    }

    /**
     * Announces agent's pool token redemption. It marks in persistent state that redemption of pool tokens
     * has started and it is then handled in AgentBot.ts.
     * @param agentVault agent's vault address
     * @param amount amount to be redeemed
     */
    async announceRedeemCollateralPoolTokens(agentVault: string, amount: string | BN): Promise<void> {
        logger.info(`Agent ${agentVault} is trying to announce collateral pool token redemption with amount ${amount.toString()}.`);
        const { agentBot } = await this.getAgentBot(agentVault);
        const withdrawalAllowedAt = await agentBot.agent.announcePoolTokenRedemption(amount);
        const amountF = await agentBot.tokens.poolToken.format(amount);
        await agentBot.updateAgentEntity(this.orm.em, async (agentEnt) => {
            agentEnt.poolTokenRedemptionWithdrawalAllowedAtTimestamp = withdrawalAllowedAt;
            agentEnt.poolTokenRedemptionWithdrawalAllowedAtAmount = String(amount);
        });
        await this.notifierFor(agentVault).sendRedeemCollateralPoolTokensAnnouncement(amountF);
        logger.info(`Agent ${agentVault} announced pool token redemption of ${amountF} at ${withdrawalAllowedAt.toString()}.`);
    }

    /**
     * Cancels agent's pool token redemption announcement.
     * @param agentVault agent's vault address
     */
    async cancelCollateralPoolTokensAnnouncement(agentVault: string): Promise<void> {
        logger.info(`Agent ${agentVault} is trying to cancel collateral pool redemption announcement.`);
        const { agentBot } = await this.getAgentBot(agentVault);
        await agentBot.agent.announceVaultCollateralWithdrawal(BN_ZERO);
        await agentBot.updateAgentEntity(this.orm.em, async (agentEnt) => {
            agentEnt.poolTokenRedemptionWithdrawalAllowedAtTimestamp = BN_ZERO;
            agentEnt.poolTokenRedemptionWithdrawalAllowedAtAmount = "";
        });
        await this.notifierFor(agentVault).sendCancelRedeemCollateralPoolTokensAnnouncement();
        logger.info(`Agent ${agentVault} cancelled pool token redemption announcement.`);
    }

    /**
     * Withdraws agent's pool fees.
     * @param agentVault agent's vault address
     * @param amount amount to be withdrawn
     */
    async withdrawPoolFees(agentVault: string, amount: string | BN): Promise<void> {
        logger.info(`Agent ${agentVault} is trying to withdraw pool fees with amount ${amount.toString()}.`);
        const { agentBot } = await this.getAgentBot(agentVault);
        await agentBot.agent.withdrawPoolFees(amount);
        const amountF = await agentBot.tokens.fAsset.format(amount);
        await this.notifierFor(agentVault).sendWithdrawPoolFees(amountF);
        logger.info(`Agent ${agentVault} withdrew pool fees ${amountF}.`);
    }

    /**
     * Returns agent's pool fee balance.
     * @param agentVault agent's vault address
     */
    async poolFeesBalance(agentVault: string): Promise<string> {
        const { agentBot } = await this.getAgentBot(agentVault);
        const balance = await agentBot.agent.poolFeeBalance();
        const balanceF = await agentBot.tokens.fAsset.format(balance);
        await this.notifierFor(agentVault).sendBalancePoolFees(balanceF);
        logger.info(`Agent ${agentVault} has pool fee balance ${balanceF}.`);
        return balance.toString();
    }

    /**
     * Starts agent's self closing process.
     * @param agentVault agent's vault address
     * @param amountUBa amount of fassets to self-close
     */
    async selfClose(agentVault: string, amountUBA: string | BN): Promise<void> {
        const { agentBot } = await this.getAgentBot(agentVault);
        await agentBot.agent.selfClose(amountUBA);
        await this.notifierFor(agentVault).sendSelfClose();
        logger.info(`Agent ${agentVault} self closed vault.`);
    }

    /**
     * Announces agent's settings update. It marks in persistent state that agent's settings update
     * has started and it is then handled by AgentBot.ts.
     * @param agentVault agent's vault address
     * @param settingName
     * @param settingValue
     */
    async updateAgentSetting(agentVault: string, settingName: string, settingValue: string): Promise<void> {
        if (!isEnumValue(AgentSettingName, settingName)) {
            throw new CommandLineError(`Invalid setting name ${settingName}. Valid names are: ${Object.values(AgentSettingName).join(', ')}`);
        }
        const { agentBot, readAgentEnt } = await this.getAgentBot(agentVault);
        const validAt = await agentBot.agent.announceAgentSettingUpdate(settingName, settingValue);
        await agentBot.updateSetting.createAgentUpdateSetting(this.orm.em, settingName, validAt, readAgentEnt);
        const validAtStr = new Date(Number(validAt) * 1000).toString();
        logger.info(`Agent ${agentVault} announced agent settings update for ${settingName}. It will take effect after ${validAtStr} (timestamp ${validAt}).`);
        console.log(`Agent ${agentVault} announced agent settings update for ${settingName}. It will take effect after ${validAtStr}.`);
    }

    /**
     * Starts agent's close vault process. Firstly, it exits available list if necessary.
     * Lastly it marks in persistent state that close vault process has started and it is then
     * handled in AgentBot.ts.
     * @param agentVault agent's vault address
     */
    async closeVault(agentVault: string): Promise<void> {
        const agentEnt = await this.fetchAgentEntity(agentVault);
        const agentInfo = await this.context.assetManager.getAgentInfo(agentVault);
        if (agentInfo.publiclyAvailable) {
            await this.announceExitAvailableList(agentVault);
        }
        agentEnt.waitingForDestructionCleanUp = true;
        await this.orm.em.persistAndFlush(agentEnt);
        logger.info(`Agent ${agentVault} is waiting for destruction clean up before destroying.`);
        console.log(`Agent ${agentVault} is waiting for destruction clean up before destroying.`);
    }

    /**
     * Announces and performs agent's underlying withdrawal.
     * It marks in persistent state that underlying withdrawal has started and it is then
     * handled by methods 'handleTimelockedProcesses' and  'handleOpenUnderlyingPayments' in AgentBot.ts.
     * @param agentVault agent's vault address
     * @param amount amount to be transferred
     * @param destinationAddress underlying destination address
     */
    async withdrawUnderlying(agentVault: string, amount: string | BN, destinationAddress: string): Promise<string | null> {
        logger.info(`Agent ${agentVault} is trying to announce underlying withdrawal with amount ${amount.toString()} to destination ${destinationAddress}.`);
        try {
            const { agentBot } = await this.getAgentBot(agentVault);
            const announce = await agentBot.agent.announceUnderlyingWithdrawal();
            const latestBlock = await latestBlockTimestampBN();
            const txHash = await agentBot.agent.performPayment(destinationAddress, amount, announce.paymentReference);

            await agentBot.updateAgentEntity(this.orm.em, async (agentEnt) => {
                agentEnt.underlyingWithdrawalAnnouncedAtTimestamp = latestBlock;
                agentEnt.underlyingWithdrawalConfirmTransaction = txHash;
            });

            await this.notifierFor(agentVault).sendUnderlyingWithdrawalPerformed(txHash, announce.paymentReference);
            logger.info(`Agent ${agentVault} performed underlying withdrawal ${amount} to ${destinationAddress} with reference ${announce.paymentReference} and txHash ${txHash}.`);
            return txHash;
        } catch (error) {
            logger.error(`Agent ${agentVault} is received error while announcing underlying withdrawal.`, error);
            console.error(error);
            return null;
        }
    }

    /**
     * Cancels agent's underlying withdrawal, if already allowed. Otherwise it marks in persistent state and it is then handled in AgentBot.ts.
     * @param agentVault agent's vault address
     */
    async cancelUnderlyingWithdrawal(agentVault: string): Promise<void> {
        logger.info(`Agent ${agentVault} is trying to cancel underlying withdrawal announcement.`);
        const { agentBot, readAgentEnt } = await this.getAgentBot(agentVault);
        const confirmationAllowedAt = await agentBot.underlyingWithdrawal.confirmationAllowedAt(readAgentEnt);
        if (confirmationAllowedAt != null) {
            logger.info(`Agent ${agentVault} is waiting for canceling underlying withdrawal.`);
            console.log(`Agent ${agentVault} is waiting for canceling underlying withdrawal.`);
            const latestTimestamp = await latestBlockTimestampBN();
            if (confirmationAllowedAt.lt(latestTimestamp)) {
                await agentBot.agent.cancelUnderlyingWithdrawal();
                logger.info(`Agent ${agentVault} canceled underlying withdrawal of tx ${readAgentEnt.underlyingWithdrawalConfirmTransaction}.`);
                await agentBot.updateAgentEntity(this.orm.em, async (agentEnt) => {
                    agentEnt.underlyingWithdrawalAnnouncedAtTimestamp = BN_ZERO;
                });
                await this.notifierFor(agentVault).sendCancelWithdrawUnderlying();
            } else {
                await agentBot.updateAgentEntity(this.orm.em, async (agentEnt) => {
                    agentEnt.underlyingWithdrawalWaitingForCancelation = true;
                });
                logger.info(`Agent ${agentVault} cannot yet cancel underlying withdrawal. Allowed at ${confirmationAllowedAt}. Current ${latestTimestamp.toString()}.`);
                console.log(`Agent ${agentVault} cannot yet cancel underlying withdrawal. Allowed at ${confirmationAllowedAt}. Current ${latestTimestamp.toString()}.`);
            }
        } else {
            await this.notifierFor(agentVault).sendNoActiveWithdrawal();
            logger.info(`Agent ${agentVault} has no active underlying withdrawal announcement.`);
        }
    }

    /**
     * Lists active agents in owner's local db.
     */
<<<<<<< HEAD
    async listActiveAgents(fasset: string): Promise<void> {
        const listOfAgents = await this.getAllActiveAgents();
=======
    async listActiveAgents(fassetSymbol?: string): Promise<void> {
        const listOfAgents = await this.getAllActiveAgents(fassetSymbol);
>>>>>>> d5e351fc
        for (const agent of listOfAgents) {
            if (fasset == agent.fassetSymbol) {
                console.log(`Vault: ${agent.vaultAddress}, Pool: ${agent.collateralPoolAddress}, Underlying: ${agent.underlyingAddress}, Chain: ${decodeAttestationName(agent.chainId)}, FAsset: ${agent.fassetSymbol}, Current event block: ${agent.currentEventBlock} `);
            }
        }
    }

    /**
     * Return all active agents belonging to this context's asset manager controller (on any asset manager).
     */
    async getAllActiveAgents(fassetSymbol?: string) {
        const assetManagers = await this.context.assetManagerController.getAssetManagers();
        const query = this.orm.em.createQueryBuilder(AgentEntity);
        return await query.where({ fassetSymbol, active: true, assetManager: { $in: assetManagers } }).getResultList();
    }

    /**
     * Return all active agents belonging to this context's asset manager.
     */
    async getActiveAgentsForFAsset() {
        const query = this.orm.em.createQueryBuilder(AgentEntity);
        return await query.where({ active: true, assetManager: this.context.assetManager.address }).getResultList();
    }

    /**
     * Get agent info
     * @param agentVault agent's vault address
     */
    async printAgentInfo(agentVault: string, raw: boolean): Promise<void> {
        if (raw) {
            await this.infoBot().printRawAgentInfo(agentVault);
        } else {
            await this.infoBot().printAgentInfo(agentVault, this.owner, this.ownerUnderlyingAddress);
        }
    }

    /**
     * Get agent settings
     * @param agentVault agent's vault address
     * @returns object containing instances of AgentSettings
     */
    async printAgentSettings(agentVault: string): Promise<AgentSettings> {
        const info = await this.context.assetManager.getAgentInfo(agentVault);
        const settings = getAgentSettings(info);
        const vaultCollateral = await IERC20.at(settings.vaultCollateralToken);
        const vcSymbol = await vaultCollateral.symbol();
        console.log(`vaultCollateralToken: ${settings.vaultCollateralToken}`);
        console.log(`vaultCollateralSymbol: ${vcSymbol}`);
        console.log(`feeBIPS: ${settings.feeBIPS.toString()}`);
        console.log(`poolFeeShareBIPS: ${settings.poolFeeShareBIPS.toString()}`);
        console.log(`mintingVaultCollateralRatioBIPS: ${settings.mintingVaultCollateralRatioBIPS.toString()}`);
        console.log(`mintingPoolCollateralRatioBIPS: ${settings.mintingPoolCollateralRatioBIPS.toString()}`);
        console.log(`poolExitCollateralRatioBIPS: ${settings.poolExitCollateralRatioBIPS.toString()}`);
        console.log(`buyFAssetByAgentFactorBIPS: ${settings.buyFAssetByAgentFactorBIPS.toString()}`);
        console.log(`poolTopupCollateralRatioBIPS: ${settings.poolTopupCollateralRatioBIPS.toString()}`);
        console.log(`poolTopupTokenPriceFactorBIPS: ${settings.poolTopupTokenPriceFactorBIPS.toString()}`);
        return settings;
    }

    /**
     * Returns AgentBot and AgentBot entity from agent's vault address.
     * @param agentVault agent's vault address
     * @returns object containing instances of AgentBot and AgentEntity respectively
     */
    async getAgentBot(agentVault: string): Promise<{ agentBot: AgentBot; readAgentEnt: AgentEntity }> {
        const readAgentEnt = await this.fetchAgentEntity(agentVault);
        const agentBot = await AgentBot.fromEntity(this.context, this.agentBotSettings, readAgentEnt, this.ownerUnderlyingAddress, this.notifiers);
        return { agentBot, readAgentEnt };
    }

    /**
     * Return agent entity for given vault address.
     * @param agentVault agent's vault address
     */
    async fetchAgentEntity(agentVault: string): Promise<AgentEntity> {
        const agentEnt = await this.orm.em.findOneOrFail(AgentEntity, { vaultAddress: agentVault });
        assertCmd(agentEnt.assetManager === this.context.assetManager.address, "Invalid agent vault address for current settings");
        return agentEnt;
    }

    /**
     * Delegates pool collateral.
     * @param agentVault agent's vault address
     * @param recipient address of the recipient
     * @param bips percentage of voting power to be delegated in bips
     */
    async delegatePoolCollateral(agentVault: string, recipient: string, bips: string | BN): Promise<void> {
        const { readAgentEnt } = await this.getAgentBot(agentVault);
        const collateralPool = await CollateralPool.at(readAgentEnt.collateralPoolAddress);
        await collateralPool.delegate(recipient, bips, { from: readAgentEnt.ownerAddress });
        const bipsFmt = formatBips(toBN(bips));
        await this.notifierFor(agentVault).sendDelegatePoolCollateral(collateralPool.address, recipient, bipsFmt);
        logger.info(`Agent ${agentVault} delegated pool collateral to ${recipient} with percentage ${bipsFmt}.`);
    }

    /**
     * Undelegates pool collateral.
     * @param agentVault agent's vault address
     */
    async undelegatePoolCollateral(agentVault: string): Promise<void> {
        const { readAgentEnt } = await this.getAgentBot(agentVault);
        const collateralPool = await CollateralPool.at(readAgentEnt.collateralPoolAddress);
        await collateralPool.undelegateAll({ from: readAgentEnt.ownerAddress });
        await this.notifierFor(agentVault).sendUndelegatePoolCollateral(collateralPool.address);
        logger.info(`Agent ${agentVault} undelegated all pool collateral.`);
    }

    /**
     * Creates underlying account
     * @returns object containing underlying address and its private key respectively
     */
    async createUnderlyingAccount(secrets: Secrets): Promise<{ address: string; privateKey: string }> {
        const address = await this.context.wallet.createAccount();
        const walletKeys = DBWalletKeys.from(this.orm.em, secrets);
        const privateKey = requireNotNull(await walletKeys.getKey(address));
        return { address, privateKey };
    }

    /**
     * Returns agent's free vault collateral
     * @param agentVault agent's vault address
     * @returns amount of free vault collateral
     */
    async getFreeVaultCollateral(agentVault: string): Promise<string> {
        const { agentBot } = await this.getAgentBot(agentVault);
        const info = await agentBot.agent.getAgentInfo();
        const free = info.freeVaultCollateralWei.toString();
        logger.info(`Agent ${agentVault} has free vault collateral ${free}.`);
        return free;
    }

    /**
     * Returns agent's free pool collateral
     * @param agentVault agent's vault address
     * @returns amount of free pool collateral
     */
    async getFreePoolCollateral(agentVault: string): Promise<string> {
        const { agentBot } = await this.getAgentBot(agentVault);
        const info = await agentBot.agent.getAgentInfo();
        const free = info.freePoolCollateralNATWei.toString();
        logger.info(`Agent ${agentVault} has free pool collateral ${free}.`);
        return free;
    }

    /**
     * Returns agent's free underlying
     * @param agentVault agent's vault address
     * @returns amount of free underlying
     */
    async getFreeUnderlying(agentVault: string): Promise<string> {
        const { agentBot } = await this.getAgentBot(agentVault);
        const info = await agentBot.agent.getAgentInfo();
        const free = info.freeUnderlyingBalanceUBA.toString();
        logger.info(`Agent ${agentVault} has free underlying  ${free}.`);
        return free;
    }

    /**
     * Switches vault collateral
     * @param agentVault agent's vault address
     * @param token vault collateral token address
     */
    async switchVaultCollateral(agentVault: string, token: string): Promise<void> {
        const { agentBot } = await this.getAgentBot(agentVault);
        await agentBot.agent.switchVaultCollateral(token);
        logger.info(`Agent ${agentVault} switched vault collateral to ${token}.`);
    }

    /**
     * Switch vault collateral, but before that deposit the equivalent amount as the current balance.
     */
    async depositAndSwitchVaultCollateral(agentVault: string, token: string): Promise<void> {
        const { agentBot } = await this.getAgentBot(agentVault);
        const amountToDeposit = await agentBot.agent.calculateVaultCollateralReplacementAmount(token);
        await agentBot.agent.depositTokensToVault(token, amountToDeposit);
        await agentBot.agent.switchVaultCollateral(token);
        logger.info(`Agent ${agentVault} deposited and switched vault collateral to ${token}.`);
    }

    /**
     * Upgrades WNat contract
     * @param agentVault agent's vault address
     */
    async upgradeWNatContract(agentVault: string): Promise<void> {
        const { agentBot } = await this.getAgentBot(agentVault);
        await agentBot.agent.upgradeWNatContract();
        logger.info(`Agent ${agentVault} upgraded wnat contract.`);
    }

    async validateCollateralPoolTokenSuffix(suffix: string) {
        const maxLength = 20;
        if (suffix.length >= maxLength) {
            throw new CommandLineError(`Collateral pool token suffix "${suffix}" is too long - maximum length is ${maxLength - 1}.`);
        }
        const validSyntax = /^[A-Z0-9-]+$/.test(suffix) && !suffix.startsWith("-") && !suffix.endsWith("-");
        if (!validSyntax) {
            throw new CommandLineError(`Collateral pool token suffix can contain only characters 'A'-'Z', '0'-'9' and '-', and cannot start or end with '-'.`);
        }
        if (await this.context.assetManager.isPoolTokenSuffixReserved(suffix)) {
            throw new CommandLineError(`Agent vault with collateral pool token suffix "${suffix}" already exists.`);
        }
    }
}<|MERGE_RESOLUTION|>--- conflicted
+++ resolved
@@ -28,7 +28,6 @@
 import { artifacts, authenticatedHttpProvider, initWeb3 } from "../utils/web3";
 import { latestBlockTimestampBN } from "../utils/web3helpers";
 import { AgentBotOwnerValidation } from "./AgentBotOwnerValidation";
-import { MonitoringStateEntity } from "@flarelabs/simple-wallet";
 
 const CollateralPool = artifacts.require("CollateralPool");
 const IERC20 = artifacts.require("IERC20Metadata");
@@ -516,17 +515,10 @@
     /**
      * Lists active agents in owner's local db.
      */
-<<<<<<< HEAD
-    async listActiveAgents(fasset: string): Promise<void> {
-        const listOfAgents = await this.getAllActiveAgents();
-=======
     async listActiveAgents(fassetSymbol?: string): Promise<void> {
         const listOfAgents = await this.getAllActiveAgents(fassetSymbol);
->>>>>>> d5e351fc
         for (const agent of listOfAgents) {
-            if (fasset == agent.fassetSymbol) {
-                console.log(`Vault: ${agent.vaultAddress}, Pool: ${agent.collateralPoolAddress}, Underlying: ${agent.underlyingAddress}, Chain: ${decodeAttestationName(agent.chainId)}, FAsset: ${agent.fassetSymbol}, Current event block: ${agent.currentEventBlock} `);
-            }
+            console.log(`Vault: ${agent.vaultAddress}, Pool: ${agent.collateralPoolAddress}, Underlying: ${agent.underlyingAddress}, Chain: ${decodeAttestationName(agent.chainId)}, FAsset: ${agent.fassetSymbol}, Current event block: ${agent.currentEventBlock} `);
         }
     }
 

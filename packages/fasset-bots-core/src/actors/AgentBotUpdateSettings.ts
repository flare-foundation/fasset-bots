--- conflicted
+++ resolved
@@ -5,11 +5,7 @@
 import { AgentSettingName, AgentUpdateSettingState } from "../entities/common";
 import { Agent } from "../fasset/Agent";
 import { latestBlockTimestampBN } from "../utils";
-<<<<<<< HEAD
-import { cleanupRevertMessage, isTransactionRevert, toBN } from "../utils/helpers";
-=======
-import { extractRevertMessageFromError, toBN } from "../utils/helpers";
->>>>>>> 274d4300
+import { isTransactionRevert, toBN } from "../utils/helpers";
 import { logger } from "../utils/logger";
 import { AgentNotifier } from "../utils/notifier/AgentNotifier";
 import { AgentBot } from "./AgentBot";
@@ -144,17 +140,13 @@
                 });
                 await this.notifier.sendAgentSettingsUpdate(updateSetting.name);
                 return true;
-            } catch (error) {
-<<<<<<< HEAD
-                if (isTransactionRevert(error)) {
-                    await this.notifier.sendAgentUnableToUpdateSetting(updateSetting.name, cleanupRevertMessage(error));
-=======
-                const reason = extractRevertMessageFromError(error);
-                if (reason) {
+            } catch (error: any) {
+                const isReverted = isTransactionRevert(error);
+                if (isReverted) {
+                    const reason = error?.message ?? "";
                     await this.notifier.sendAgentUnableToUpdateSetting(updateSetting.name, reason);
                     logger.error(`Agent ${this.agent.vaultAddress} cannot update agent setting ${updateSetting.name}=${updateSetting.value} due to error:`, error);
                     console.log(`Agent ${this.agent.vaultAddress} cannot update agent setting ${updateSetting.name}=${updateSetting.value} due to contract revert: ${reason}`);
->>>>>>> 274d4300
                     return true;
                 }
                 logger.error(`Agent ${this.agent.vaultAddress} run into error while updating setting ${updateSetting.name}=${updateSetting.value}:`, error);

--- conflicted
+++ resolved
@@ -1,11 +1,7 @@
 import { EM } from "../config/orm";
 import { Event } from "../entities/agent";
 import { IAssetAgentContext } from "../fasset-bots/IAssetBotContext";
-<<<<<<< HEAD
-import { DAYS, blockTimestamp, isCollateralRatioChangedEvent, isPriceChangeEvent, latestBlockTimestamp } from "../utils";
-=======
 import { DAYS, assertNotNull, blockTimestamp, isCollateralRatiosChangedEvent, isContractChangedEvent, isPriceChangeEvent, latestBlockTimestamp } from "../utils";
->>>>>>> eadbdfc2
 import { Web3ContractEventDecoder } from "../utils/events/Web3ContractEventDecoder";
 import { EvmEvent, eventOrder } from "../utils/events/common";
 import { logger } from "../utils/logger";
@@ -52,10 +48,6 @@
         const lastBlock = Math.min(readAgentEnt.currentEventBlock + maximumBlocks, lastFinalizedBlock);
         const events: EvmEvent[] = [];
         const encodedVaultAddress = web3.eth.abi.encodeParameter("address", this.agentVaultAddress);
-<<<<<<< HEAD
-        let eventCollateralRatiosChangedDetected = false; // to track occurrence of CollateralRatiosChanged
-=======
->>>>>>> eadbdfc2
 
         for (let lastBlockRead = readAgentEnt.currentEventBlock; lastBlockRead <= lastBlock; lastBlockRead += nci.readLogsChunkSize) {
             if (this.bot.stopRequested()) break;
@@ -68,12 +60,6 @@
             });
             events.push(...this.eventDecoder.decodeEvents(logsAssetManager));
 
-<<<<<<< HEAD
-            if (!eventCollateralRatiosChangedDetected) { // check if CollateralRatiosChanged happened
-                for (const event of events) {
-                    if (isCollateralRatioChangedEvent(this.context, event)) {
-                        eventCollateralRatiosChangedDetected = true;
-=======
             if (!this.needsToCheckPrices) { // check if CollateralRatiosChanged happened
                 for (const event of events) {
                     if (isCollateralRatiosChangedEvent(this.context, event)) {
@@ -86,7 +72,6 @@
                 for (const event of events) {
                     if (isContractChangedEvent(this.context, event)) {
                         this.needsToRestartDueToContractChanges = true;
->>>>>>> eadbdfc2
                         break;
                     }
                 }
@@ -95,11 +80,6 @@
         logger.info(`Agent ${this.agentVaultAddress} finished reading native events TO block ${lastBlock}`);
         // sort events first by their block numbers, then internally by their event index
         events.sort(eventOrder);
-
-        if (eventCollateralRatiosChangedDetected) {
-            logger.info(`Agent ${this.agentVaultAddress} received event 'CollateralRatioChanged'.`);
-            await this.bot.collateralManagement.checkAgentForCollateralRatiosAndTopUp();
-        }
         return [events, lastBlock];
     }
 

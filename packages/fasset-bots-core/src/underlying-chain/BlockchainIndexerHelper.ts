import { IBlock, IBlockChain, IBlockId, ITransaction, TxInputOutput, TX_BLOCKED, TX_FAILED, TX_SUCCESS } from "./interfaces/IBlockChain";
import axios, { AxiosInstance } from "axios";
import { DEFAULT_RETRIES, prefix0x, retry, sleep, toBN } from "../utils/helpers";
import { formatArgs } from "../utils/formatting";
import { logger } from "../utils/logger";
import { ChainId } from "./ChainId";
import BN from "bn.js";
import { createAxiosConfig, tryWithClients } from "@flarelabs/simple-wallet";

// Satoshi to BTC 100_000_000
export const BTC_MDU = 1e8;

// Ripple drops 1_000_000
export const XRP_MDU = 1e6;

export class BlockChainIndexerHelperError extends Error {
    constructor(message: string) {
        super(message);
    }
}

export class BlockchainIndexerHelper implements IBlockChain {
    finalizationBlocks: number = 0;
    secondsPerBlock: number = 0;
    clients: AxiosInstance[] = [];

    constructor(
        public indexerWebServerUrls: string[],
        public chainId: ChainId,
        private readonly indexerWebServerApiKeys: string[]
    ) {
        // set client
        for (const [index, url] of indexerWebServerUrls.entries()) {
            this.clients.push(axios.create(createAxiosConfig(url, indexerWebServerApiKeys[index])));
        }
        this.finalizationBlocks = this.finalizationBlocksByChain();
        this.secondsPerBlock = this.secondsPerBlockByChain();
    }

    async getTransaction(txHash: string): Promise<ITransaction | null> {
        const transaction = await retry(this.getTransactionFromIndexer.bind(this), [txHash], DEFAULT_RETRIES);
        logger.info(`Block chain indexer helper: retrieved transaction: ${formatArgs(transaction)}`);
        return transaction;
    }

    async getTransactionFromIndexer(txHash: string): Promise<ITransaction | null> {
        const resp = await tryWithClients(
            this.clients,
            (client: AxiosInstance) => client.get(`/api/indexer/transaction/${txHash}`),
            "getTransactionFromIndexer"
        );
        const status = resp.data.status;
        const data = resp.data.data;
        const errorMessage = resp.data.errorMessage;
        const errorDetails = resp.data.errorDetails;
        /* istanbul ignore if */
        if (status != "OK") {
            const info = `Cannot retrieve transaction with hash ${txHash}: ${status}: ${errorMessage ? errorMessage : ""}, ${errorDetails ? errorDetails : ""}`;
            logger.error(`Block chain indexer helper error: ${info}`);
            throw new BlockChainIndexerHelperError(info);
        } else if (status === "OK" && data) {
            return {
                hash: data.transactionId,
                inputs: await this.handleInputsOutputs(data, true),
                outputs: await this.handleInputsOutputs(data, false),
                reference: prefix0x(data.paymentReference),
                status: this.successStatus(data),
            };
        }
        return null;
    }

    async getTransactionBlock(txHash: string): Promise<IBlockId | null> {
        const block = await retry(this.getTransactionBlockFromIndexer.bind(this), [txHash], DEFAULT_RETRIES);
        // logger.info(`Block chain indexer helper: retrieved block: ${formatArgs(block)}`);
        return block;
    }

    async getTransactionBlockFromIndexer(txHash: string): Promise<IBlockId | null> {
        const resp = await tryWithClients(
            this.clients,
            (client: AxiosInstance) => client.get(`/api/indexer/transaction-block/${txHash}`),
            "getTransactionBlockFromIndexer"
        );
        const status = resp.data.status;
        const data = resp.data.data;
        const errorMessage = resp.data.errorMessage;
        const errorDetails = resp.data.errorDetails;
        /* istanbul ignore if */
        if (status != "OK") {
            const info = `Cannot retrieve block for transaction hash ${txHash}: ${status}: ${errorMessage ? errorMessage : ""}, ${errorDetails ? errorDetails : ""}`;
            logger.error(`Block chain indexer helper error: ${info}`);
            throw new BlockChainIndexerHelperError(info);
        } else if (status === "OK" && data) {
            return {
                hash: data.blockHash,
                number: data.blockNumber,
            };
        }
        return null;
    }

    async getBalance(): Promise<BN> {
        logger.error("Block chain indexer helper error: Method not implemented on indexer. Use wallet.");
        throw new Error("Method not implemented on indexer. Use wallet.");
    }

    async getBlock(blockHash: string): Promise<IBlock | null> {
        const block = await retry(this.getBlockFromIndexer.bind(this), [blockHash], DEFAULT_RETRIES);
        logger.info(`Retrieved block: ${formatArgs(block)}`);
        return block;
    }

    async getBlockFromIndexer(blockHash: string): Promise<IBlock | null> {
        const resp = await tryWithClients(
            this.clients,
            (client: AxiosInstance) => client.get(`/api/indexer/block/${blockHash}`),
            "getBlockFromIndexer"
        );
        const status = resp.data.status;
        const data = resp.data.data;
        const errorMessage = resp.data.errorMessage;
        const errorDetails = resp.data.errorDetails;
        /* istanbul ignore if */
        if (status != "OK") {
            const info = `Cannot retrieve block with hash ${blockHash}: ${status}: ${errorMessage ? errorMessage : ""}, ${errorDetails ? errorDetails : ""}`;
            logger.error(`Block chain indexer helper error: ${info}`);
            throw new BlockChainIndexerHelperError(info);
        } else if (status === "OK" && data) {
            return {
                hash: data.blockHash,
                number: data.blockNumber,
                timestamp: data.timestamp,
                transactions: await retry(this.extractTransactionIds.bind(this), [data.blockNumber], DEFAULT_RETRIES),
            };
        } else {
            return null;
        }
    }

    async getBlockAt(blockNumber: number): Promise<IBlock | null> {
        const block = await retry(this.getBlockAtFromIndexer.bind(this), [blockNumber], DEFAULT_RETRIES);
        // logger.info(`Block chain indexer helper: retrieved block: ${formatArgs(block)}`);
        return block;
    }

    async getBlockAtFromIndexer(blockNumber: number): Promise<IBlock | null> {
        const resp = await tryWithClients(
            this.clients,
            (client: AxiosInstance) => client.get(`/api/indexer/confirmed-block-at/${blockNumber}`),
            "getBlockAtFromIndexer"
        );
        const status = resp.data.status;
        const data = resp.data.data;
        const errorMessage = resp.data.errorMessage;
        const errorDetails = resp.data.errorDetails;
        /* istanbul ignore if */
        if (status != "OK") {
            const info = `Cannot retrieve block at ${blockNumber}: ${status}: ${errorMessage ? errorMessage : ""}, ${errorDetails ? errorDetails : ""}`;
            logger.error(`Block chain indexer helper error: ${info}`);
            throw new BlockChainIndexerHelperError(info);
        } else if (status === "OK" && data) {
            return {
                hash: data.blockHash,
                number: data.blockNumber,
                timestamp: data.timestamp,
                transactions: await this.extractTransactionIds(data.blockNumber),
            };
        } else {
            return null;
        }
    }

    async getBlockHeight(): Promise<number> {
        let blockHeight = await retry(this.getBlockHeightFromIndexer.bind(this), [], DEFAULT_RETRIES);
        //temporary "hack" as testBTC indexer returns last seen block on chain and not last confirm as other indexers - will be fixed with fdc
        if (this.chainId.toString() === ChainId.testBTC.toString() || this.chainId.toString() === ChainId.BTC.toString()) {
            blockHeight = blockHeight - this.finalizationBlocks;
        }
        return blockHeight;
    }

    async getBlockHeightFromIndexer(): Promise<number> {
        const resp = await tryWithClients(
            this.clients,
            (client: AxiosInstance) => client.get(`/api/indexer/block-height`),
            "getBlockHeightFromIndexer"
        );
        const status = resp.data.status;
        const data = resp.data.data;
        const errorMessage = resp.data.errorMessage;
        const errorDetails = resp.data.errorDetails;
        /* istanbul ignore else */
        if (status === "OK" && data) {
            return data;
        } else {
            const info = `Cannot retrieve block height: ${status}: ${errorMessage ? errorMessage : ""}, ${errorDetails ? errorDetails : ""}`;
            logger.error(`Block chain indexer helper error: ${info}`);
            throw new BlockChainIndexerHelperError(info);
        }
    }

    async getTransactionsByReference(reference: string): Promise<ITransaction[] | []> {
        const txs = await retry(this.getTransactionsByReferenceFromIndexer.bind(this), [reference], DEFAULT_RETRIES);
        logger.info(`Block chain indexer helper: retrieved transactions by reference ${reference}: ${formatArgs(txs)}`);
        return txs;
    }

    async getTransactionsByReferenceFromIndexer(reference: string): Promise<ITransaction[]> {
        const returnResponse = true;
<<<<<<< HEAD
        const resp = await this.client.get(`/api/indexer/transaction?paymentReference=${reference}&returnResponse=${returnResponse}`);
=======
        const resp = await tryWithClients(
            this.clients,
            (client: AxiosInstance) => client.get(`/api/indexer/transactions?paymentReference=${reference}&returnResponse=${returnResponse}`),
            "getTransactionsByReferenceFromIndexer"
        );
>>>>>>> eb505930
        const status = resp.data.status;
        const dataArray = resp.data.data;
        const errorMessage = resp.data.errorMessage;
        const errorDetails = resp.data.errorDetails;
        const txs: ITransaction[] = [];
        if (status != "OK") {
            /* istanbul ignore next */
            const info = `Cannot retrieve transaction by reference ${reference}: ${status}: ${errorMessage ? errorMessage : ""}, ${errorDetails ? errorDetails : ""}`;
            logger.error(`Block chain indexer helper error: ${info}`);
            /* istanbul ignore next */
            throw new BlockChainIndexerHelperError(info);
        } else if (status === "OK" && dataArray.length > 0) {
            for (const tx of dataArray) {
                txs.push({
                    hash: tx.transactionId,
                    inputs: await this.handleInputsOutputs(tx, true),
                    outputs: await this.handleInputsOutputs(tx, false),
                    reference: prefix0x(tx.paymentReference),
                    status: this.successStatus(tx),
                });
            }
        }
        return txs;
    }

    async getTransactionsWithinBlockRange(from: number, to: number): Promise<ITransaction[]> {
        const txs = await retry(this.getTransactionsWithinBlockRangeFromIndexer.bind(this), [from, to], DEFAULT_RETRIES);
        logger.info(`Block chain indexer helper: retrieved transactions from ${from} to ${to}: ${txs.length}`);
        return txs;
    }

    async getTransactionsWithinBlockRangeFromIndexer(from: number, to: number): Promise<ITransaction[]> {
        const returnResponse = true;
<<<<<<< HEAD
        const resp = await this.client.get(`/api/indexer/transaction?from=${from}&to=${to}&returnResponse=${returnResponse}`);
=======
        const resp = await tryWithClients(
            this.clients,
            (client: AxiosInstance) => client.get(`/api/indexer/transactions?from=${from}&to=${to}&returnResponse=${returnResponse}`),
            "getTransactionsWithinBlockRangeFromIndexer"
        );
>>>>>>> eb505930
        const status = resp.data.status;
        const dataArray: any[] = resp.data.data;
        const txs: ITransaction[] = [];
        const errorMessage = resp.data.errorMessage;
        const errorDetails = resp.data.errorDetails;
        /* istanbul ignore if */
        if (status != "OK") {
            const info = `Cannot retrieve transactions between block ${from} and ${to}: ${status}: ${errorMessage ? errorMessage : ""}, ${errorDetails ? errorDetails : ""}`;
            logger.error(`Block chain indexer helper error: ${info}`);
            throw new BlockChainIndexerHelperError(info);
        } else /* istanbul ignore else */ if (status === "OK" && dataArray.length > 0) {
            for (const tx of dataArray) {
                /* istanbul ignore else */
                if (tx.transactionType != "EMPTY_BLOCK_INDICATOR") {
                    txs.push({
                        hash: tx.transactionId,
                        inputs: await this.handleInputsOutputs(tx, true),
                        outputs: await this.handleInputsOutputs(tx, false),
                        reference: prefix0x(tx.paymentReference),
                        status: this.successStatus(tx),
                    });
                }
            }
        }
        return txs;
    }

    private async handleInputsOutputs(data: any, input: boolean): Promise<TxInputOutput[]> {
        const type = data.transactionType;
        const res = data.response;
        switch (this.chainId) {
            case ChainId.BTC:
            case ChainId.DOGE:
            case ChainId.testBTC:
            case ChainId.testDOGE:
                return await this.UTXOInputsOutputs(type, res, input);
            case ChainId.XRP:
            case ChainId.testXRP:
                return this.XRPInputsOutputs(data, input);
            default:
                logger.error(`Block chain indexer helper error: invalid SourceId: ${this.chainId}`);
                throw new Error(`Invalid SourceId: ${this.chainId}.`);
        }
    }

    private async extractTransactionIds(blockNumber: number): Promise<string[]> {
        const transactionIds: string[] = [];
<<<<<<< HEAD
        const resp = await this.client.get(`/api/indexer/transaction?from=${blockNumber}&to=${blockNumber}`);
=======
        const resp = await tryWithClients(
            this.clients,
            (client: AxiosInstance) => client.get(`/api/indexer/transactions?from=${blockNumber}&to=${blockNumber}`),
            "extractTransactionIds"
        );
>>>>>>> eb505930
        const status = resp.data.status;
        const dataArray = resp.data.data;
        const errorMessage = resp.data.errorMessage;
        const errorDetails = resp.data.errorDetails;
        /* istanbul ignore if */
        if (status != "OK") {
            const info = `Cannot retrieve transaction ids from block ${blockNumber}: ${status}: ${errorMessage ? errorMessage : ""}, ${errorDetails ? errorDetails : ""}`;
            logger.error(`Block chain indexer helper error: ${info}`);
            throw new BlockChainIndexerHelperError(info);
        } else /* istanbul ignore else */ if (status === "OK" && dataArray.length > 0) {
            dataArray.map((item: any) => {
                transactionIds.push(item.transactionId);
            });
        }
        return transactionIds;
    }

    private get isUTXOchain(): boolean {
        return this.chainId === ChainId.testBTC || this.chainId === ChainId.testDOGE || this.chainId === ChainId.LTC;
    }

    private async UTXOInputsOutputs(type: string, data: any, input: boolean): Promise<TxInputOutput[]> {
        if (input) {
            if (type === "coinbase") {
                return [["", toBN(0)]];
            } else {
                const inputs: TxInputOutput[] = [];
                data.vin.map((vin: any) => {
                    const address = vin.prevout && vin.prevout.scriptPubKey.address ? vin.prevout.scriptPubKey.address : "";
                    const value = this.toBnValue(vin.prevout?.value || 0);
                    inputs.push([address, value]);
                });
                if (inputs.length == 0) return [["", toBN(0)]];
                return inputs;
            }
        } else {
            const outputs: TxInputOutput[] = [];
            data.vout.map((vout: any) => {
                outputs.push([vout.scriptPubKey.address, this.toBnValue(vout.value)]);
            });
            if (outputs.length == 0) return [["", toBN(0)]];
            return outputs;
        }
    }

    private XRPInputsOutputs(data: any, input: boolean): TxInputOutput[] {
        const response = data.response.result;
        if (input) {
            if (data.isNativePayment) {
                return [[response.Account, toBN(response.Amount as any).add(toBN(response.Fee ? response.Fee : 0))]];
            }
            return [[response.Account, response.Fee ? toBN(response.Fee) : toBN(0)]];
        } else {
            if (data.isNativePayment && this.successStatus(data) === TX_SUCCESS) {
                /* istanbul ignore next */
                const metaData = response.meta || (response as any).metaData;
                return [[response.Destination, toBN(metaData.delivered_amount as string)]];
            }
            return [["", toBN(0)]];
        }
    }

    private successStatus(data: any): number {
        if (this.isUTXOchain) {
            return TX_SUCCESS;
        }
        // https://xrpl.org/transaction-results.html
        const response = data.response.result;
        /* istanbul ignore next */
        const metaData = response.meta || (response as any).metaData;
        const result = metaData.TransactionResult;
        if (result === "tesSUCCESS") {
            // https://xrpl.org/tes-success.html
            return TX_SUCCESS;
        }
        if (result.startsWith("tec")) {
            // https://xrpl.org/tec-codes.html
            switch (result) {
                case "tecDST_TAG_NEEDED":
                case "tecNO_DST":
                case "tecNO_DST_INSUF_XRP":
                case "tecNO_PERMISSION":
                    return TX_BLOCKED;
                default:
                    return TX_FAILED;
            }
        }
        // Other codes: tef, tel, tem, ter are not applied to ledgers
        return TX_FAILED;
    }

    private toBnValue(value: number | undefined): BN {
        if (value === undefined) {
            return toBN(0);
        }
        return toBN(Math.round(value * BTC_MDU).toFixed(0));
    }
    async waitForUnderlyingTransactionFinalization(txHash: string, maxBlocksToWaitForTx?: number): Promise<ITransaction | null> {
        logger.info(`Block chain indexer helper: waiting for underlying transaction ${txHash} finalization for ${maxBlocksToWaitForTx} blocks`);
        const transaction = await this.waitForUnderlyingTransaction(txHash, maxBlocksToWaitForTx);
        logger.info(`Block chain indexer helper: finished waiting for underlying transaction ${txHash} finalization for ${maxBlocksToWaitForTx} blocks and retrieved ${formatArgs(transaction)}`);
        if (transaction == null) return null;
        return transaction;
    }

    private async waitForUnderlyingTransaction(txHash: string, maxBlocksToWaitForTx?: number): Promise<ITransaction | null> {
        const transaction = await this.getTransaction(txHash);
        if (transaction != null) return transaction;
        let currentBlockHeight = await this.getBlockHeight();
        const initialBlockHeight = currentBlockHeight;
        const waitBlocks = maxBlocksToWaitForTx ?? this.finalizationBlocks;
        while (currentBlockHeight < initialBlockHeight + waitBlocks) {
            await sleep(1000);
            const transaction = await this.getTransaction(txHash);
            if (transaction != null) return transaction;
            currentBlockHeight = await this.getBlockHeight();
        }
        return null;
    }

    // Values are copied from attestation configs https://gitlab.com/flarenetwork/state-connector-protocol/-/blob/main/specs/attestations/configs.md?ref_type=heads
    finalizationBlocksByChain(): number {
        switch (this.chainId) {
            case ChainId.XRP:
            case ChainId.testXRP:
                return 3;
            case ChainId.BTC:
            case ChainId.testBTC:
                return 6;
            case ChainId.DOGE:
            case ChainId.testDOGE:
                return 60;
            default:
                throw new Error(`SourceId ${this.chainId} not supported.`);
        }
    }

    // From simple-wallet https://gitlab.com/flarenetwork/simple-wallet/-/blob/main/src/utils/constants.ts?ref_type=heads
    secondsPerBlockByChain(): number {
        switch (this.chainId) {
            case ChainId.XRP:
            case ChainId.testXRP:
                return 4;
            case ChainId.BTC:
            case ChainId.testBTC:
                return 600;
            case ChainId.DOGE:
            case ChainId.testDOGE:
                return 60;
            default:
                throw new Error(`SourceId ${this.chainId} not supported.`);
        }
    }
}<|MERGE_RESOLUTION|>--- conflicted
+++ resolved
@@ -208,15 +208,11 @@
 
     async getTransactionsByReferenceFromIndexer(reference: string): Promise<ITransaction[]> {
         const returnResponse = true;
-<<<<<<< HEAD
-        const resp = await this.client.get(`/api/indexer/transaction?paymentReference=${reference}&returnResponse=${returnResponse}`);
-=======
-        const resp = await tryWithClients(
-            this.clients,
-            (client: AxiosInstance) => client.get(`/api/indexer/transactions?paymentReference=${reference}&returnResponse=${returnResponse}`),
+        const resp = await tryWithClients(
+            this.clients,
+            (client: AxiosInstance) => client.get(`/api/indexer/transaction?paymentReference=${reference}&returnResponse=${returnResponse}`),
             "getTransactionsByReferenceFromIndexer"
         );
->>>>>>> eb505930
         const status = resp.data.status;
         const dataArray = resp.data.data;
         const errorMessage = resp.data.errorMessage;
@@ -250,15 +246,11 @@
 
     async getTransactionsWithinBlockRangeFromIndexer(from: number, to: number): Promise<ITransaction[]> {
         const returnResponse = true;
-<<<<<<< HEAD
-        const resp = await this.client.get(`/api/indexer/transaction?from=${from}&to=${to}&returnResponse=${returnResponse}`);
-=======
-        const resp = await tryWithClients(
-            this.clients,
-            (client: AxiosInstance) => client.get(`/api/indexer/transactions?from=${from}&to=${to}&returnResponse=${returnResponse}`),
+        const resp = await tryWithClients(
+            this.clients,
+            (client: AxiosInstance) => client.get(`/api/indexer/transaction?from=${from}&to=${to}&returnResponse=${returnResponse}`),
             "getTransactionsWithinBlockRangeFromIndexer"
         );
->>>>>>> eb505930
         const status = resp.data.status;
         const dataArray: any[] = resp.data.data;
         const txs: ITransaction[] = [];
@@ -306,15 +298,11 @@
 
     private async extractTransactionIds(blockNumber: number): Promise<string[]> {
         const transactionIds: string[] = [];
-<<<<<<< HEAD
-        const resp = await this.client.get(`/api/indexer/transaction?from=${blockNumber}&to=${blockNumber}`);
-=======
-        const resp = await tryWithClients(
-            this.clients,
-            (client: AxiosInstance) => client.get(`/api/indexer/transactions?from=${blockNumber}&to=${blockNumber}`),
+        const resp = await tryWithClients(
+            this.clients,
+            (client: AxiosInstance) => client.get(`/api/indexer/transaction?from=${blockNumber}&to=${blockNumber}`),
             "extractTransactionIds"
         );
->>>>>>> eb505930
         const status = resp.data.status;
         const dataArray = resp.data.data;
         const errorMessage = resp.data.errorMessage;

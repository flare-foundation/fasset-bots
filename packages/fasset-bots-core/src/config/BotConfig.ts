import "dotenv/config";

import { StuckTransaction } from "@flarelabs/simple-wallet";
import { EntityManager } from "@mikro-orm/core";
import BN from "bn.js";
import { Secrets } from ".";
import { IIAssetManagerInstance } from "../../typechain-truffle";
import { AssetManagerSettings } from "../fasset/AssetManagerTypes";
import { ChainInfo, NativeChainInfo } from "../fasset/ChainInfo";
import { overrideAndCreateOrm } from "../mikro-orm.config";
import { BlockchainIndexerHelper } from "../underlying-chain/BlockchainIndexerHelper";
import { BlockchainWalletHelper } from "../underlying-chain/BlockchainWalletHelper";
import { ChainId } from "../underlying-chain/ChainId";
import { VerificationPrivateApiClient } from "../underlying-chain/VerificationPrivateApiClient";
import { FlareDataConnectorClientHelper } from "../underlying-chain/FlareDataConnectorClientHelper";
import { DBWalletKeys } from "../underlying-chain/WalletKeys";
import {
    IBlockChainWallet,
} from "../underlying-chain/interfaces/IBlockChainWallet";
import { IFlareDataConnectorClient } from "../underlying-chain/interfaces/IFlareDataConnectorClient";
import { IVerificationApiClient } from "../underlying-chain/interfaces/IVerificationApiClient";
import { Currency, RequireFields, assertCmd, assertNotNull, assertNotNullCmd, requireNotNull, toBNExp } from "../utils";
import { agentNotifierThrottlingTimes } from "../utils/notifier/AgentNotifier";
import { NotifierTransport } from "../utils/notifier/BaseNotifier";
import { ApiNotifierTransport, ConsoleNotifierTransport, LoggerNotifierTransport, ThrottlingNotifierTransport } from "../utils/notifier/NotifierTransports";
import { AssetContractRetriever } from "./AssetContractRetriever";
import { AgentBotFassetSettingsJson, AgentBotSettingsJson, ApiNotifierConfig, BotConfigFile, BotFAssetInfo, BotNativeChainInfo, OrmConfigOptions } from "./config-files/BotConfigFile";
import { LiquidatorBotStrategyDefinition, ChallengerBotStrategyDefinition } from "./config-files/BotStrategyConfig";
import { DatabaseAccount } from "./config-files/SecretsFile";
import { createWalletClient, requireSupportedChainId } from "./create-wallet-client";
import { EM, ORM } from "./orm";
import { AgentBotDbUpgrades } from "../actors/AgentBotDbUpgrades";
import { ChainalysisClient, KycClient } from "../actors/plugins/KycStrategy";

export interface BotConfig<T extends BotFAssetConfig = BotFAssetConfig> {
    secrets: Secrets;
    orm?: ORM; // only for agent bot
    notifiers: NotifierTransport[];
    loopDelay: number;
    fAssets: Map<string, T>;
    nativeChainInfo: NativeChainInfo;
    contractRetriever: AssetContractRetriever;
    // liquidation strategies for liquidator and challenger
    autoUpdateContracts: boolean // used to auto update contract, when ContractChanged event
    liquidationStrategy?: LiquidatorBotStrategyDefinition; // only for liquidator (optional)
    challengeStrategy?: ChallengerBotStrategyDefinition; // only for challenger (optional)
}

export interface BotFAssetConfig {
    fAssetSymbol: string;
    chainInfo: ChainInfo;
    wallet?: IBlockChainWallet; // for agent bot and user
    blockchainIndexerClient?: BlockchainIndexerHelper; // for agent bot, user and challenger
    flareDataConnector?: IFlareDataConnectorClient; // for agent bot, user, challenger and timeKeeper
    verificationClient?: IVerificationApiClient; // only for agent bot and user
    assetManager: IIAssetManagerInstance;
    priceChangeEmitter: string; // the name of the contract (in Contracts file) that emits price change event
    agentBotSettings?: AgentBotSettings;
}

export interface AgentBotSettings {
    parallel: boolean;
    trustedPingSenders: Set<string>;
    liquidationPreventionFactor: number;
    vaultCollateralReserveFactor: number;
    poolCollateralReserveFactor: number;
    recommendedOwnerUnderlyingBalance: BN;
    minimumFreeUnderlyingBalance: BN;
    minBalanceOnServiceAccount: BN;
    minBalanceOnWorkAccount: BN;
}

export type BotFAssetAgentConfig = RequireFields<BotFAssetConfig, "wallet" | "blockchainIndexerClient" | "flareDataConnector" | "verificationClient" | "agentBotSettings">;
export type BotFAssetConfigWithWallet = RequireFields<BotFAssetConfig, "wallet" | "blockchainIndexerClient" | "flareDataConnector" | "verificationClient">;
export type BotFAssetConfigWithIndexer = RequireFields<BotFAssetConfig, "blockchainIndexerClient" | "flareDataConnector" | "verificationClient">;

export type AgentBotConfig = RequireFields<BotConfig<BotFAssetAgentConfig>, "orm">; // for agent
export type UserBotConfig = BotConfig<BotFAssetConfigWithWallet>;                   // for minter and redeemer
export type KeeperBotConfig = BotConfig<BotFAssetConfigWithIndexer>;                // for challenger and timekeeper

export type BotConfigType = "agent" | "user" | "keeper" | "common";

/**
 * Creates bot configuration from initial run config file.
 * @param type bot
 * @param secrets loaded agent bot secrets file (for api keys and db credentials)
 * @param configFile instance of BotConfigFile
 * @param submitter native owner address
 * @returns instance BotConfig
 */
export async function createBotConfig(type: "agent", secrets: Secrets, configFile: BotConfigFile, submitter?: string): Promise<AgentBotConfig>;
export async function createBotConfig(type: "user", secrets: Secrets, configFile: BotConfigFile, submitter?: string): Promise<UserBotConfig>;
export async function createBotConfig(type: "keeper", secrets: Secrets, configFile: BotConfigFile, submitter?: string): Promise<KeeperBotConfig>;
export async function createBotConfig(type: "common", secrets: Secrets, configFile: BotConfigFile, submitter?: string): Promise<BotConfig>;
export async function createBotConfig(type: BotConfigType, secrets: Secrets, configFile: BotConfigFile, submitter?: string) {
    const orm = await createBotOrm(type, configFile.ormOptions, secrets.data.database);
    try {
        const retriever = await AssetContractRetriever.create(configFile.prioritizeAddressUpdater, configFile.contractsJsonFile, configFile.assetManagerController);
        const fAssets: Map<string, BotFAssetConfig> = new Map();
        for (const [symbol, fassetInfo] of Object.entries(configFile.fAssets)) {
            const fassetConfig = await createBotFAssetConfig(type, secrets, retriever, symbol, fassetInfo, configFile.agentBotSettings,
                orm?.em, configFile.dataAccessLayerUrls, submitter, configFile.walletOptions);
            fAssets.set(symbol, fassetConfig);
        }
        const result: BotConfig = {
            secrets: secrets,
            loopDelay: configFile.loopDelay,
            fAssets: fAssets,
            nativeChainInfo: createNativeChainInfo(configFile.nativeChainInfo),
            orm: orm,
            notifiers: standardNotifierTransports(secrets, configFile.apiNotifierConfigs),
            contractRetriever: retriever,
            liquidationStrategy: configFile.liquidationStrategy,
            challengeStrategy: configFile.challengeStrategy,
            autoUpdateContracts: configFile.prioritizeAddressUpdater
        };
        return result;
    } catch (error) {
        await orm?.close();
        throw error;
    }
}

export function createNativeChainInfo(nativeChainInfo: BotNativeChainInfo): NativeChainInfo {
    return { ...nativeChainInfo };
}

export async function createBotOrm(type: BotConfigType, ormOptions?: OrmConfigOptions, databaseAccount?: DatabaseAccount) {
    if (type === "agent") {
        assertNotNullCmd(ormOptions, "Setting 'ormOptions' is required in config");
        const orm = await overrideAndCreateOrm(ormOptions, databaseAccount);
        await AgentBotDbUpgrades.performUpgrades(orm);
        return orm;
    } else if (type === "user") {
        assertNotNullCmd(ormOptions, "Setting 'ormOptions' is required in config");
        const orm = await overrideAndCreateOrm(ormOptions, databaseAccount);
        return orm;
    }
}

export function standardNotifierTransports(secrets: Secrets, apiNotifierConfigs: ApiNotifierConfig[] | undefined) {
    const transports: NotifierTransport[] = [];
    transports.push(new ThrottlingNotifierTransport(new ConsoleNotifierTransport(), agentNotifierThrottlingTimes));
    transports.push(new LoggerNotifierTransport());
    if (apiNotifierConfigs !== undefined) {
        for (const apiNotifierConfig of apiNotifierConfigs) {
            const transport = new ApiNotifierTransport(apiNotifierConfig.apiUrl, apiNotifierConfig.apiKey);
            transports.push(new ThrottlingNotifierTransport(transport, agentNotifierThrottlingTimes));
        }
    }
    return transports;
}

/**
 * Creates BotFAssetConfig configuration from chain info.
 * @param type
 * @param secrets
 * @param retriever
 * @param fAssetSymbol
 * @param fassetInfo instance of BotFAssetInfo
 * @param agentSettings
 * @param em entity manager
 * @param dataAccessLayerUrls list of attestation provider's urls
 * @param submitter address from which the transactions get submitted
 * @param walletOptions
 * @returns instance of BotFAssetConfig
 */
export async function createBotFAssetConfig(
    type: BotConfigType,
    secrets: Secrets,
    retriever: AssetContractRetriever,
    fAssetSymbol: string,
    fassetInfo: BotFAssetInfo,
    agentSettings: AgentBotSettingsJson | undefined,
    em: EM | undefined,
    dataAccessLayerUrls: string[] | undefined,
    submitter: string | undefined,
    walletOptions?: StuckTransaction,
): Promise<BotFAssetConfig> {
    const assetManager = retriever.getAssetManager(fAssetSymbol);
    const settings = await assetManager.getSettings();
    const chainId = ChainId.from(fassetInfo.chainId);
    const result: BotFAssetConfig = {
        fAssetSymbol: fAssetSymbol,
        chainInfo: createChainInfo(chainId, fassetInfo, settings),
        assetManager: assetManager,
        priceChangeEmitter: fassetInfo.priceChangeEmitter,
    };
    if (type === "agent" || type === "user") {
        assertCmd(fassetInfo.walletUrls != null && fassetInfo.walletUrls.length > 0, `At least one walletUrl in FAsset type ${fAssetSymbol} is required`);
        result.wallet = await createBlockchainWalletHelper(secrets, chainId, requireNotNull(em), fassetInfo.walletUrls, walletOptions);
    }
    if (type === "agent") {
        assertNotNullCmd(agentSettings, `Missing agentBotSettings in config`);
        assertNotNullCmd(agentSettings.fAssets[fAssetSymbol], `Missing agent bot settings for fasset ${fAssetSymbol}`);
        result.agentBotSettings = createAgentBotSettings(agentSettings, agentSettings.fAssets[fAssetSymbol], result.chainInfo);
    }
    if (type === "agent" || type === "user" || type === "keeper") {
        assertCmd(fassetInfo.indexerUrls != null && fassetInfo.indexerUrls.length > 0, "At least one indexer url is required");
        assertCmd(dataAccessLayerUrls != null && dataAccessLayerUrls.length > 0, "At least one attestation provider url is required");
        assertNotNull(submitter);   // if this is missing, it is program error
        const fdcHubAddress = await retriever.getContractAddress("FdcHub");
        const relayAddress = await retriever.getContractAddress("Relay");
        const apiKeys: string[] = indexerApiKey(secrets, fassetInfo.indexerUrls);
        result.blockchainIndexerClient = createBlockchainIndexerHelper(chainId, fassetInfo.indexerUrls, apiKeys);
        result.verificationClient = await createVerificationApiClient(fassetInfo.indexerUrls, apiKeys);
        result.flareDataConnector = await createFlareDataConnectorClient(fassetInfo.indexerUrls, apiKeys, dataAccessLayerUrls, settings.fdcVerification, fdcHubAddress, relayAddress, submitter);
    }
    return result;
}

export function createChainInfo(chainId: ChainId, fassetInfo: BotFAssetInfo, settings: AssetManagerSettings): ChainInfo {
    const decimals = Number(settings.assetDecimals);
    return {
        chainId: chainId,
        name: fassetInfo.tokenName,
        symbol: fassetInfo.tokenSymbol,
        decimals: decimals,
        amgDecimals: Number(settings.assetMintingDecimals),
        requireEOAProof: settings.requireEOAAddressProof,
        minimumAccountBalance: toBNExp(fassetInfo.minimumAccountBalance ?? "0", decimals),
        useOwnerUnderlyingAddressForPayingFees: fassetInfo.useOwnerUnderlyingAddressForPayingFees ?? false,
    }
}

function createAgentBotSettings(agentBotSettings: AgentBotSettingsJson, fassetSettings: AgentBotFassetSettingsJson, chainInfo: ChainInfo): AgentBotSettings {
    const underlying = new Currency(chainInfo.symbol, chainInfo.decimals);
    const native = new Currency("NAT", 18);
    return {
        parallel: agentBotSettings.parallel,
        trustedPingSenders: new Set(agentBotSettings.trustedPingSenders.map(a => a.toLowerCase())),
        liquidationPreventionFactor: Number(agentBotSettings.liquidationPreventionFactor),
        vaultCollateralReserveFactor: Number(agentBotSettings.vaultCollateralReserveFactor),
        poolCollateralReserveFactor: Number(agentBotSettings.poolCollateralReserveFactor),
        minimumFreeUnderlyingBalance: underlying.parse(fassetSettings.minimumFreeUnderlyingBalance),
        recommendedOwnerUnderlyingBalance: underlying.parse(fassetSettings.recommendedOwnerBalance),
        minBalanceOnServiceAccount: native.parse(agentBotSettings.minBalanceOnServiceAccount),
        minBalanceOnWorkAccount: native.parse(agentBotSettings.minBalanceOnWorkAccount),
    }
}

/**
 * Creates blockchain indexer helper. Relevant urls and api keys are provided in .env.
 * @param chainId chain source
 * @param indexerUrl indexer's url
 * @returns instance of BlockchainIndexerHelper
 */
export function createBlockchainIndexerHelper(chainId: ChainId, indexerUrls: string[], apiKeys: string[]): BlockchainIndexerHelper {
    requireSupportedChainId(chainId);
    return new BlockchainIndexerHelper(indexerUrls, chainId, apiKeys);
}

/**
 * Creates blockchain wallet helper using wallet client.
 * @param secrets
 * @param chainId chain source
 * @param em entity manager (optional)
 * @param walletUrl chain's url
 * @param options
 * @returns instance of BlockchainWalletHelper
 */
export async function createBlockchainWalletHelper(
    secrets: Secrets,
    chainId: ChainId,
    em: EntityManager,
    walletUrls: string[],
    options?: StuckTransaction,
): Promise<BlockchainWalletHelper> {
    requireSupportedChainId(chainId);
    const walletClient = await createWalletClient(secrets, chainId, walletUrls, em, options);
    const walletKeys = DBWalletKeys.from(requireNotNull(em), secrets);
    return new BlockchainWalletHelper(walletClient, walletKeys);
}

/**
 * Creates flare data connector client
 * @param indexerWebServerUrl indexer's url
 * @param indexerApiKey
 * @param dataAccessLayerUrls list of attestation provider's urls
 * @param fdcVerificationAddress FdcVerification's contract address
 * @param fdcHubAddress FdcHub's contract address
 * @param relayAddress Relay's contract address
 * @param submitter native address of the account that will call requestAttestations
 * @returns instance of FlareDataConnectorClientHelper
 */
export async function createFlareDataConnectorClient(
    indexerWebServerUrls: string[],
    indexerApiKeys: string[],
    dataAccessLayerUrls: string[],
    fdcVerificationAddress: string,
    fdcHubAddress: string,
    relayAddress: string,
    submitter: string
): Promise<FlareDataConnectorClientHelper> {
    return await FlareDataConnectorClientHelper.create(dataAccessLayerUrls, fdcVerificationAddress, fdcHubAddress, relayAddress, indexerWebServerUrls, indexerApiKeys, submitter);
}

export async function createVerificationApiClient(indexerWebServerUrls: string[], indexerApiKeys: string[]): Promise<VerificationPrivateApiClient> {
    return new VerificationPrivateApiClient(indexerWebServerUrls, indexerApiKeys);
}

/**
 * At the shutdown of the program, you should close the bot config.
 * This closed DB connections etc.
 */
export async function closeBotConfig(config: BotConfig) {
    await config.orm?.close();
}

/**
 * Extract indexer api key.
 */
<<<<<<< HEAD
export function indexerApiKey(secrets: Secrets, indexerUrls: string[]): string[] {
    const apiTokenKey = secrets.requiredOrRequiredArray("apiKey.indexer");
    if (Array.isArray(apiTokenKey) && apiTokenKey.length != indexerUrls.length) {
        throw new Error(`Cannot create indexers. The number of URLs and API keys do not match.`);
}
    const apiTokenKeys = Array.isArray(apiTokenKey) ? apiTokenKey : Array(indexerUrls.length).fill(apiTokenKey);
    return apiTokenKeys;
=======
export function indexerApiKey(secrets: Secrets) {
    return secrets.required("apiKey.indexer");
}

/**
 * Get the kyc client.
 */
export function getKycClient(secrets: Secrets): KycClient | null {
    const kycClientUrl = secrets.optional("kyc.url");
    if (kycClientUrl == null || kycClientUrl == "") {
        return null;
    }
    const kycClientApiKey = secrets.required("kyc.api_key");
    return new ChainalysisClient(kycClientUrl, kycClientApiKey);
>>>>>>> 3bf11fc9
}<|MERGE_RESOLUTION|>--- conflicted
+++ resolved
@@ -310,7 +310,6 @@
 /**
  * Extract indexer api key.
  */
-<<<<<<< HEAD
 export function indexerApiKey(secrets: Secrets, indexerUrls: string[]): string[] {
     const apiTokenKey = secrets.requiredOrRequiredArray("apiKey.indexer");
     if (Array.isArray(apiTokenKey) && apiTokenKey.length != indexerUrls.length) {
@@ -318,9 +317,6 @@
 }
     const apiTokenKeys = Array.isArray(apiTokenKey) ? apiTokenKey : Array(indexerUrls.length).fill(apiTokenKey);
     return apiTokenKeys;
-=======
-export function indexerApiKey(secrets: Secrets) {
-    return secrets.required("apiKey.indexer");
 }
 
 /**
@@ -333,5 +329,4 @@
     }
     const kycClientApiKey = secrets.required("kyc.api_key");
     return new ChainalysisClient(kycClientUrl, kycClientApiKey);
->>>>>>> 3bf11fc9
 }
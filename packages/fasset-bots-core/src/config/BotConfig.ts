--- conflicted
+++ resolved
@@ -16,7 +16,6 @@
 import { DBWalletKeys } from "../underlying-chain/WalletKeys";
 import {
     IBlockChainWallet,
-    WalletApi,
 } from "../underlying-chain/interfaces/IBlockChainWallet";
 import { IStateConnectorClient } from "../underlying-chain/interfaces/IStateConnectorClient";
 import { IVerificationApiClient } from "../underlying-chain/interfaces/IVerificationApiClient";
@@ -97,11 +96,7 @@
         const fAssets: Map<string, BotFAssetConfig> = new Map();
         for (const [symbol, fassetInfo] of Object.entries(configFile.fAssets)) {
             const fassetConfig = await createBotFAssetConfig(type, secrets, retriever, symbol, fassetInfo, configFile.agentBotSettings,
-<<<<<<< HEAD
                 orm?.em, configFile.attestationProviderUrls, submitter, configFile.walletOptions);
-=======
-                orm?.em, configFile.attestationProviderUrls, submitter, configFile.walletOptions, fassetInfo.fallbackApis);
->>>>>>> 24ad0ccf
             fAssets.set(symbol, fassetConfig);
         }
         const result: BotConfig = {
@@ -164,10 +159,6 @@
  * @param attestationProviderUrls list of attestation provider's urls
  * @param submitter address from which the transactions get submitted
  * @param walletOptions
-<<<<<<< HEAD
-=======
- * @param fallbackApis
->>>>>>> 24ad0ccf
  * @returns instance of BotFAssetConfig
  */
 export async function createBotFAssetConfig(
@@ -181,10 +172,6 @@
     attestationProviderUrls: string[] | undefined,
     submitter: string | undefined,
     walletOptions?: StuckTransaction,
-<<<<<<< HEAD
-=======
-    fallbackApis?: WalletApi[],
->>>>>>> 24ad0ccf
 ): Promise<BotFAssetConfig> {
     const assetManager = retriever.getAssetManager(fAssetSymbol);
     const settings = await assetManager.getSettings();
@@ -196,13 +183,8 @@
         priceChangeEmitter: fassetInfo.priceChangeEmitter,
     };
     if (type === "agent" || type === "user") {
-<<<<<<< HEAD
         assertCmd(fassetInfo.walletUrls != null && fassetInfo.walletUrls.length > 0, `At least one walletUrl in FAsset type ${fAssetSymbol} is required`);
         result.wallet = await createBlockchainWalletHelper(secrets, chainId, em!, fassetInfo.walletUrls, walletOptions);
-=======
-        assertNotNullCmd(fassetInfo.walletUrl, `Missing walletUrl in FAsset type ${fAssetSymbol}`);
-        result.wallet = await createBlockchainWalletHelper(secrets, chainId, em!, fassetInfo.walletUrl, walletOptions, fallbackApis);
->>>>>>> 24ad0ccf
     }
     if (type === "agent") {
         assertNotNullCmd(agentSettings, `Missing agentBotSettings in config`);
@@ -269,10 +251,6 @@
  * @param em entity manager (optional)
  * @param walletUrl chain's url
  * @param options
-<<<<<<< HEAD
-=======
- * @param fallbackApis
->>>>>>> 24ad0ccf
  * @returns instance of BlockchainWalletHelper
  */
 export async function createBlockchainWalletHelper(
@@ -281,16 +259,9 @@
     em: EntityManager,
     walletUrls: string[],
     options?: StuckTransaction,
-<<<<<<< HEAD
 ): Promise<BlockchainWalletHelper> {
     requireSupportedChainId(chainId);
     const walletClient = await createWalletClient(secrets, chainId, walletUrls, em, options);
-=======
-    fallbackApis?: WalletApi[],
-): Promise<BlockchainWalletHelper> {
-    requireSupportedChainId(chainId);
-    const walletClient = await createWalletClient(secrets, chainId, walletUrl, em, options, fallbackApis);
->>>>>>> 24ad0ccf
     const walletKeys = DBWalletKeys.from(requireNotNull(em), secrets);
     return new BlockchainWalletHelper(walletClient, walletKeys);
 }

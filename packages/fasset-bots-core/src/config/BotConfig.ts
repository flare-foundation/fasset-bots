import "dotenv/config";

import { StuckTransaction } from "@flarelabs/simple-wallet";
import { EntityManager } from "@mikro-orm/core";
import BN from "bn.js";
import { Secrets } from ".";
import { IIAssetManagerInstance } from "../../typechain-truffle";
import { AssetManagerSettings } from "../fasset/AssetManagerTypes";
import { ChainInfo, NativeChainInfo } from "../fasset/ChainInfo";
import { overrideAndCreateOrm } from "../mikro-orm.config";
import { BlockchainIndexerHelper } from "../underlying-chain/BlockchainIndexerHelper";
import { BlockchainWalletHelper } from "../underlying-chain/BlockchainWalletHelper";
import { ChainId } from "../underlying-chain/ChainId";
import { VerificationPrivateApiClient } from "../underlying-chain/VerificationPrivateApiClient";
import { FlareDataConnectorClientHelper } from "../underlying-chain/FlareDataConnectorClientHelper";
import { DBWalletKeys } from "../underlying-chain/WalletKeys";
import {
    IBlockChainWallet,
} from "../underlying-chain/interfaces/IBlockChainWallet";
import { IFlareDataConnectorClient } from "../underlying-chain/interfaces/IFlareDataConnectorClient";
import { IVerificationApiClient } from "../underlying-chain/interfaces/IVerificationApiClient";
import { Currency, RequireFields, assertCmd, assertNotNull, assertNotNullCmd, requireNotNull, toBNExp } from "../utils";
import { agentNotifierThrottlingTimes } from "../utils/notifier/AgentNotifier";
import { NotifierTransport } from "../utils/notifier/BaseNotifier";
import { ApiNotifierTransport, ConsoleNotifierTransport, LoggerNotifierTransport, ThrottlingNotifierTransport } from "../utils/notifier/NotifierTransports";
import { AssetContractRetriever } from "./AssetContractRetriever";
import { AgentBotFassetSettingsJson, AgentBotSettingsJson, ApiNotifierConfig, BotConfigFile, BotFAssetInfo, BotNativeChainInfo, OrmConfigOptions } from "./config-files/BotConfigFile";
import { LiquidatorBotStrategyDefinition, ChallengerBotStrategyDefinition } from "./config-files/BotStrategyConfig";
import { DatabaseAccount } from "./config-files/SecretsFile";
import { createWalletClient, requireSupportedChainId } from "./create-wallet-client";
import { EM, ORM } from "./orm";
import { AgentBotDbUpgrades } from "../actors/AgentBotDbUpgrades";
import { ChainalysisClient, HandshakeAddressVerifier } from "../actors/plugins/HandshakeAddressVerifier";

export interface BotConfig<T extends BotFAssetConfig = BotFAssetConfig> {
    secrets: Secrets;
    orm?: ORM; // only for agent bot
    notifiers: NotifierTransport[];
    loopDelay: number;
    fAssets: Map<string, T>;
    nativeChainInfo: NativeChainInfo;
    contractRetriever: AssetContractRetriever;
    // liquidation strategies for liquidator and challenger
    autoUpdateContracts: boolean // used to auto update contract, when ContractChanged event
    liquidationStrategy?: LiquidatorBotStrategyDefinition; // only for liquidator (optional)
    challengeStrategy?: ChallengerBotStrategyDefinition; // only for challenger (optional)
}

export interface BotFAssetConfig {
    fAssetSymbol: string;
    chainInfo: ChainInfo;
    wallet?: IBlockChainWallet; // for agent bot and user
    blockchainIndexerClient?: BlockchainIndexerHelper; // for agent bot, user and challenger
    flareDataConnector?: IFlareDataConnectorClient; // for agent bot, user, challenger and timeKeeper
    verificationClient?: IVerificationApiClient; // only for agent bot and user
    assetManager: IIAssetManagerInstance;
    priceChangeEmitter: string; // the name of the contract (in Contracts file) that emits price change event
    agentBotSettings?: AgentBotSettings;
}

export interface AgentBotSettings {
    parallel: boolean;
    trustedPingSenders: Set<string>;
    liquidationPreventionFactor: number;
    vaultCollateralReserveFactor: number;
    poolCollateralReserveFactor: number;
    recommendedOwnerUnderlyingBalance: BN;
    minimumFreeUnderlyingBalance: BN;
    minBalanceOnServiceAccount: BN;
    minBalanceOnWorkAccount: BN;
}

export type BotFAssetAgentConfig = RequireFields<BotFAssetConfig, "wallet" | "blockchainIndexerClient" | "flareDataConnector" | "verificationClient" | "agentBotSettings">;
export type BotFAssetConfigWithWallet = RequireFields<BotFAssetConfig, "wallet" | "blockchainIndexerClient" | "flareDataConnector" | "verificationClient">;
export type BotFAssetConfigWithIndexer = RequireFields<BotFAssetConfig, "blockchainIndexerClient" | "flareDataConnector" | "verificationClient">;

export type AgentBotConfig = RequireFields<BotConfig<BotFAssetAgentConfig>, "orm">; // for agent
export type UserBotConfig = BotConfig<BotFAssetConfigWithWallet>;                   // for minter and redeemer
export type KeeperBotConfig = BotConfig<BotFAssetConfigWithIndexer>;                // for challenger and timekeeper

export type BotConfigType = "agent" | "user" | "keeper" | "common";

/**
 * Creates bot configuration from initial run config file.
 * @param type bot
 * @param secrets loaded agent bot secrets file (for api keys and db credentials)
 * @param configFile instance of BotConfigFile
 * @param submitter native owner address
 * @returns instance BotConfig
 */
export async function createBotConfig(type: "agent", secrets: Secrets, configFile: BotConfigFile, submitter?: string): Promise<AgentBotConfig>;
export async function createBotConfig(type: "user", secrets: Secrets, configFile: BotConfigFile, submitter?: string): Promise<UserBotConfig>;
export async function createBotConfig(type: "keeper", secrets: Secrets, configFile: BotConfigFile, submitter?: string): Promise<KeeperBotConfig>;
export async function createBotConfig(type: "common", secrets: Secrets, configFile: BotConfigFile, submitter?: string): Promise<BotConfig>;
export async function createBotConfig(type: BotConfigType, secrets: Secrets, configFile: BotConfigFile, submitter?: string) {
    const orm = await createBotOrm(type, configFile.ormOptions, secrets.data.database);
    try {
        const retriever = await AssetContractRetriever.create(configFile.prioritizeAddressUpdater, configFile.contractsJsonFile, configFile.assetManagerController);
        const fAssets: Map<string, BotFAssetConfig> = new Map();
        for (const [symbol, fassetInfo] of Object.entries(configFile.fAssets)) {
            const fassetConfig = await createBotFAssetConfig(type, secrets, retriever, symbol, fassetInfo, configFile.agentBotSettings,
                orm?.em, configFile.dataAccessLayerUrls, submitter, configFile.walletOptions);
            fAssets.set(symbol, fassetConfig);
        }
        const result: BotConfig = {
            secrets: secrets,
            loopDelay: configFile.loopDelay,
            fAssets: fAssets,
            nativeChainInfo: createNativeChainInfo(configFile.nativeChainInfo),
            orm: orm,
            notifiers: standardNotifierTransports(secrets, configFile.apiNotifierConfigs),
            contractRetriever: retriever,
            liquidationStrategy: configFile.liquidationStrategy,
            challengeStrategy: configFile.challengeStrategy,
            autoUpdateContracts: configFile.prioritizeAddressUpdater
        };
        return result;
    } catch (error) {
        await orm?.close();
        throw error;
    }
}

export function createNativeChainInfo(nativeChainInfo: BotNativeChainInfo): NativeChainInfo {
    return { ...nativeChainInfo };
}

export async function createBotOrm(type: BotConfigType, ormOptions?: OrmConfigOptions, databaseAccount?: DatabaseAccount) {
    if (type === "agent") {
        assertNotNullCmd(ormOptions, "Setting 'ormOptions' is required in config");
        const orm = await overrideAndCreateOrm(ormOptions, databaseAccount);
        await AgentBotDbUpgrades.performUpgrades(orm);
        return orm;
    } else if (type === "user") {
        assertNotNullCmd(ormOptions, "Setting 'ormOptions' is required in config");
        const orm = await overrideAndCreateOrm(ormOptions, databaseAccount);
        return orm;
    }
}

export function standardNotifierTransports(secrets: Secrets, apiNotifierConfigs: ApiNotifierConfig[] | undefined) {
    const transports: NotifierTransport[] = [];
    transports.push(new ThrottlingNotifierTransport(new ConsoleNotifierTransport(), agentNotifierThrottlingTimes));
    transports.push(new LoggerNotifierTransport());
    if (apiNotifierConfigs !== undefined) {
        for (const apiNotifierConfig of apiNotifierConfigs) {
            const transport = new ApiNotifierTransport(apiNotifierConfig.apiUrl, apiNotifierConfig.apiKey);
            transports.push(new ThrottlingNotifierTransport(transport, agentNotifierThrottlingTimes));
        }
    }
    return transports;
}

/**
 * Creates BotFAssetConfig configuration from chain info.
 * @param type
 * @param secrets
 * @param retriever
 * @param fAssetSymbol
 * @param fassetInfo instance of BotFAssetInfo
 * @param agentSettings
 * @param em entity manager
 * @param dataAccessLayerUrls list of attestation provider's urls
 * @param submitter address from which the transactions get submitted
 * @param walletOptions
 * @returns instance of BotFAssetConfig
 */
export async function createBotFAssetConfig(
    type: BotConfigType,
    secrets: Secrets,
    retriever: AssetContractRetriever,
    fAssetSymbol: string,
    fassetInfo: BotFAssetInfo,
    agentSettings: AgentBotSettingsJson | undefined,
    em: EM | undefined,
    dataAccessLayerUrls: string[] | undefined,
    submitter: string | undefined,
    walletOptions?: StuckTransaction,
): Promise<BotFAssetConfig> {
    const assetManager = retriever.getAssetManager(fAssetSymbol);
    const settings = await assetManager.getSettings();
    const chainId = ChainId.from(fassetInfo.chainId);
    const result: BotFAssetConfig = {
        fAssetSymbol: fAssetSymbol,
        chainInfo: createChainInfo(chainId, fassetInfo, settings),
        assetManager: assetManager,
        priceChangeEmitter: fassetInfo.priceChangeEmitter,
    };
    if (type === "agent" || type === "user") {
        assertCmd(fassetInfo.walletUrls != null && fassetInfo.walletUrls.length > 0, `At least one walletUrl in FAsset type ${fAssetSymbol} is required`);
        result.wallet = await createBlockchainWalletHelper(secrets, chainId, requireNotNull(em), fassetInfo.walletUrls, walletOptions);
    }
    if (type === "agent") {
        assertNotNullCmd(agentSettings, `Missing agentBotSettings in config`);
        assertNotNullCmd(agentSettings.fAssets[fAssetSymbol], `Missing agent bot settings for fasset ${fAssetSymbol}`);
        result.agentBotSettings = createAgentBotSettings(agentSettings, agentSettings.fAssets[fAssetSymbol], result.chainInfo);
    }
    if (type === "agent" || type === "user" || type === "keeper") {
        assertCmd(fassetInfo.indexerUrls != null && fassetInfo.indexerUrls.length > 0, "At least one indexer url is required");
        assertCmd(dataAccessLayerUrls != null && dataAccessLayerUrls.length > 0, "At least one attestation provider url is required");
        assertNotNull(submitter);   // if this is missing, it is program error
        const fdcHubAddress = await retriever.getContractAddress("FdcHub");
        const relayAddress = await retriever.getContractAddress("Relay");
        const indexerApiKeys: string[] = indexerApiKey(secrets, fassetInfo.indexerUrls);
        const dataAccessLayerApiKeys: string[] = dataAccessLayerApiKey(secrets, dataAccessLayerUrls);
        result.blockchainIndexerClient = createBlockchainIndexerHelper(chainId, fassetInfo.indexerUrls, indexerApiKeys);
        result.verificationClient = await createVerificationApiClient(fassetInfo.indexerUrls, indexerApiKeys);
        result.flareDataConnector = await createFlareDataConnectorClient(fassetInfo.indexerUrls, indexerApiKeys,
            dataAccessLayerUrls, dataAccessLayerApiKeys, settings.fdcVerification, fdcHubAddress, relayAddress, submitter);
    }
    return result;
}

export function createChainInfo(chainId: ChainId, fassetInfo: BotFAssetInfo, settings: AssetManagerSettings): ChainInfo {
    const decimals = Number(settings.assetDecimals);
    return {
        chainId: chainId,
        name: fassetInfo.tokenName,
        symbol: fassetInfo.tokenSymbol,
        decimals: decimals,
        amgDecimals: Number(settings.assetMintingDecimals),
        requireEOAProof: settings.requireEOAAddressProof,
        minimumAccountBalance: toBNExp(fassetInfo.minimumAccountBalance ?? "0", decimals),
        useOwnerUnderlyingAddressForPayingFees: fassetInfo.useOwnerUnderlyingAddressForPayingFees ?? false,
    }
}

function createAgentBotSettings(agentBotSettings: AgentBotSettingsJson, fassetSettings: AgentBotFassetSettingsJson, chainInfo: ChainInfo): AgentBotSettings {
    const underlying = new Currency(chainInfo.symbol, chainInfo.decimals);
    const native = new Currency("NAT", 18);
    return {
        parallel: agentBotSettings.parallel,
        trustedPingSenders: new Set(agentBotSettings.trustedPingSenders.map(a => a.toLowerCase())),
        liquidationPreventionFactor: Number(agentBotSettings.liquidationPreventionFactor),
        vaultCollateralReserveFactor: Number(agentBotSettings.vaultCollateralReserveFactor),
        poolCollateralReserveFactor: Number(agentBotSettings.poolCollateralReserveFactor),
        minimumFreeUnderlyingBalance: underlying.parse(fassetSettings.minimumFreeUnderlyingBalance),
        recommendedOwnerUnderlyingBalance: underlying.parse(fassetSettings.recommendedOwnerBalance),
        minBalanceOnServiceAccount: native.parse(agentBotSettings.minBalanceOnServiceAccount),
        minBalanceOnWorkAccount: native.parse(agentBotSettings.minBalanceOnWorkAccount),
    }
}

/**
 * Creates blockchain indexer helper. Relevant urls and api keys are provided in .env.
 * @param chainId chain source
 * @param indexerUrl indexer's url
 * @returns instance of BlockchainIndexerHelper
 */
export function createBlockchainIndexerHelper(chainId: ChainId, indexerUrls: string[], apiKeys: string[]): BlockchainIndexerHelper {
    requireSupportedChainId(chainId);
    return new BlockchainIndexerHelper(indexerUrls, chainId, apiKeys);
}

/**
 * Creates blockchain wallet helper using wallet client.
 * @param secrets
 * @param chainId chain source
 * @param em entity manager (optional)
 * @param walletUrl chain's url
 * @param options
 * @returns instance of BlockchainWalletHelper
 */
export async function createBlockchainWalletHelper(
    secrets: Secrets,
    chainId: ChainId,
    em: EntityManager,
    walletUrls: string[],
    options?: StuckTransaction,
): Promise<BlockchainWalletHelper> {
    requireSupportedChainId(chainId);
    const walletClient = await createWalletClient(secrets, chainId, walletUrls, em, options);
    const walletKeys = DBWalletKeys.from(requireNotNull(em), secrets);
    return new BlockchainWalletHelper(walletClient, walletKeys);
}

/**
 * Creates flare data connector client
 * @param indexerWebServerUrl indexer's url
 * @param indexerApiKey
 * @param dataAccessLayerUrls list of attestation provider's urls
 * @param fdcVerificationAddress FdcVerification's contract address
 * @param fdcHubAddress FdcHub's contract address
 * @param relayAddress Relay's contract address
 * @param submitter native address of the account that will call requestAttestations
 * @returns instance of FlareDataConnectorClientHelper
 */
export async function createFlareDataConnectorClient(
    indexerWebServerUrls: string[],
    indexerApiKeys: string[],
    dataAccessLayerUrls: string[],
    dataAccessLayerApiKeys: string[],
    fdcVerificationAddress: string,
    fdcHubAddress: string,
    relayAddress: string,
    submitter: string
): Promise<FlareDataConnectorClientHelper> {
    return await FlareDataConnectorClientHelper.create(dataAccessLayerUrls, dataAccessLayerApiKeys, fdcVerificationAddress, fdcHubAddress, relayAddress, indexerWebServerUrls, indexerApiKeys, submitter);
}

export async function createVerificationApiClient(indexerWebServerUrls: string[], indexerApiKeys: string[]): Promise<VerificationPrivateApiClient> {
    return new VerificationPrivateApiClient(indexerWebServerUrls, indexerApiKeys);
}

/**
 * At the shutdown of the program, you should close the bot config.
 * This closed DB connections etc.
 */
export async function closeBotConfig(config: BotConfig) {
    await config.orm?.close();
}

/**
 * Extract indexer api key.
 */
export function indexerApiKey(secrets: Secrets, indexerUrls: string[]): string[] {
    const apiTokenKey = secrets.requiredOrRequiredArray("apiKey.indexer");
    if (Array.isArray(apiTokenKey) && apiTokenKey.length != indexerUrls.length) {
        throw new Error(`Cannot create indexers. The number of URLs and API keys do not match.`);
    }
    return Array.isArray(apiTokenKey) ? apiTokenKey : Array(indexerUrls.length).fill(apiTokenKey);
<<<<<<< HEAD
}

/**
 * Extract data access layer api key.
 */
export function dataAccessLayerApiKey(secrets: Secrets, dataAccessLayerUrls: string[]): string[] {
    const apiTokenKey = secrets.requiredOrRequiredArray("apiKey.data_access_layer");
    if (Array.isArray(apiTokenKey) && apiTokenKey.length != dataAccessLayerUrls.length) {
        throw new Error(`Cannot create dataAccessLayer. The number of URLs and API keys do not match.`);
    }
    return Array.isArray(apiTokenKey) ? apiTokenKey : Array(dataAccessLayerUrls.length).fill(apiTokenKey);
=======
>>>>>>> e5985058
}

/**
 * Extract data access layer api key.
 */
export function dataAccessLayerApiKey(secrets: Secrets, dataAccessLayerUrls: string[]): string[] {
    const apiTokenKey = secrets.requiredOrRequiredArray("apiKey.data_access_layer");
    if (Array.isArray(apiTokenKey) && apiTokenKey.length != dataAccessLayerUrls.length) {
        throw new Error(`Cannot create dataAccessLayer. The number of URLs and API keys do not match.`);
    }
    return Array.isArray(apiTokenKey) ? apiTokenKey : Array(dataAccessLayerUrls.length).fill(apiTokenKey);
}

/**
 * Get the handshake address verifier client.
 */
export function getHandshakeAddressVerifier(secrets: Secrets): HandshakeAddressVerifier | null {
    const havClientUrl = secrets.optional("handshakeAddressVerifierApi.url");
    if (havClientUrl == null || havClientUrl == "") {
        return null;
    }
    const havClientApiKey = secrets.required("handshakeAddressVerifierApi.api_key");
    return new ChainalysisClient(havClientUrl, havClientApiKey);
}<|MERGE_RESOLUTION|>--- conflicted
+++ resolved
@@ -319,7 +319,6 @@
         throw new Error(`Cannot create indexers. The number of URLs and API keys do not match.`);
     }
     return Array.isArray(apiTokenKey) ? apiTokenKey : Array(indexerUrls.length).fill(apiTokenKey);
-<<<<<<< HEAD
 }
 
 /**
@@ -331,19 +330,6 @@
         throw new Error(`Cannot create dataAccessLayer. The number of URLs and API keys do not match.`);
     }
     return Array.isArray(apiTokenKey) ? apiTokenKey : Array(dataAccessLayerUrls.length).fill(apiTokenKey);
-=======
->>>>>>> e5985058
-}
-
-/**
- * Extract data access layer api key.
- */
-export function dataAccessLayerApiKey(secrets: Secrets, dataAccessLayerUrls: string[]): string[] {
-    const apiTokenKey = secrets.requiredOrRequiredArray("apiKey.data_access_layer");
-    if (Array.isArray(apiTokenKey) && apiTokenKey.length != dataAccessLayerUrls.length) {
-        throw new Error(`Cannot create dataAccessLayer. The number of URLs and API keys do not match.`);
-    }
-    return Array.isArray(apiTokenKey) ? apiTokenKey : Array(dataAccessLayerUrls.length).fill(apiTokenKey);
 }
 
 /**

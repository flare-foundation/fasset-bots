import { WalletApi } from "../../underlying-chain/interfaces/IBlockChainWallet";
import { StuckTransaction } from "../../../../simple-wallet/src/index";

export type DatabaseType = "mysql" | "sqlite" | "postgresql";

export type SchemaUpdate = "none" | "safe" | "full" | "recreate";

export interface OrmConfigOptions {
    type: DatabaseType;
    schemaUpdate?: SchemaUpdate;
    debug?: boolean;
    // connection building - either clientUrl or some combination of others
    clientUrl?: string;
    dbName?: string;
    host?: string;
    port?: number;
    charset?: string;
    pool?: {
        min?: number;
        max?: number;
        acquireTimeoutMillis?: number;
    }
    // allow other options
    [key: string]: any;
}

export interface BotFAssetInfo {
    chainId: string;
    tokenName: string;       // underlying token name
    tokenSymbol: string;     // underlying token symbol
    tokenDecimals: number;   // decimals for both underlying token and fasset
    walletUrls?: string[]; // for agent bot and user
    indexerUrls?: string[]; // for agent bot, user, challenger and timeKeeper
    priceChangeEmitter?: string; // the name of the contract (in Contracts file) that emits 'PriceEpochFinalized' event (optional, default is 'FtsoManager')
    minimumAccountBalance?: string; // only needed for XRP
    faucet?: string;
<<<<<<< HEAD
=======
    fallbackApis?: WalletApi[];
>>>>>>> 24ad0ccf
    stuckTransactionOptions?: StuckTransaction;
}

export interface BotNativeChainInfo {
    chainName: string;
    tokenSymbol: string;
    finalizationBlocks: number;
    // maximum number of blocks in getPastLogs() call
    readLogsChunkSize: number;
    recommendedOwnerBalance?: string;
    faucet?: string;
}


export interface ApiNotifierConfig {
    apiUrl: string
    apiKey: string
}

export interface BotStrategyDefinition {
    className: string;
    config?: any;
}

export interface BotConfigFile {
    ormOptions?: OrmConfigOptions; // only for agent bot
    walletOptions?: {
        blockOffset?: number; // How many block to wait for transaction to be validated
        retries?: number; // How many times should transaction retry to successfully submit
        feeIncrease?: number; // Factor to increase fee in resubmitting process
    }; // optional wallet options, only for agent
    fAssets: { [fAssetSymbol: string]: BotFAssetInfo };
    // notifierFile: string;
    loopDelay: number;
    nativeChainInfo: BotNativeChainInfo;
    agentBotSettings: AgentBotSettingsJson;
    rpcUrl: string;
    attestationProviderUrls?: string[]; // only for agent bot, challenger and timeKeeper
    prioritizeAddressUpdater: boolean;
    // at least one must be set
    assetManagerController?: string;
    contractsJsonFile?: string;
    // notifier apis
    apiNotifierConfigs?: ApiNotifierConfig[]
    // liquidation strategies for liquidator and challenger
    liquidationStrategy?: BotStrategyDefinition; // only for liquidator
    challengeStrategy?: BotStrategyDefinition; // only for challenge
}

export interface AgentBotFassetSettingsJson {
    /**
     * The amount of underlying currency on woner's underlying address, below which an alert is triggered.
     * @pattern ^[0-9]+(\.[0-9]+)?$
     */
    recommendedOwnerBalance: string;

    /**
     * The amount of underlying currency on woner's underlying address, below which the address should be topped-up,
     * to prevent negative free underlying balance after redemptions.
     * @pattern ^[0-9]+(\.[0-9]+)?$
     */
    minimumFreeUnderlyingBalance: string;
}

export interface AgentBotSettingsJson {
    /**
     * If true, mintings and various redemption steps will run in parallel.
     * WARNING: should not be used with sqlite database.
     */
    parallel: boolean;

    /**
     * Minimum amount of collateral to topup vault to, to prevent liquidation.
     * Relative to collateral's CCB CR.
     * @pattern ^[0-9]+(\.[0-9]+)?$
     */
    liquidationPreventionFactor: string;

    /**
     * The threshold for USDC/WETH/... on owner's work address, below which alert is triggered.
     * Relative to required vault collateral for current minted amount.
     * @pattern ^[0-9]+(\.[0-9]+)?$
     */
    vaultCollateralReserveFactor: string;

    /**
     * The threshold for NAT on owner's work address, below which alert is triggered.
     * Relative to required pool collateral for current minted amount.
     * @pattern ^[0-9]+(\.[0-9]+)?$
     */
    poolCollateralReserveFactor: string;

    /**
     * Minimum balance needed for gas on request submitter and timekeeper account.
     */
    minBalanceOnServiceAccount: string;

    /**
     * Minimum balance needed for gas and other things on agent work account.
     * Pool collateral topups always leav this amount.
     */
    minBalanceOnWorkAccount: string;

    /**
     * The list of address to whose pings the agent will respond.
     */
    trustedPingSenders: string[];

    /**
     * Per FAsset settings.
     */
    fAssets: { [fAssetSymbol: string]: AgentBotFassetSettingsJson };
}

export type AgentBotSettingsJsonOverride =
    Partial<Omit<AgentBotSettingsJson, "fAssets">> & {
        fAssets?: { [fAssetSymbol: string]: Partial<AgentBotFassetSettingsJson> };
    };

export type BotConfigFileOverride =
    Partial<Omit<BotConfigFile, "fAssets" | "nativeChainInfo">> & {
        extends: string;
        fAssets?: { [fAssetSymbol: string]: Partial<BotFAssetInfo> };
        nativeChainInfo?: Partial<BotNativeChainInfo>;
        agentBotSettings?: AgentBotSettingsJsonOverride;
    };

export type Schema_BotConfigFile = BotConfigFile & { $schema?: string };
export type Schema_BotConfigFileOverride = BotConfigFileOverride & { $schema?: string };<|MERGE_RESOLUTION|>--- conflicted
+++ resolved
@@ -1,4 +1,3 @@
-import { WalletApi } from "../../underlying-chain/interfaces/IBlockChainWallet";
 import { StuckTransaction } from "../../../../simple-wallet/src/index";
 
 export type DatabaseType = "mysql" | "sqlite" | "postgresql";
@@ -34,10 +33,6 @@
     priceChangeEmitter?: string; // the name of the contract (in Contracts file) that emits 'PriceEpochFinalized' event (optional, default is 'FtsoManager')
     minimumAccountBalance?: string; // only needed for XRP
     faucet?: string;
-<<<<<<< HEAD
-=======
-    fallbackApis?: WalletApi[];
->>>>>>> 24ad0ccf
     stuckTransactionOptions?: StuckTransaction;
 }
 

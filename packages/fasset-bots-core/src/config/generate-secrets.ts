--- conflicted
+++ resolved
@@ -36,10 +36,7 @@
     if (users.includes("agent") || users.includes("user")) {
         secrets.apiKey.testXRP_rpc = [];
         secrets.apiKey.testBTC_rpc = [];
-<<<<<<< HEAD
-=======
         secrets.apiKey.testDOGE_rpc = [];
->>>>>>> 02ffa47d
         secrets.apiKey.indexer = [];
     }
     if (users.includes("agent")) {

import { readFileSync, statSync } from "fs";
import { substituteEnvVars } from "../utils/helpers";
import { CommandLineError } from "../utils/command-line-errors";
import { SecretsFile } from "./config-files/SecretsFile";
import { isJSON, promptForPassword } from "../utils/prompt";
import { decryptText } from "../utils/encryption";

export const ENCRYPTION_PASSWORD_MIN_LENGTH = 16;

export class Secrets {
    constructor(
        public filePath: string,
        public data: SecretsFile,
    ) {}

    static async load(secretsPath: string): Promise<Secrets> {
        const newSecretsContent = readFileSync(secretsPath).toString();
        if (!isJSON(newSecretsContent)) {
            const secretsPassword = await promptForPassword("Please enter the password used to decrypt secrets file content: ");
            const data = loadEncryptedSecrets(secretsPath, secretsPassword)
            return new Secrets(secretsPath, data);
        } else {
            const data = loadSecrets(secretsPath);
            return new Secrets(secretsPath, data);
        }
    }

    required(key: string): string {
        const value = valueForKeyPath(this.data, key);
        if (typeof value === "string") return value;
        throw new Error(`Secret variable ${key} not defined or not typeof string`);
    }

    requiredArray(key: string): string[] {
        const value = valueForKeyPath(this.data, key);
        if (Array.isArray(value) && value.every(v => typeof v === "string")) {
            return value;
        }
        throw new Error(`Secret variable ${key} not defined or not typeof string[]`);
    }
<<<<<<< HEAD
=======
    requiredOrRequiredArray(key: string): string | string[] {
        const value = valueForKeyPath(this.data, key);
        if (typeof value === "string") return value;
        if (Array.isArray(value) && value.every(v => typeof v === "string")) {
            return value;
        }
        throw new Error(`Secret variable ${key} not defined or not typeof string or string[]`);
    }
>>>>>>> 02ffa47d

    optional(key: string): string | undefined {
        const value = valueForKeyPath(this.data, key);
        if (value == undefined) return undefined;
        if (typeof value === "string") return value;
        throw new Error(`Secret variable ${key} not typeof string`);
    }

    optionalArray(key: string): string[] | undefined {
        const value = valueForKeyPath(this.data, key);
        if (value == undefined) return undefined;
        if (Array.isArray(value) && value.every(v => typeof v === "string")) {
            return value;
        }
        throw new Error(`Secret variable ${key} not typeof string[]`);
    }

<<<<<<< HEAD
=======
    optionalOrOptionalArray(key: string): string | string[] | undefined {
        const value = valueForKeyPath(this.data, key);
        if (value == undefined) return undefined;
        if (typeof value === "string") return value;
        if (Array.isArray(value) && value.every(v => typeof v === "string")) {
            return value;
        }
        throw new Error(`Secret variable ${key} is neither typeof string[] neither string`);
    }

>>>>>>> 02ffa47d
    requiredEncryptionPassword(key: string): string {
        const value = this.required(key);
        validateEncryptionPassword(value, key);
        return value;
    }
}

function loadSecrets(secretsPath: string): SecretsFile {
    checkFilePermissions(secretsPath);
    const secrets = JSON.parse(readFileSync(secretsPath).toString());
    return substituteEnvVars(secrets) as SecretsFile;
}

function loadEncryptedSecrets(secretsPath: string, secretsPassword: string): SecretsFile {
    checkFilePermissions(secretsPath);
    const secretsContent = readFileSync(secretsPath).toString();
    const decryptedContent = decryptText(secretsPassword, secretsContent);
    const secrets = JSON.parse(decryptedContent);
    return substituteEnvVars(secrets) as SecretsFile;
}

export function validateEncryptionPassword(value: string, key: string): void {
    if (value.length < ENCRYPTION_PASSWORD_MIN_LENGTH) {
        throw new Error(`'${key}' should be at least ${ENCRYPTION_PASSWORD_MIN_LENGTH} chars long`);
    }
}

/* istanbul ignore next */
function checkFilePermissions(fpath: string): void {
    if (process.platform === "win32") {
        if (process.env.ALLOW_SECRETS_ON_WINDOWS === "true") return;
        throw new CommandLineError(
            "Cannot reliably check secrets file permissions on Windows.\n" +
            "To allow reading secrets file anyway, set environment variable ALLOW_SECRETS_ON_WINDOWS=true."
        );
    }
    // file must only be accessible by the process user
    const stat = statSync(fpath);
    // eslint-disable-next-line @typescript-eslint/no-non-null-assertion
    const processUid = process.getuid!();
    if (!(stat.uid === processUid && (stat.mode & 0o077) === 0)) {
        throw new CommandLineError(`File ${fpath} must only be readable by the process user. Set permission bits to 600.`);
    }
}

function valueForKeyPath(object: any, path: string) {
    const keys = path.split(".");
    keys.forEach((key) => {
        return (object = object?.[key]);
    });
    return object;
}<|MERGE_RESOLUTION|>--- conflicted
+++ resolved
@@ -38,8 +38,6 @@
         }
         throw new Error(`Secret variable ${key} not defined or not typeof string[]`);
     }
-<<<<<<< HEAD
-=======
     requiredOrRequiredArray(key: string): string | string[] {
         const value = valueForKeyPath(this.data, key);
         if (typeof value === "string") return value;
@@ -48,7 +46,6 @@
         }
         throw new Error(`Secret variable ${key} not defined or not typeof string or string[]`);
     }
->>>>>>> 02ffa47d
 
     optional(key: string): string | undefined {
         const value = valueForKeyPath(this.data, key);
@@ -66,8 +63,6 @@
         throw new Error(`Secret variable ${key} not typeof string[]`);
     }
 
-<<<<<<< HEAD
-=======
     optionalOrOptionalArray(key: string): string | string[] | undefined {
         const value = valueForKeyPath(this.data, key);
         if (value == undefined) return undefined;
@@ -78,7 +73,6 @@
         throw new Error(`Secret variable ${key} is neither typeof string[] neither string`);
     }
 
->>>>>>> 02ffa47d
     requiredEncryptionPassword(key: string): string {
         const value = this.required(key);
         validateEncryptionPassword(value, key);

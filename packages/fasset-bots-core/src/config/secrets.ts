--- conflicted
+++ resolved
@@ -12,19 +12,13 @@
     static load(secretsPath: string) {
         const data = loadSecrets(secretsPath);
         return new Secrets(data);
-    }
+}
 
-<<<<<<< HEAD
-export function getSecrets(reload = false): Secrets {
-    if (loadedSecrets == undefined || reload) {
-        loadedSecrets = loadSecrets(defaultSecretsPath());
-=======
     required(key: string): string {
         const value = valueForKeyPath(this.data, key);
         if (typeof value === "string") return value;
         throw new Error(`Secret variable ${key} not defined or not typeof string`);
->>>>>>> 5850fab2
-    }
+}
 
     optional(key: string): string | undefined {
         const value = valueForKeyPath(this.data, key);
@@ -37,7 +31,7 @@
         const value = this.required(key);
         validateEncryptionPassword(value, key);
         return value;
-    }
+}
 }
 
 function loadSecrets(secretsPath: string): SecretsFile {
@@ -70,17 +64,7 @@
     }
 }
 
-<<<<<<< HEAD
-export function requireSecret(name: string, secrets?: Secrets, reload = false): string {
-    const value = valueForKeyPath(secrets ?? getSecrets(reload), name);
-    if (typeof value === "string") return value;
-    throw new Error(`Secret variable ${name} not defined or not typeof string`);
-}
-
-function valueForKeyPath(obj: any, path: string) {
-=======
 function valueForKeyPath(object: any, path: string) {
->>>>>>> 5850fab2
     const keys = path.split(".");
     keys.forEach((key) => {
         return (object = object?.[key]);

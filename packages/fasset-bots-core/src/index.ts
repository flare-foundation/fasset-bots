--- conflicted
+++ resolved
@@ -8,10 +8,5 @@
 export { InfoBotCommands } from "./commands/InfoBotCommands";
 export { generateSecrets, SecretsUser } from "./config/generate-secrets";
 export { ActorBaseKind } from "./fasset-bots/ActorBase";
-<<<<<<< HEAD
 export { SourceId } from "./underlying-chain/SourceId";
-export { AgentTokenConverter, AgentTokenType } from "./utils/AgentTokenConverter";
-export { AgentEntity } from "./entities/agent";
-=======
-export { SourceId } from "./underlying-chain/SourceId";
->>>>>>> 6407545a
+export { AgentEntity } from "./entities/agent";
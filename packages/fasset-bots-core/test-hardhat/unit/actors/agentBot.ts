--- conflicted
+++ resolved
@@ -473,21 +473,15 @@
     it("Should update agent settings and catch it if update expires", async () => {
         const invalidUpdateSeconds = toBN((await context.assetManager.getSettings()).agentTimelockedOperationWindowSeconds);
         const agentBot = await createTestAgentBot(context, orm, ownerAddress, ownerUnderlyingAddress, false);
-        const valueToUpdate = 1100;
         // announce updates
-<<<<<<< HEAD
-        const validAtFeeBIPS = await agentBot.agent.announceAgentSettingUpdate("feeBIPS", valueToUpdate);
-=======
         const newFeeBIPS = toBN(1100);
         const validAtFeeBIPS = await agentBot.agent.announceAgentSettingUpdate("feeBIPS", newFeeBIPS);
->>>>>>> eb505930
         const updateSettingFee = new AgentUpdateSetting();
         updateSettingFee.state = AgentUpdateSettingState.WAITING;
         updateSettingFee.agent = await agentBot.fetchAgentEntity(orm.em);
         updateSettingFee.name = AgentSettingName.FEE;
         updateSettingFee.value = String(newFeeBIPS);
         updateSettingFee.validAt = validAtFeeBIPS;
-        updateSettingFee.value = valueToUpdate.toString();
         await orm.em.persist(updateSettingFee).flush();
         // not yet allowed
         await agentBot.handleTimelockedProcesses(orm.em);
@@ -498,12 +492,8 @@
         expect(updateSettingFee.state).to.be.eq(AgentUpdateSettingState.DONE);
         const valueToUpdate2 = 8100;
         // announce and try to update an expired update
-<<<<<<< HEAD
-        const validAt2 = await agentBot.agent.announceAgentSettingUpdate("poolTopupTokenPriceFactorBIPS", valueToUpdate2);
-=======
         const newPoolTopupTokenPriceFactorBIPS = toBN(8100);
         const validAt2 = await agentBot.agent.announceAgentSettingUpdate("poolTopupTokenPriceFactorBIPS", newPoolTopupTokenPriceFactorBIPS);
->>>>>>> eb505930
         const updateSettingPoolTopup = new AgentUpdateSetting();
         updateSettingPoolTopup.state = AgentUpdateSettingState.WAITING;
         updateSettingPoolTopup.agent = await agentBot.fetchAgentEntity(orm.em);
@@ -521,21 +511,15 @@
     it("Should update agent settings and catch it if error thrown", async () => {
         const agentBot = await createTestAgentBot(context, orm, ownerAddress, ownerUnderlyingAddress, false);
         const feeBIPS = toBN((await agentBot.agent.getAgentInfo()).feeBIPS);
-        const valueToUpdate = feeBIPS.muln(10);
         //Announce updates
-<<<<<<< HEAD
-        const validAtFeeBIPS = await agentBot.agent.announceAgentSettingUpdate("feeBIPS", valueToUpdate);
-=======
         const newFeeBIPS = feeBIPS.muln(10);
         const validAtFeeBIPS = await agentBot.agent.announceAgentSettingUpdate("feeBIPS", newFeeBIPS);
->>>>>>> eb505930
         const updateSettingFee = new AgentUpdateSetting();
         updateSettingFee.state = AgentUpdateSettingState.WAITING;
         updateSettingFee.agent = await agentBot.fetchAgentEntity(orm.em);
         updateSettingFee.name = AgentSettingName.FEE;
         updateSettingFee.value = String(newFeeBIPS);
         updateSettingFee.validAt = validAtFeeBIPS;
-        updateSettingFee.value = valueToUpdate.toString();
         await orm.em.persist(updateSettingFee).flush();
         expect(updateSettingFee.state).to.be.eq(AgentUpdateSettingState.WAITING);
         //allowed

import { expect, spy, use } from "chai";
import chaiAsPromised from "chai-as-promised";
import spies from "chai-spies";
import { MockNotifierTransport } from "../../../src/mock/MockNotifierTransport";
import { FormattedString, HOURS } from "../../../src/utils";
import { AgentNotificationKey, AgentNotifier, agentNotifierThrottlingTimes } from "../../../src/utils/notifier/AgentNotifier";
import { BotType, NotificationLevel } from "../../../src/utils/notifier/BaseNotifier";
import { ChallengerNotifier } from "../../../src/utils/notifier/ChallengerNotifier";
import { LiquidatorNotifier } from "../../../src/utils/notifier/LiquidatorNotifier";
import { ConsoleNotifierTransport, NotifierThrottlingConfigs, ThrottlingNotifierTransport } from "../../../src/utils/notifier/NotifierTransports";
import { FaultyNotifierTransport } from "../../test-utils/FaultyNotifierTransport";
use(chaiAsPromised);
use(spies);

const message = "MESSAGE";

describe("Notifier tests", () => {
    let transport: MockNotifierTransport;
    let notifier: AgentNotifier;

    beforeEach(() => {
        transport = new MockNotifierTransport();
        notifier = new AgentNotifier("agentVault", [transport]);
    });

    afterEach(function () {
        spy.restore(notifier);
        spy.restore(console);
    });

    it("Should send critical custom message", async () => {
        const spySend = spy.on(notifier, "send");
        await notifier.send(NotificationLevel.CRITICAL, AgentNotificationKey.ACTIVE_WITHDRAWAL, message);
        expect(spySend).to.have.been.called.with.exactly(NotificationLevel.CRITICAL, AgentNotificationKey.ACTIVE_WITHDRAWAL, message);
    });

    it("Should send CCB alert", async () => {
        const spySend = spy.on(notifier, "sendCCBAlert");
        await notifier.sendCCBAlert("0");
        expect(spySend).to.have.been.called.once;
    });

    it("Should send liquidation started alert", async () => {
        const spySend = spy.on(notifier, "sendLiquidationStartAlert");
        await notifier.sendLiquidationStartAlert("0");
        expect(spySend).to.have.been.called.once;
    });

    it("Should send full liquidation alert", async () => {
        const spySend = spy.on(notifier, "sendFullLiquidationAlert");
        await notifier.sendFullLiquidationAlert("pay1", "pay2");
        await notifier.sendFullLiquidationAlert("pay1");
        await notifier.sendFullLiquidationAlert();
        expect(spySend).to.have.been.called.exactly(3);
    });

    it("Should send liquidation was performed alert", async () => {
        const spySend = spy.on(notifier, "sendLiquidationWasPerformed");
        await notifier.sendLiquidationWasPerformed("1000");
        expect(spySend).to.have.been.called.once;
    });

    it("Should send minting corner case alert", async () => {
        const spySend = spy.on(transport, "send");
        await notifier.sendMintingIndexerExpired("id");
        await notifier.sendMintingPaymentProofRequested("id");
        await notifier.sendMintingNonPaymentProofRequested("id");
        expect(spySend).to.have.been.called.exactly(3);
    });

    it("Should send redemption corner case alert", async () => {
        const spySend = spy.on(notifier, "sendRedemptionExpiredInIndexer");
        await notifier.sendRedemptionExpiredInIndexer("id");
        expect(spySend).to.have.been.called.once;
    });

    it("Should send redemption failed or blocked alert", async () => {
        const spySend = spy.on(transport, "send");
        await notifier.sendRedemptionFailed("reqId", "txHash", "redeemer", "reason");
        await notifier.sendRedemptionBlocked("reqId", "txHash", "redeemer");
        expect(spySend).to.have.been.called.twice;
    });

    it("Should send redemption defaulted alert", async () => {
        const spySend = spy.on(notifier, "sendRedemptionWasPerformed");
        await notifier.sendRedemptionWasPerformed("reqId", "redeemer");
        expect(spySend).to.have.been.called.once;
    });

    it("Should send redemption was performed", async () => {
        const spySend = spy.on(notifier, "sendRedemptionDefaulted");
        await notifier.sendRedemptionDefaulted("reqId", "redeemer");
        expect(spySend).to.have.been.called.once;
    });

    it("Should send top up collateral alert", async () => {
        const spySend = spy.on(transport, "send");
        await notifier.sendVaultCollateralTopUpAlert("1" as FormattedString);
        await notifier.sendPoolCollateralTopUpAlert("1" as FormattedString);
        expect(spySend).to.have.been.called.twice;
    });

    it("Should send top up collateral failed alert", async () => {
        const spySend = spy.on(transport, "send");
        await notifier.sendVaultCollateralTopUpFailedAlert("1" as FormattedString);
        await notifier.sendPoolCollateralTopUpFailedAlert("1" as FormattedString);
        expect(spySend).to.have.been.called.twice;
    });

    it("Should send low balance on owner's underlying address alert", async () => {
        const spySend = spy.on(notifier, "sendLowBalanceOnUnderlyingOwnersAddress");
        await notifier.sendLowBalanceOnUnderlyingOwnersAddress("underlying", "1" as FormattedString);
        expect(spySend).to.have.been.called.once;
    });

    it("Should send low balance on owner's address alert", async () => {
        const spySend = spy.on(notifier, "sendLowBalanceOnOwnersAddress");
        await notifier.sendLowBalanceOnOwnersAddress("ownerAddress", "1" as FormattedString);
        expect(spySend).to.have.been.called.once;
    });

    it("Should send no proof obtained  alert", async () => {
        const spySend = spy.on(transport, "send");
        await notifier.sendRedemptionNoProofObtained("reqId", 1, "data");
        await notifier.sendMintingNoProofObtained("reqId", 1, "data");
        await notifier.sendDailyTaskNoProofObtained(10);
        expect(spySend).to.have.been.called.exactly(3);
    });

    it("Should send agent destroyed  alert", async () => {
        const spySend = spy.on(notifier, "sendAgentDestroyed");
        await notifier.sendAgentDestroyed();
        expect(spySend).to.have.been.called.once;
    });

    it("Should send agent created  alert", async () => {
        const spySend = spy.on(notifier, "sendAgentCreated");
        await notifier.sendAgentCreated();
        expect(spySend).to.have.been.called.once;
    });

    it("Should send agent withdrew vault collateral collateral", async () => {
        const spySend = spy.on(notifier, "sendWithdrawVaultCollateral");
        await notifier.sendWithdrawVaultCollateral("100" as FormattedString);
        expect(spySend).to.have.been.called.once;
    });

    it("Should send agent updated  agent setting", async () => {
        const spySend = spy.on(notifier, "sendAgentSettingsUpdate");
        await notifier.sendAgentSettingsUpdate("settingName");
        expect(spySend).to.have.been.called.once;
    });

    it("Should send agent exited  available", async () => {
        const spySend = spy.on(notifier, "sendAgentExitedAvailable");
        await notifier.sendAgentExitedAvailable();
        expect(spySend).to.have.been.called.once;
    });

    it("Should send agent announced destruction", async () => {
        const spySend = spy.on(notifier, "sendAgentAnnounceDestroy");
        await notifier.sendAgentAnnounceDestroy();
        expect(spySend).to.have.been.called.once;
    });

    it("Should send agent canceled underlying withdrawal announcement", async () => {
        const spySend = spy.on(notifier, "sendCancelWithdrawUnderlying");
        await notifier.sendCancelWithdrawUnderlying();
        expect(spySend).to.have.been.called.once;
    });

    it("Should send agent redeemed pool tokens", async () => {
        const spySend = spy.on(notifier, "sendCollateralPoolTokensRedemption");
        await notifier.sendCollateralPoolTokensRedemption();
        expect(spySend).to.have.been.called.once;
    });

    it("Should send agent bought pool tokens", async () => {
        const spySend = spy.on(notifier, "sendBuyCollateralPoolTokens");
        await notifier.sendBuyCollateralPoolTokens("10" as FormattedString);
        expect(spySend).to.have.been.called.once;
    });

    it("Should send vault collateral was deposited to agent", async () => {
        const spySend = spy.on(notifier, "sendVaultCollateralDeposit");
        await notifier.sendVaultCollateralDeposit("10" as FormattedString);
        expect(spySend).to.have.been.called.once;
    });

    it("Should send pool fees were withdrawn", async () => {
        const spySend = spy.on(notifier, "sendWithdrawPoolFees");
        await notifier.sendWithdrawPoolFees("10" as FormattedString);
        expect(spySend).to.have.been.called.once;
    });

    it("Should send pool fees balance", async () => {
        const spySend = spy.on(notifier, "sendBalancePoolFees");
        await notifier.sendBalancePoolFees("10" as FormattedString);
        expect(spySend).to.have.been.called.once;
    });

    it("Should send agent self closed", async () => {
        const spySend = spy.on(notifier, "sendSelfClose");
        await notifier.sendSelfClose();
        expect(spySend).to.have.been.called.once;
    });

    it("Should send already active withdrawal", async () => {
        const spySend = spy.on(notifier, "sendActiveWithdrawal");
        await notifier.sendActiveWithdrawal();
        expect(spySend).to.have.been.called.once;
    });

    it("Should send already no active withdrawal", async () => {
        const spySend = spy.on(notifier, "sendNoActiveWithdrawal");
        await notifier.sendNoActiveWithdrawal();
        expect(spySend).to.have.been.called.once;
    });

    it("Should send underlying withdrawal was performed", async () => {
        const spySend = spy.on(notifier, "sendUnderlyingWithdrawalPerformed");
        await notifier.sendUnderlyingWithdrawalPerformed("txHash", "paymentReference");
        expect(spySend).to.have.been.called.once;
    });

    it("Should send minting was executed", async () => {
        const spySend = spy.on(notifier, "sendMintingExecuted");
        await notifier.sendMintingExecuted("requestId");
        expect(spySend).to.have.been.called.once;
    });

    it("Should send minting was deleted", async () => {
        const spySend = spy.on(notifier, "sendMintingDeleted");
        await notifier.sendMintingDeleted("requestId");
        expect(spySend).to.have.been.called.once;
    });

    it("Should send minting was started", async () => {
        const spySend = spy.on(notifier, "sendMintingStarted");
        await notifier.sendMintingStarted("requestId");
        expect(spySend).to.have.been.called.once;
    });

    it("Should send redemption was started", async () => {
        const spySend = spy.on(notifier, "sendRedemptionStarted");
        await notifier.sendRedemptionStarted("requestId");
        expect(spySend).to.have.been.called.once;
    });

    it("Should send redemption was paid", async () => {
        const spySend = spy.on(notifier, "sendRedemptionPaid");
        await notifier.sendRedemptionPaid("requestId");
        expect(spySend).to.have.been.called.once;
    });

    it("Should send redemption payment proof was requested", async () => {
        const spySend = spy.on(notifier, "sendRedemptionRequestPaymentProof");
        await notifier.sendRedemptionRequestPaymentProof("requestId");
        expect(spySend).to.have.been.called.once;
    });

    it("Should send pool collateral delegated", async () => {
        const spySend = spy.on(notifier, "sendDelegatePoolCollateral");
        await notifier.sendDelegatePoolCollateral("pool", "recipient1", "1000" as FormattedString);
        expect(spySend).to.have.been.called.once;
    });

    it("Should send pool collateral undelegated", async () => {
        const spySend = spy.on(notifier, "sendUndelegatePoolCollateral");
        await notifier.sendUndelegatePoolCollateral("pool");
        expect(spySend).to.have.been.called.once;
    });

    it("Should send agent setting update expired", async () => {
        const spySend = spy.on(notifier, "sendAgentCannotUpdateSettingExpired");
        await notifier.sendAgentCannotUpdateSettingExpired("setting");
        expect(spySend).to.have.been.called.once;
    });

    it("Should be unable to send request", async () => {
        const faultyNotifier = new FaultyNotifierTransport();
        const spyConsole = spy.on(console, "error");
        await faultyNotifier.send(BotType.AGENT, "test", NotificationLevel.INFO, "test", "test");
        expect(spyConsole).to.have.been.called.once;
    });

    it("Should send illegal transaction challenge", async () => {
        const notifier = new ChallengerNotifier("challenger", [transport]);
        const spySend = spy.on(notifier, "sendIllegalTransactionChallenge");
        await notifier.sendIllegalTransactionChallenge("agentVault", "txHash");
        expect(spySend).to.have.been.called.once;
    });

    it("Should send double payment challenge", async () => {
        const notifier = new ChallengerNotifier("challenger", [transport]);
        const spySend = spy.on(notifier, "sendDoublePaymentChallenge");
        await notifier.sendDoublePaymentChallenge("agentVault", "txHash1", "txHash2");
        expect(spySend).to.have.been.called.once;
    });

    it("Should send free balance negative", async () => {
        const notifier = new ChallengerNotifier("challenger", [transport]);
        const spySend = spy.on(notifier, "sendFreeBalanceNegative");
        await notifier.sendFreeBalanceNegative("agentVault");
        expect(spySend).to.have.been.called.once;
    });

    it("Should send agent liquidated", async () => {
        const notifier = new LiquidatorNotifier("liquidator", [transport]);
        const spySend = spy.on(notifier, "sendAgentLiquidated");
        await notifier.sendAgentLiquidated("agentVault");
        expect(spySend).to.have.been.called.once;
    });

    it("Should send redemption of collateral pool tokens was announced", async () => {
        const spySend = spy.on(notifier, "sendRedeemCollateralPoolTokensAnnouncement");
        await notifier.sendRedeemCollateralPoolTokensAnnouncement("10" as FormattedString);
        expect(spySend).to.have.been.called.once;
    });

    it("Should send cannot withdraw collateral", async () => {
        const spySend = spy.on(notifier, "sendAgentCannotWithdrawCollateral");
        await notifier.sendAgentCannotWithdrawCollateral("10" as FormattedString, "POOL");
        expect(spySend).to.have.been.called.once;
    });

    it("Should send cancel vault collateral withdrawal announcement", async () => {
        const spySend = spy.on(notifier, "sendCancelVaultCollateralAnnouncement");
        await notifier.sendCancelVaultCollateralAnnouncement();
        expect(spySend).to.have.been.called.once;
    });

    it("Should send pool token redemption announcement", async () => {
        const spySend = spy.on(notifier, "sendCancelRedeemCollateralPoolTokensAnnouncement");
        await notifier.sendCancelRedeemCollateralPoolTokensAnnouncement();
        expect(spySend).to.have.been.called.once;
    });

    it("Should send redemption address validation - no proof", async () => {
        const spySend = spy.on(notifier, "sendRedemptionAddressValidationNoProof");
        await notifier.sendRedemptionAddressValidationNoProof(1, 1, "data", "address");
        expect(spySend).to.have.been.called.once;
    });

    it("Should send redemption address validation - proof conflict", async () => {
        const spySend = spy.on(notifier, "sendRedemptionAddressValidationProofConflict");
        await notifier.sendRedemptionAddressValidationProofConflict(1, 1, "data", "address");
        expect(spySend).to.have.been.called.once;
    });

    it("Should send AgentUnderlyingPayment created", async () => {
        const spySend = spy.on(notifier, "sendAgentUnderlyingPaymentCreated");
        await notifier.sendAgentUnderlyingPaymentCreated("hash", "type");
        expect(spySend).to.have.been.called.once;
    });

    it("Should send AgentUnderlyingPayment request payment proof", async () => {
        const spySend = spy.on(notifier, "sendAgentUnderlyingPaymentRequestPaymentProof");
        await notifier.sendAgentUnderlyingPaymentRequestPaymentProof("hash", "type");
        expect(spySend).to.have.been.called.once;
    });

    it("Should send confirm underlying withdrawal", async () => {
        const spySend = spy.on(notifier, "sendConfirmWithdrawUnderlying");
        await notifier.sendConfirmWithdrawUnderlying("type");
        expect(spySend).to.have.been.called.once;
    });

<<<<<<< HEAD
    it("Should send setting update started", async () => {
        const spySend = spy.on(notifier, "sendConfirmWithdrawUnderlying");
        await notifier.sendSettingsUpdateStarted("name", "validAt");
        expect(spySend).to.have.been.called.once;
=======
    const testNotifierThrottlingTimes: NotifierThrottlingConfigs = {
        [AgentNotificationKey.LOW_OWNERS_NATIVE_BALANCE]: { duration: 6 * HOURS, addressInKey: false },
        [AgentNotificationKey.LOW_OWNERS_UNDERLYING_BALANCE]: { duration: 6 * HOURS, addressInKey: true },
    };

    it("notification should be throttled", async () => {
        const transport = new ConsoleNotifierTransport();
        const throttled = new ThrottlingNotifierTransport(transport, testNotifierThrottlingTimes);
        const notifier = new AgentNotifier("agentVault", [throttled]);
        const spySend = spy.on(transport, "send");
        await notifier.sendLowBalanceOnOwnersAddress("agentOwner", "0.10" as FormattedString);
        expect(spySend).to.have.been.called.once;
        await notifier.sendLowBalanceOnOwnersAddress("agentOwner", "0.11" as FormattedString);
        expect(spySend).to.have.been.called.once;
        throttled.lastAlertAt[AgentNotificationKey.LOW_OWNERS_NATIVE_BALANCE] -= 6 * HOURS;
        await notifier.sendLowBalanceOnOwnersAddress("agentOwner", "0.12" as FormattedString);
        expect(spySend).to.have.been.called.exactly(2);
    });

    it("throttling should not depend on address in this case", async () => {
        const transport = new ConsoleNotifierTransport();
        const throttled = new ThrottlingNotifierTransport(transport, testNotifierThrottlingTimes);
        const notifier1 = new AgentNotifier("agentVault1", [throttled]);
        const notifier2 = new AgentNotifier("agentVault2", [throttled]);
        const spySend = spy.on(transport, "send");
        await notifier1.sendLowBalanceOnOwnersAddress("agentOwner", "0.10" as FormattedString);
        await notifier2.sendLowBalanceOnOwnersAddress("agentOwner", "0.11" as FormattedString);
        expect(spySend).to.have.been.called.once;
        await notifier1.sendLowBalanceOnOwnersAddress("agentOwner", "0.12" as FormattedString);
        await notifier2.sendLowBalanceOnOwnersAddress("agentOwner", "0.13" as FormattedString);
        expect(spySend).to.have.been.called.once;
        throttled.lastAlertAt[AgentNotificationKey.LOW_OWNERS_NATIVE_BALANCE] -= 6 * HOURS;
        await notifier1.sendLowBalanceOnOwnersAddress("agentOwner", "0.14" as FormattedString);
        await notifier2.sendLowBalanceOnOwnersAddress("agentOwner", "0.15" as FormattedString);
        expect(spySend).to.have.been.called.exactly(2);
    });

    it("throttling should depend on address in this case", async () => {
        const transport = new ConsoleNotifierTransport();
        const throttled = new ThrottlingNotifierTransport(transport, testNotifierThrottlingTimes);
        const notifier1 = new AgentNotifier("agentVault1", [throttled]);
        const notifier2 = new AgentNotifier("agentVault2", [throttled]);
        const spySend = spy.on(transport, "send");
        await notifier1.sendLowBalanceOnUnderlyingOwnersAddress("agentOwner", "0.10" as FormattedString);
        await notifier2.sendLowBalanceOnUnderlyingOwnersAddress("agentOwner", "0.11" as FormattedString);
        expect(spySend).to.have.been.called.exactly(2);
        await notifier1.sendLowBalanceOnUnderlyingOwnersAddress("agentOwner", "0.12" as FormattedString);
        await notifier2.sendLowBalanceOnUnderlyingOwnersAddress("agentOwner", "0.13" as FormattedString);
        expect(spySend).to.have.been.called.exactly(2);
        throttled.lastAlertAt[`${AgentNotificationKey.LOW_OWNERS_UNDERLYING_BALANCE}-agentVault1`] -= 6 * HOURS;
        throttled.lastAlertAt[`${AgentNotificationKey.LOW_OWNERS_UNDERLYING_BALANCE}-agentVault2`] -= 6 * HOURS;
        await notifier1.sendLowBalanceOnUnderlyingOwnersAddress("agentOwner", "0.14" as FormattedString);
        await notifier2.sendLowBalanceOnUnderlyingOwnersAddress("agentOwner", "0.15" as FormattedString);
        expect(spySend).to.have.been.called.exactly(4);
>>>>>>> ca207374
    });
});<|MERGE_RESOLUTION|>--- conflicted
+++ resolved
@@ -366,12 +366,12 @@
         expect(spySend).to.have.been.called.once;
     });
 
-<<<<<<< HEAD
     it("Should send setting update started", async () => {
-        const spySend = spy.on(notifier, "sendConfirmWithdrawUnderlying");
+        const spySend = spy.on(notifier, "sendSettingsUpdateStarted");
         await notifier.sendSettingsUpdateStarted("name", "validAt");
         expect(spySend).to.have.been.called.once;
-=======
+    });
+
     const testNotifierThrottlingTimes: NotifierThrottlingConfigs = {
         [AgentNotificationKey.LOW_OWNERS_NATIVE_BALANCE]: { duration: 6 * HOURS, addressInKey: false },
         [AgentNotificationKey.LOW_OWNERS_UNDERLYING_BALANCE]: { duration: 6 * HOURS, addressInKey: true },
@@ -426,6 +426,5 @@
         await notifier1.sendLowBalanceOnUnderlyingOwnersAddress("agentOwner", "0.14" as FormattedString);
         await notifier2.sendLowBalanceOnUnderlyingOwnersAddress("agentOwner", "0.15" as FormattedString);
         expect(spySend).to.have.been.called.exactly(4);
->>>>>>> ca207374
     });
 });
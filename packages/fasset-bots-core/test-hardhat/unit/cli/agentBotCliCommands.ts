--- conflicted
+++ resolved
@@ -323,11 +323,7 @@
     it("Should run command 'listActiveAgents'", async () => {
         await createAgent();
         const spyLog = spy.on(console, "log");
-<<<<<<< HEAD
-        await botCliCommands.listActiveAgents("FTestXRP");
-=======
         await botCliCommands.listActiveAgents(context.fAssetSymbol);
->>>>>>> d5e351fc
         expect(spyLog).to.be.called.gt(0);
     });
 

--- conflicted
+++ resolved
@@ -224,13 +224,8 @@
   },
   {
     "name": "PriceReader",
-<<<<<<< HEAD
-    "contractName": "PriceReader.sol",
-    "address": "0x1fb7ef96Bf3D19dbD327D09F74025DFe43dFC596"
-=======
     "contractName": "FtsoV2PriceStore.sol",
     "address": "0x14150aEeced5c1b318b0a78b0bBd8ca73ac891e4"
->>>>>>> 01be320d
   },
   {
     "name": "FakePriceReader",

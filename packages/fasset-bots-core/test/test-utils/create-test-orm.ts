import { copyFile } from "fs/promises";
import { CreateOrmOptions, ORM } from "../../src/config/orm";
import { AgentEntity, AgentMinting, AgentRedemption, AgentUnderlyingPayment, AgentUpdateSetting, Event } from "../../src/entities/agent";
import { overrideAndCreateOrm } from "../../src/mikro-orm.config";
<<<<<<< HEAD
import { WalletAddressEntity, TransactionEntity, MonitoringStateEntity } from "@flarelabs/simple-wallet";

const testOptions: CreateOrmOptions = {
    entities: [WalletAddressEntity, AgentEntity, AgentMinting, AgentRedemption, Event, AgentUnderlyingPayment, AgentUpdateSetting, TransactionEntity, MonitoringStateEntity],
=======
import { WalletAddressEntity, UTXOEntity, TransactionEntity, MonitoringStateEntity, HistoryItem } from "@flarelabs/simple-wallet";

const testOptions: CreateOrmOptions = {
    entities: [WalletAddressEntity, AgentEntity, AgentMinting, AgentRedemption, Event, AgentUnderlyingPayment, AgentUpdateSetting,
        UTXOEntity, TransactionEntity, MonitoringStateEntity, HistoryItem],
>>>>>>> eb837294
    type: "sqlite",
    dbName: "fasset-bots-test.db",
    debug: false,
    allowGlobalContext: true,
    schemaUpdate: "recreate",
    pool: {
        min: 0,
        max: 2,
    }
};

const ormInitOptions: WeakMap<ORM, CreateOrmOptions> = new WeakMap();
const ormCopies: WeakMap<ORM, ORM> = new WeakMap();

export function createTestOrmOptions(testOptionsOverride: Partial<CreateOrmOptions> = {}): CreateOrmOptions {
    return { ...testOptions, ...testOptionsOverride };
}

export async function createTestOrm(testOptionsOverride: Partial<CreateOrmOptions> = {}) {
    const options = createTestOrmOptions(testOptionsOverride);
    const orm = await overrideAndCreateOrm(options, undefined);
    ormInitOptions.set(orm, options);
    return orm;
}

export function isRegisteredORM(value: unknown): value is ORM {
    return ormInitOptions.has(value as ORM);
}

export async function copyORM(orm: ORM) {
    const options = ormInitOptions.get(orm)!;
    if (options.type !== 'sqlite' || options.dbName == null) {
        throw new Error("Only for SQLite");
    }
    // clear and close old (on first run, before any copy is made, close the original)
    const ormToClose = ormCopies.get(orm) ?? orm;
    await ormToClose.em.flush();
    ormToClose.em.clear();
    await ormToClose.close();
    // copy sqlite db file
    const dbName = options.dbName.replace(/\.db$/, `.copy.db`);
    await copyFile(options.dbName, dbName);
    // if ()
    return await overrideAndCreateOrm({ ...options, dbName, schemaUpdate: "none" }, undefined);
}<|MERGE_RESOLUTION|>--- conflicted
+++ resolved
@@ -2,18 +2,11 @@
 import { CreateOrmOptions, ORM } from "../../src/config/orm";
 import { AgentEntity, AgentMinting, AgentRedemption, AgentUnderlyingPayment, AgentUpdateSetting, Event } from "../../src/entities/agent";
 import { overrideAndCreateOrm } from "../../src/mikro-orm.config";
-<<<<<<< HEAD
-import { WalletAddressEntity, TransactionEntity, MonitoringStateEntity } from "@flarelabs/simple-wallet";
-
-const testOptions: CreateOrmOptions = {
-    entities: [WalletAddressEntity, AgentEntity, AgentMinting, AgentRedemption, Event, AgentUnderlyingPayment, AgentUpdateSetting, TransactionEntity, MonitoringStateEntity],
-=======
-import { WalletAddressEntity, UTXOEntity, TransactionEntity, MonitoringStateEntity, HistoryItem } from "@flarelabs/simple-wallet";
+import { WalletAddressEntity, TransactionEntity, MonitoringStateEntity, HistoryItem } from "@flarelabs/simple-wallet";
 
 const testOptions: CreateOrmOptions = {
     entities: [WalletAddressEntity, AgentEntity, AgentMinting, AgentRedemption, Event, AgentUnderlyingPayment, AgentUpdateSetting,
-        UTXOEntity, TransactionEntity, MonitoringStateEntity, HistoryItem],
->>>>>>> eb837294
+        TransactionEntity, MonitoringStateEntity, HistoryItem],
     type: "sqlite",
     dbName: "fasset-bots-test.db",
     debug: false,

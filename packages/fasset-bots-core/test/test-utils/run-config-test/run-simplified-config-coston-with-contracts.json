--- conflicted
+++ resolved
@@ -15,11 +15,7 @@
             "tokenName": "Test XRP",
             "tokenSymbol": "testXRP",
             "tokenDecimals": 6,
-<<<<<<< HEAD
-            "indexerUrl": "https://testnet-verifier-fdc-test.aflabs.org/verifier/xrp",
-=======
-            "indexerUrls": ["https://attestation-coston.aflabs.net/verifier/xrp"],
->>>>>>> eb505930
+            "indexerUrls": ["https://testnet-verifier-fdc-test.aflabs.org/verifier/xrp"],
             "priceChangeEmitter": "FtsoV2PriceStore"
         },
         "FSimCoinX": {
@@ -27,11 +23,7 @@
             "tokenName": "Test XRP",
             "tokenSymbol": "testXRP",
             "tokenDecimals": 6,
-<<<<<<< HEAD
-            "indexerUrl": "https://testnet-verifier-fdc-test.aflabs.org/verifier/xrp",
-=======
-            "indexerUrls": ["https://attestation-coston.aflabs.net/verifier/xrp"],
->>>>>>> eb505930
+            "indexerUrls": ["https://testnet-verifier-fdc-test.aflabs.org/verifier/xrp"],
             "priceChangeEmitter": "FakePriceReader"
         }
     },

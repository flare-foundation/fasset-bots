--- conflicted
+++ resolved
@@ -63,19 +63,11 @@
             STATE_CONNECTOR_ADDRESS,
             accounts[0],
             indexerUrls,
-<<<<<<< HEAD
-            indexerApiKey(secrets)
-        );
-        dbWallet = DBWalletKeys.from(orm.em, secrets);
-        walletHelper = await createBlockchainWalletHelper(secrets, chainId, orm.em, walletUrls);
-        blockChainIndexerClient = createBlockchainIndexerHelper(chainId, indexerUrls, indexerApiKey(secrets));
-=======
             indexerApiKey(secrets, indexerUrls)
         );
         dbWallet = DBWalletKeys.from(orm.em, secrets);
         walletHelper = await createBlockchainWalletHelper(secrets, chainId, orm.em, walletUrls);
         blockChainIndexerClient = createBlockchainIndexerHelper(chainId, indexerUrls, indexerApiKey(secrets, indexerUrls));
->>>>>>> 02ffa47d
     });
 
     it("Should not obtain proofs - no attestation providers", async () => {
@@ -86,11 +78,7 @@
             STATE_CONNECTOR_ADDRESS,
             OWNER_ADDRESS,
             indexerUrls,
-<<<<<<< HEAD
-            indexerApiKey(secrets)
-=======
             indexerApiKey(secrets, indexerUrls)
->>>>>>> 02ffa47d
         );
         await expect(localAttestationHelper.stateConnector.obtainProof(1, "requestData"))
             .to.eventually.be.rejectedWith(`There aren't any working attestation providers.`)

--- conflicted
+++ resolved
@@ -147,13 +147,8 @@
     before(async () => {
         secrets = await Secrets.load(TEST_SECRETS);
         rewiredBlockChainIndexerClient = new rewiredBlockchainIndexerHelperClass("", chainId, "");
-<<<<<<< HEAD
-        blockchainIndexerClient = createBlockchainIndexerHelper(chainId, indexerUrls, indexerApiKey(secrets));
-        const info = await receiveBlockAndTransaction(chainId, blockchainIndexerClient, indexerUrls, indexerApiKey(secrets));
-=======
         blockchainIndexerClient = createBlockchainIndexerHelper(chainId, indexerUrls, indexerApiKey(secrets, indexerUrls));
         const info = await receiveBlockAndTransaction(chainId, blockchainIndexerClient, indexerUrls, indexerApiKey(secrets, indexerUrls));
->>>>>>> 02ffa47d
         if (info) {
             blockId = info?.blockNumber;
             blockHash = info?.blockHash;
@@ -378,13 +373,8 @@
     before(async () => {
         secrets = await Secrets.load(TEST_SECRETS);
         rewiredBlockChainIndexerClient = new rewiredBlockchainIndexerHelperClass("", chainId, "");
-<<<<<<< HEAD
-        blockChainIndexerClient = createBlockchainIndexerHelper(chainId, indexerUrls, indexerApiKey(secrets));
-        const info = await receiveBlockAndTransaction(chainId, blockChainIndexerClient, indexerUrls, indexerApiKey(secrets));
-=======
         blockChainIndexerClient = createBlockchainIndexerHelper(chainId, indexerUrls, indexerApiKey(secrets, indexerUrls));
         const info = await receiveBlockAndTransaction(chainId, blockChainIndexerClient, indexerUrls, indexerApiKey(secrets, indexerUrls));
->>>>>>> 02ffa47d
         if (info) {
             blockId = info?.blockNumber;
             blockHash = info?.blockHash;
@@ -436,15 +426,9 @@
 
     before(async () => {
         secrets = await Secrets.load(TEST_SECRETS);
-<<<<<<< HEAD
-        rewiredBlockChainIndexerClient = new rewiredBlockchainIndexerHelperClass(indexerUrls, chainId, indexerApiKey(secrets));
-        blockChainIndexerClient = createBlockchainIndexerHelper(chainId, indexerUrls, indexerApiKey(secrets));
-        const info = await receiveBlockAndTransaction(chainId, blockChainIndexerClient, indexerUrls, indexerApiKey(secrets));
-=======
         rewiredBlockChainIndexerClient = new rewiredBlockchainIndexerHelperClass(indexerUrls, chainId, indexerApiKey(secrets, indexerUrls));
         blockChainIndexerClient = createBlockchainIndexerHelper(chainId, indexerUrls, indexerApiKey(secrets, indexerUrls));
         const info = await receiveBlockAndTransaction(chainId, blockChainIndexerClient, indexerUrls, indexerApiKey(secrets, indexerUrls));
->>>>>>> 02ffa47d
         if (info) {
             blockId = info?.blockNumber;
             blockHash = info?.blockHash;

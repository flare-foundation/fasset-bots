{
    "$schema": "./schema/bot-config.schema.json",
    "loopDelay": 1000,
    "contractsJsonFile": "../fasset-deployment/coston.json",
    "prioritizeAddressUpdater": false,
    "nativeChainInfo": {
        "chainName": "Coston",
        "tokenSymbol": "CFLR",
        "finalizationBlocks": 6,
        "readLogsChunkSize": 30,
        "recommendedOwnerBalance": "10",
        "faucet": "https://faucet.flare.network"
    },
    "fAssets": {
        "FTestXRP": {
            "chainId": "testXRP",
            "tokenName": "Test XRP",
            "tokenSymbol": "testXRP",
            "tokenDecimals": 6,
            "indexerUrls": [
                "https://fdc-verifiers-testnet.flare.network/verifier/xrp"
            ],
            "walletUrls": [
                "https://xrpl-testnet-api.flare.network"
            ],
            "minimumAccountBalance": "10",
            "faucet": "https://faucet.tequ.dev/",
            "priceChangeEmitter": "FtsoV2PriceStore"
        }
    },
    "agentBotSettings": {
        "parallel": false,
        "liquidationPreventionFactor": "1.1",
        "vaultCollateralReserveFactor": "0.1",
        "poolCollateralReserveFactor": "0.1",
        "trustedPingSenders": [
            "0x8B7843E9768599EEF1136e59380e6F79dB6fb901",
            "0x459BC23f08f0091A15cc3871c325463DeA609905"
        ],
        "minBalanceOnServiceAccount": "2",
        "minBalanceOnWorkAccount": "200",
        "defaultAgentSettings": {
            "fee": "1%",
            "poolFeeShare": "40%",
            "mintingVaultCollateralRatio": "1.6",
            "mintingPoolCollateralRatio": "2.3",
            "poolExitCollateralRatio": "2.3",
            "buyFAssetByAgentFactor": "0.99",
            "redemptionPoolFeeShare": "40%"
        },
        "fAssets": {
            "FTestXRP": {
                "recommendedOwnerBalance": "50",
                "minimumFreeUnderlyingBalance": "0.01",
                "feeSafetyFactorPerKB": 0,
                "transferToCVRatio": 0.7,
                "returnFromCVRatio": 0.3,
                "targetTransferToCVRatio": 0.4,
                "targetReturnFromCVRatio": 0.6,
<<<<<<< HEAD
                "useAutomaticCoreVaultTransferAndReturn": false
=======
                "minimumTransferToCVSize": 0.2,
                "useAutomaticCoreVaultTransferAndReturn": true
>>>>>>> 88434180
            },
            "FSimCoinX": {
                "recommendedOwnerBalance": "50",
                "minimumFreeUnderlyingBalance": "0.01",
                "feeSafetyFactorPerKB": 0,
                "transferToCVRatio": 0.7,
                "returnFromCVRatio": 0.3,
                "targetTransferToCVRatio": 0.4,
                "targetReturnFromCVRatio": 0.6,
<<<<<<< HEAD
                "useAutomaticCoreVaultTransferAndReturn": false
=======
                "minimumTransferToCVSize": 0.2,
                "useAutomaticCoreVaultTransferAndReturn": true
>>>>>>> 88434180
            },
            "FTestBTC": {
                "recommendedOwnerBalance": "0.01",
                "minimumFreeUnderlyingBalance": "0.001",
                "feeSafetyFactorPerKB": 2,
                "transferToCVRatio": 0.7,
                "returnFromCVRatio": 0.3,
                "targetTransferToCVRatio": 0.4,
                "targetReturnFromCVRatio": 0.6,
<<<<<<< HEAD
                "useAutomaticCoreVaultTransferAndReturn": false
=======
                "minimumTransferToCVSize": 0.2,
                "useAutomaticCoreVaultTransferAndReturn": true
>>>>>>> 88434180
            },
            "FTestDOGE": {
                "recommendedOwnerBalance": "50",
                "minimumFreeUnderlyingBalance": "20",
                "feeSafetyFactorPerKB": 2,
                "transferToCVRatio": 0.7,
                "returnFromCVRatio": 0.3,
                "targetTransferToCVRatio": 0.4,
                "targetReturnFromCVRatio": 0.6,
<<<<<<< HEAD
                "useAutomaticCoreVaultTransferAndReturn": false
=======
                "minimumTransferToCVSize": 0.2,
                "useAutomaticCoreVaultTransferAndReturn": true
>>>>>>> 88434180
            }
        }
    },
    "rpcUrl": "https://coston-api.flare.network/ext/C/rpc",
    "dataAccessLayerUrls": [
        "https://ctn-data-availability.flare.network"
    ],
    "ormOptions": {
        "type": "sqlite",
        "dbName": "fasset-bots-coston.CONTROLLER.db",
        "allowGlobalContext": true,
        "pool": {
            "min": 0,
            "max": 2
        }
    },
    "liquidationStrategy": {
        "className": "DefaultLiquidationStrategy"
    },
    "challengeStrategy": {
        "className": "DefaultChallengeStrategy"
    }
}<|MERGE_RESOLUTION|>--- conflicted
+++ resolved
@@ -57,12 +57,8 @@
                 "returnFromCVRatio": 0.3,
                 "targetTransferToCVRatio": 0.4,
                 "targetReturnFromCVRatio": 0.6,
-<<<<<<< HEAD
-                "useAutomaticCoreVaultTransferAndReturn": false
-=======
                 "minimumTransferToCVSize": 0.2,
                 "useAutomaticCoreVaultTransferAndReturn": true
->>>>>>> 88434180
             },
             "FSimCoinX": {
                 "recommendedOwnerBalance": "50",
@@ -72,12 +68,8 @@
                 "returnFromCVRatio": 0.3,
                 "targetTransferToCVRatio": 0.4,
                 "targetReturnFromCVRatio": 0.6,
-<<<<<<< HEAD
-                "useAutomaticCoreVaultTransferAndReturn": false
-=======
                 "minimumTransferToCVSize": 0.2,
                 "useAutomaticCoreVaultTransferAndReturn": true
->>>>>>> 88434180
             },
             "FTestBTC": {
                 "recommendedOwnerBalance": "0.01",
@@ -87,12 +79,8 @@
                 "returnFromCVRatio": 0.3,
                 "targetTransferToCVRatio": 0.4,
                 "targetReturnFromCVRatio": 0.6,
-<<<<<<< HEAD
-                "useAutomaticCoreVaultTransferAndReturn": false
-=======
                 "minimumTransferToCVSize": 0.2,
                 "useAutomaticCoreVaultTransferAndReturn": true
->>>>>>> 88434180
             },
             "FTestDOGE": {
                 "recommendedOwnerBalance": "50",
@@ -102,12 +90,8 @@
                 "returnFromCVRatio": 0.3,
                 "targetTransferToCVRatio": 0.4,
                 "targetReturnFromCVRatio": 0.6,
-<<<<<<< HEAD
-                "useAutomaticCoreVaultTransferAndReturn": false
-=======
                 "minimumTransferToCVSize": 0.2,
                 "useAutomaticCoreVaultTransferAndReturn": true
->>>>>>> 88434180
             }
         }
     },

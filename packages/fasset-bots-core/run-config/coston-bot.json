--- conflicted
+++ resolved
@@ -39,14 +39,9 @@
             "tokenName": "Test BTC",
             "tokenSymbol": "testBTC",
             "tokenDecimals": 8,
-<<<<<<< HEAD
             "indexerUrls": ["https://testnet-verifier.aflabs.org/verifier/btc"],
-            "walletUrls": ["https://blockbook-bitcoin-testnet.flare.network/api/v2"]
-=======
-            "indexerUrl": "https://testnet-verifier.aflabs.org/verifier/btc",
-            "walletUrl": "https://blockbook-bitcoin-testnet.flare.network/api/v2",
+            "walletUrls": ["https://blockbook-bitcoin-testnet.flare.network/api/v2"],
             "priceChangeEmitter": "FtsoV2PriceStore"
->>>>>>> 1b853dda
         }
     },
     "agentBotSettings": {

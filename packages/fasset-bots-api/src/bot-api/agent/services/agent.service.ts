<<<<<<< HEAD
import { BotCliCommands, AgentEntity } from "@flarelabs/fasset-bots-core";
import { AgentSettingsConfig, decodedChainId, requireSecret } from "@flarelabs/fasset-bots-core/config";
import { artifacts, requireEnv, web3 } from "@flarelabs/fasset-bots-core/utils";
import { Injectable } from "@nestjs/common";
import { AgentBalance, AgentCreateResponse, AgentData, AgentSettings, AgentUnderlying, AgentVaultInfo, AgentVaultStatus } from "../../common/AgentResponse";
=======
import { BotCliCommands } from "@flarelabs/fasset-bots-core";
import { AgentSettingsConfig, requireSecret } from "@flarelabs/fasset-bots-core/config";
import { artifacts, requireEnv } from "@flarelabs/fasset-bots-core/utils";
import { Inject, Injectable } from "@nestjs/common";
import { AgentBalance, AgentCreateResponse, AgentSettings, AgentUnderlying } from "../../common/AgentResponse";
import { PostAlert } from "../../../../../fasset-bots-core/src/utils/notifier/NotifierTransports";
import { CACHE_MANAGER } from "@nestjs/cache-manager";
import { Cache } from "cache-manager";
>>>>>>> d48fa0ab

const IERC20 = artifacts.require("IERC20Metadata");

const FASSET_BOT_CONFIG: string = requireEnv("FASSET_BOT_CONFIG");


@Injectable()
export class AgentService {
    constructor(
        @Inject(CACHE_MANAGER) private cacheManager: Cache
    ) {}

    async createAgent(fAssetSymbol: string, agentSettings: AgentSettingsConfig): Promise<AgentCreateResponse | null> {
        const cli = await BotCliCommands.create(FASSET_BOT_CONFIG, fAssetSymbol);
        const agent = await cli.createAgentVault(agentSettings);
        if (agent) {
            return {
                vaultAddress: agent.vaultAddress,
                ownerAddress: agent.owner.managementAddress,
                collateralPoolAddress: agent.collateralPool.address,
                collateralPoolTokenAddress: agent.collateralPoolToken.address,
                underlyingAddress: agent.underlyingAddress,
            };
        }
        return null;
    }

    async depositToVault(fAssetSymbol: string, agentVaultAddress: string, amount: string): Promise<void> {
        const cli = await BotCliCommands.create(FASSET_BOT_CONFIG, fAssetSymbol);
        await cli.depositToVault(agentVaultAddress, amount);
    }

    async withdrawVaultCollateral(fAssetSymbol: string, agentVaultAddress: string, amount: string): Promise<void> {
        const cli = await BotCliCommands.create(FASSET_BOT_CONFIG, fAssetSymbol);
        await cli.announceWithdrawFromVault(agentVaultAddress, amount);
    }

    async closeVault(fAssetSymbol: string, agentVaultAddress: string): Promise<void> {
        const cli = await BotCliCommands.create(FASSET_BOT_CONFIG, fAssetSymbol);
        await cli.closeVault(agentVaultAddress);
    }

    async selfClose(fAssetSymbol: string, agentVaultAddress: string, amountUBA: string): Promise<void> {
        const cli = await BotCliCommands.create(FASSET_BOT_CONFIG, fAssetSymbol);
        await cli.selfClose(agentVaultAddress, amountUBA);
    }

    async buyPoolCollateral(fAssetSymbol: string, agentVaultAddress: string, amount: string): Promise<void> {
        const cli = await BotCliCommands.create(FASSET_BOT_CONFIG, fAssetSymbol);
        await cli.buyCollateralPoolTokens(agentVaultAddress, amount);
    }

    async withdrawPoolFees(fAssetSymbol: string, agentVaultAddress: string, amount: string): Promise<void> {
        const cli = await BotCliCommands.create(FASSET_BOT_CONFIG, fAssetSymbol);
        await cli.withdrawPoolFees(agentVaultAddress, amount);
    }

    async poolFeesBalance(fAssetSymbol: string, agentVaultAddress: string): Promise<AgentBalance> {
        const cli = await BotCliCommands.create(FASSET_BOT_CONFIG, fAssetSymbol);
        const balance = await cli.poolFeesBalance(agentVaultAddress);
        return { balance };
    }

    async freePoolCollateral(fAssetSymbol: string, agentVaultAddress: string): Promise<AgentBalance> {
        const cli = await BotCliCommands.create(FASSET_BOT_CONFIG, fAssetSymbol);
        const balance = await cli.getFreePoolCollateral(agentVaultAddress);
        return { balance };
    }

    async getFreeVaultCollateral(fAssetSymbol: string, agentVaultAddress: string): Promise<AgentBalance> {
        const cli = await BotCliCommands.create(FASSET_BOT_CONFIG, fAssetSymbol);
        const balance = await cli.getFreeVaultCollateral(agentVaultAddress);
        return { balance };
    }

    async delegatePoolCollateral(fAssetSymbol: string, agentVaultAddress: string, recipientAddress: string, bips: string): Promise<void> {
        const cli = await BotCliCommands.create(FASSET_BOT_CONFIG, fAssetSymbol);
        await cli.delegatePoolCollateral(agentVaultAddress, recipientAddress, bips);
    }

    async undelegatePoolCollateral(fAssetSymbol: string, agentVaultAddress: string): Promise<void> {
        const cli = await BotCliCommands.create(FASSET_BOT_CONFIG, fAssetSymbol);
        await cli.undelegatePoolCollateral(agentVaultAddress);
    }

    async enterAvailable(fAssetSymbol: string, agentVaultAddress: string): Promise<void> {
        const cli = await BotCliCommands.create(FASSET_BOT_CONFIG, fAssetSymbol);
        await cli.enterAvailableList(agentVaultAddress);
    }

    async announceExitAvailable(fAssetSymbol: string, agentVaultAddress: string): Promise<void> {
        const cli = await BotCliCommands.create(FASSET_BOT_CONFIG, fAssetSymbol);
        await cli.announceExitAvailableList(agentVaultAddress);
    }

    async exitAvailable(fAssetSymbol: string, agentVaultAddress: string): Promise<void> {
        const cli = await BotCliCommands.create(FASSET_BOT_CONFIG, fAssetSymbol);
        await cli.exitAvailableList(agentVaultAddress);
    }

    async announceUnderlyingWithdrawal(fAssetSymbol: string, agentVaultAddress: string): Promise<AgentUnderlying> {
        const cli = await BotCliCommands.create(FASSET_BOT_CONFIG, fAssetSymbol);
        const ref = await cli.announceUnderlyingWithdrawal(agentVaultAddress);
        return {
            paymentReference: ref,
        };
    }

    async performUnderlyingWithdrawal(
        fAssetSymbol: string,
        agentVaultAddress: string,
        amount: string,
        destinationAddress: string,
        paymentReference: string
    ): Promise<AgentUnderlying> {
        const cli = await BotCliCommands.create(FASSET_BOT_CONFIG, fAssetSymbol);
        const transactionHash = await cli.performUnderlyingWithdrawal(agentVaultAddress, amount, destinationAddress, paymentReference);
        return {
            transactionHash,
        };
    }

    async confirmUnderlyingWithdrawal(fAssetSymbol: string, agentVaultAddress: string, transactionHash: string): Promise<void> {
        const cli = await BotCliCommands.create(FASSET_BOT_CONFIG, fAssetSymbol);
        await cli.confirmUnderlyingWithdrawal(agentVaultAddress, transactionHash);
    }

    async cancelUnderlyingWithdrawal(fAssetSymbol: string, agentVaultAddress: string): Promise<void> {
        const cli = await BotCliCommands.create(FASSET_BOT_CONFIG, fAssetSymbol);
        await cli.cancelUnderlyingWithdrawal(agentVaultAddress);
    }

    async getFreeUnderlying(fAssetSymbol: string, agentVaultAddress: string): Promise<AgentBalance> {
        const cli = await BotCliCommands.create(FASSET_BOT_CONFIG, fAssetSymbol);
        const balance = await cli.getFreeUnderlying(agentVaultAddress);
        return {
            balance,
        };
    }

    async listAgentSetting(fAssetSymbol: string, agentVaultAddress: string): Promise<AgentSettings> {
        const cli = await BotCliCommands.create(FASSET_BOT_CONFIG, fAssetSymbol);
        const settings = await cli.printAgentSettings(agentVaultAddress);
        const result = {} as AgentSettings;
        const vaultCollateral = await IERC20.at(settings.vaultCollateralToken);
        const vcSymbol = await vaultCollateral.symbol();
        result.vaultCollateralToken = settings.vaultCollateralToken;
        result.vaultCollateralSymbol = vcSymbol;
        result.feeBIPS = settings.feeBIPS.toString();
        result.poolFeeShareBIPS = settings.poolFeeShareBIPS.toString();
        result.mintingVaultCollateralRatioBIPS = settings.mintingVaultCollateralRatioBIPS.toString();
        result.mintingPoolCollateralRatioBIPS = settings.mintingPoolCollateralRatioBIPS.toString();
        result.poolExitCollateralRatioBIPS = settings.poolExitCollateralRatioBIPS.toString();
        result.buyFAssetByAgentFactorBIPS = settings.buyFAssetByAgentFactorBIPS.toString();
        result.poolTopupCollateralRatioBIPS = settings.poolTopupCollateralRatioBIPS.toString();
        result.poolTopupTokenPriceFactorBIPS = settings.poolTopupTokenPriceFactorBIPS.toString();
        return result;
    }

    async updateAgentSetting(fAssetSymbol: string, agentVaultAddress: string, settingName: string, settingValue: string): Promise<void> {
        const cli = await BotCliCommands.create(FASSET_BOT_CONFIG, fAssetSymbol);
        await cli.updateAgentSetting(agentVaultAddress, settingName, settingValue);
    }

    async createUnderlying(fAssetSymbol: string): Promise<AgentUnderlying> {
        const cli = await BotCliCommands.create(FASSET_BOT_CONFIG, fAssetSymbol);
        const account = await cli.createUnderlyingAccount();
        return { address: account.address, privateKey: account.privateKey };
    }

    async switchVaultCollateral(fAssetSymbol: string, agentVaultAddress: string, tokenAddress: string): Promise<void> {
        const cli = await BotCliCommands.create(FASSET_BOT_CONFIG, fAssetSymbol);
        await cli.switchVaultCollateral(agentVaultAddress, tokenAddress);
    }

    async upgradeWNat(fAssetSymbol: string, agentVaultAddress: string): Promise<void> {
        const cli = await BotCliCommands.create(FASSET_BOT_CONFIG, fAssetSymbol);
        await cli.upgradeWNatContract(agentVaultAddress);
    }

<<<<<<< HEAD
    async getAgentInfo(fAssetSymbol: string): Promise<AgentData>  {
        const cli = await BotCliCommands.create(FASSET_BOT_CONFIG, fAssetSymbol);
        // get collateral data
        const collateralTypes = await cli.context.assetManager.getCollateralTypes();
        const collaterals = [];
        for (const collateralType of collateralTypes) {
            const token = await IERC20.at(collateralType.token);
            const balance = await token.balanceOf(cli.owner.workAddress);
            collaterals.push({ symbol: collateralType.tokenFtsoSymbol, balance: balance.toString() });
        }
        const natBalance = await web3.eth.getBalance(cli.owner.workAddress);
        collaterals.push({ symbol: "NAT", balance: natBalance.toString() });
        // get is whitelisted
        const whitelisted = await cli.context.agentOwnerRegistry.isWhitelisted(cli.owner.managementAddress);
        return { collaterals, whitelisted };
    }

    async getAgentStatus(fAssetSymbol: string): Promise<AgentVaultStatus[]> {
        const cli = await BotCliCommands.create(FASSET_BOT_CONFIG, fAssetSymbol);
        // get agent infos
        const query = cli.botConfig.orm!.em.createQueryBuilder(AgentEntity);
        const agentVaults = await query.where({ active: true }).getResultList();
        const agentInfos: AgentVaultStatus[] = [];
        for (const agent of agentVaults) {
            const agentInfo = await cli.context.assetManager.getAgentInfo(agent.vaultAddress);
            agentInfos.push({
                vaultAddress: agent.vaultAddress,
                poolCollateralRatioBIPS: agentInfo.poolCollateralRatioBIPS.toString(),
                vaultCollateralRatioBIPS: agentInfo.vaultCollateralRatioBIPS.toString(),
                agentSettingUpdateValidAtFeeBIPS: agent.agentSettingUpdateValidAtFeeBIPS.toString(),
                agentSettingUpdateValidAtPoolFeeShareBIPS: agent.agentSettingUpdateValidAtPoolFeeShareBIPS.toString(),
                agentSettingUpdateValidAtMintingVaultCrBIPS: agent.agentSettingUpdateValidAtMintingVaultCrBIPS.toString(),
                agentSettingUpdateValidAtMintingPoolCrBIPS: agent.agentSettingUpdateValidAtMintingPoolCrBIPS.toString(),
                agentSettingUpdateValidAtBuyFAssetByAgentFactorBIPS: agent.agentSettingUpdateValidAtBuyFAssetByAgentFactorBIPS.toString(),
                agentSettingUpdateValidAtPoolExitCrBIPS: agent.agentSettingUpdateValidAtPoolExitCrBIPS.toString(),
                agentSettingUpdateValidAtPoolTopupCrBIPS: agent.agentSettingUpdateValidAtPoolTopupCrBIPS.toString(),
                agentSettingUpdateValidAtPoolTopupTokenPriceFactorBIPS: agent.agentSettingUpdateValidAtPoolTopupTokenPriceFactorBIPS.toString()
            })
        }
        return agentInfos
    }

    async getAgentVaultInfo(fAssetSymbol: string, agentVaultAddress: string): Promise<AgentVaultInfo> {
        const cli = await BotCliCommands.create(FASSET_BOT_CONFIG, fAssetSymbol);
        const info = await cli.context.assetManager.getAgentInfo(agentVaultAddress);
        const agentVaultInfo: any = {};
        for (const key of Object.keys(info)) {
            if (!isNaN(parseInt(key))) continue;
            const value = info[key as keyof typeof info];
            const modified = (typeof value === "boolean") ? value : value.toString();
            agentVaultInfo[key as keyof typeof info] = modified;
        }
        return agentVaultInfo as any;
    }

    async getAgentUnderlyingBalance(fAssetSymbol: string): Promise<AgentBalance> {
        const cli = await BotCliCommands.create(FASSET_BOT_CONFIG, fAssetSymbol);
        const ownerUnderlyingAddress = requireSecret(`owner.${decodedChainId(cli.context.chainInfo.chainId)}.address`);
        const balance = await cli.context.wallet.getBalance(ownerUnderlyingAddress);
        return { balance: balance.toString() };
=======
    async saveNotification(notification: PostAlert): Promise<void> {
        let notifications: PostAlert[] | undefined  = await this.cacheManager.get<PostAlert[]>("notifications");
        if (notifications == undefined) {
            notifications = [];
        }
        notifications.push(notification);

        let expirationTime: number | undefined = await this.cacheManager.get<number>("notifications_ttl");
        if (expirationTime == undefined || expirationTime < Date.now()) {
            expirationTime = Date.now() + 3600000;
            await this.cacheManager.set("notifications_ttl", expirationTime, 0);
            await this.cacheManager.set("notifications", notifications, 3600000);
        }
    }

    async getNotifications(): Promise<PostAlert[]> {
        const notifications: PostAlert[]  = (await this.cacheManager.get<PostAlert[]>("notifications")) ?? [];
        return notifications;
    }

    async getAgentWorkAddress(): Promise<string> {
        return requireSecret("owner.native.address");
>>>>>>> d48fa0ab
    }
}<|MERGE_RESOLUTION|>--- conflicted
+++ resolved
@@ -1,19 +1,11 @@
-<<<<<<< HEAD
+import { Inject, Injectable } from "@nestjs/common";
+import { CACHE_MANAGER } from "@nestjs/cache-manager";
 import { BotCliCommands, AgentEntity } from "@flarelabs/fasset-bots-core";
 import { AgentSettingsConfig, decodedChainId, requireSecret } from "@flarelabs/fasset-bots-core/config";
 import { artifacts, requireEnv, web3 } from "@flarelabs/fasset-bots-core/utils";
-import { Injectable } from "@nestjs/common";
 import { AgentBalance, AgentCreateResponse, AgentData, AgentSettings, AgentUnderlying, AgentVaultInfo, AgentVaultStatus } from "../../common/AgentResponse";
-=======
-import { BotCliCommands } from "@flarelabs/fasset-bots-core";
-import { AgentSettingsConfig, requireSecret } from "@flarelabs/fasset-bots-core/config";
-import { artifacts, requireEnv } from "@flarelabs/fasset-bots-core/utils";
-import { Inject, Injectable } from "@nestjs/common";
-import { AgentBalance, AgentCreateResponse, AgentSettings, AgentUnderlying } from "../../common/AgentResponse";
 import { PostAlert } from "../../../../../fasset-bots-core/src/utils/notifier/NotifierTransports";
-import { CACHE_MANAGER } from "@nestjs/cache-manager";
 import { Cache } from "cache-manager";
->>>>>>> d48fa0ab
 
 const IERC20 = artifacts.require("IERC20Metadata");
 
@@ -194,7 +186,6 @@
         await cli.upgradeWNatContract(agentVaultAddress);
     }
 
-<<<<<<< HEAD
     async getAgentInfo(fAssetSymbol: string): Promise<AgentData>  {
         const cli = await BotCliCommands.create(FASSET_BOT_CONFIG, fAssetSymbol);
         // get collateral data
@@ -255,7 +246,8 @@
         const ownerUnderlyingAddress = requireSecret(`owner.${decodedChainId(cli.context.chainInfo.chainId)}.address`);
         const balance = await cli.context.wallet.getBalance(ownerUnderlyingAddress);
         return { balance: balance.toString() };
-=======
+    }
+
     async saveNotification(notification: PostAlert): Promise<void> {
         let notifications: PostAlert[] | undefined  = await this.cacheManager.get<PostAlert[]>("notifications");
         if (notifications == undefined) {
@@ -278,6 +270,5 @@
 
     async getAgentWorkAddress(): Promise<string> {
         return requireSecret("owner.native.address");
->>>>>>> d48fa0ab
     }
 }
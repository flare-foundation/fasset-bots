--- conflicted
+++ resolved
@@ -146,11 +146,7 @@
         const cli = await AgentBotCommands.create(FASSET_BOT_SECRETS, FASSET_BOT_CONFIG, fAssetSymbol);
         const transactionDatabaseId = await cli.withdrawUnderlying(agentVaultAddress, amount, destinationAddress);
         return {
-<<<<<<< HEAD
-            transactionDatabaseId: transactionDatabaseId || null,
-=======
             transactionDatabaseId: transactionDatabaseId ?? null,
->>>>>>> 24ad0ccf
         };
     }
 

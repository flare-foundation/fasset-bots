--- conflicted
+++ resolved
@@ -11,11 +11,6 @@
 const AssetManagerController = artifacts.require("AssetManagerController");
 const AddressUpdater = artifacts.require("AddressUpdater");
 const WNat = artifacts.require("WNat");
-<<<<<<< HEAD
-const IIFtso = artifacts.require("IIFtso");
-const IFtsoRegistry = artifacts.require("IFtsoRegistry");
-=======
->>>>>>> 5d949905
 const IFtsoManager = artifacts.require("IFtsoManager");
 const FAsset = artifacts.require("FAsset");
 const IERC20 = artifacts.require("IERC20");
@@ -30,10 +25,6 @@
     if (!chainConfig.wallet) {
         throw new Error("Missing wallet configuration");
     }
-<<<<<<< HEAD
-    let ftsoRegistry;
-=======
->>>>>>> 5d949905
     let assetManager;
     let ftsoManager;
     let wNat;
@@ -47,12 +38,7 @@
     } else {
         // eslint-disable-next-line @typescript-eslint/no-non-null-assertion
         addressUpdater = await AddressUpdater.at(botConfig.addressUpdater!);
-<<<<<<< HEAD
-        ftsoRegistry = await IFtsoRegistry.at(await addressUpdater.getContractAddress("FtsoRegistry"));
-        [assetManager, assetManagerController] = await getAssetManagerAndController(chainConfig, addressUpdater, null);
-=======
         [assetManager] = await getAssetManagerAndController(chainConfig, addressUpdater, null);
->>>>>>> 5d949905
         ftsoManager = await IFtsoManager.at(await addressUpdater.getContractAddress("FtsoManager"));
         wNat = await WNat.at(await addressUpdater.getContractAddress("WNat"));
     }
@@ -68,16 +54,8 @@
         ftsoManager: ftsoManager,
         wNat: wNat,
         fAsset: await FAsset.at(await assetManager.fAsset()),
-<<<<<<< HEAD
-        natFtso: ftsos["nat"],
-        assetFtso: ftsos["asset"],
         collaterals: collaterals,
         stablecoins: stableCoins,
-        ftsos: ftsos,
-=======
-        collaterals: collaterals,
-        stablecoins: stableCoins,
->>>>>>> 5d949905
         addressUpdater: addressUpdater,
     };
 }
@@ -98,10 +76,6 @@
     } else {
         // eslint-disable-next-line @typescript-eslint/no-non-null-assertion
         const addressUpdater = await AddressUpdater.at(trackedStateConfig.addressUpdater!);
-<<<<<<< HEAD
-        ftsoRegistry = await IFtsoRegistry.at(await addressUpdater.getContractAddress("FtsoRegistry"));
-=======
->>>>>>> 5d949905
         [assetManager] = await getAssetManagerAndController(chainConfig, addressUpdater, null);
         ftsoManager = await IFtsoManager.at(await addressUpdater.getContractAddress("FtsoManager"));
     }
@@ -113,10 +87,6 @@
         assetManager: assetManager,
         ftsoManager: ftsoManager,
         fAsset: await FAsset.at(await assetManager.fAsset()),
-<<<<<<< HEAD
-        assetFtso: assetFtso,
-=======
->>>>>>> 5d949905
         collaterals: collaterals,
     };
 }
@@ -156,21 +126,6 @@
     throw new Error(`FAsset symbol ${fAssetSymbol} not found`);
 }
 
-<<<<<<< HEAD
-async function createFtsos(collaterals: CollateralType[], ftsoRegistry: IFtsoRegistryInstance, assetFtsoSymbol: string) {
-    const assetFtso = await IIFtso.at(await ftsoRegistry.getFtsoBySymbol(assetFtsoSymbol));
-    const ftsos: { [key: string]: any } = {};
-    ftsos["asset"] = assetFtso;
-    for (const collateralToken of collaterals) {
-        const tokenName = collateralToken.tokenFtsoSymbol;
-        const tokenFtso = await createFtsosHelper(ftsoRegistry, collateralToken.tokenFtsoSymbol);
-        ftsos[tokenName.toLowerCase()] = tokenFtso;
-    }
-    return ftsos;
-}
-
-=======
->>>>>>> 5d949905
 async function createStableCoins(collaterals: CollateralType[]) {
     const stableCoinsArray = collaterals.filter((token) => Number(token.collateralClass) === CollateralClass.VAULT);
     const stableCoins: { [key: string]: any } = {};

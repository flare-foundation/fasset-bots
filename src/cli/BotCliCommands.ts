--- conflicted
+++ resolved
@@ -55,32 +55,20 @@
     async depositToVault(agentVault: string, amount: string): Promise<void> {
         logger.info(`Owner ${this.ownerAddress} is starting class1 deposit for agent ${agentVault} of ${amount}.`);
         const { agentBot } = await this.getAgentBot(agentVault);
-<<<<<<< HEAD
         await agentBot.agent.depositVaultCollateral(amount);
         this.botConfig.notifier.sendVaultCollateralDeposit(agentVault, amount);
-=======
-        await agentBot.agent.depositClass1Collateral(amount);
-        this.botConfig.notifier.sendClass1Deposit(agentVault, amount);
         logger.info(`Owner ${this.ownerAddress} deposited class1 for agent ${agentVault} of ${amount}.`);
->>>>>>> 54da2ca7
     }
 
     /**
      * Buys contingency pool tokens for agent.
      */
-<<<<<<< HEAD
     async buyContingencyPoolTokens(agentVault: string, amount: string): Promise<void> {
+        logger.info(`Owner ${this.ownerAddress} is starting to buy collateral pool tokens deposit for agent ${agentVault} of ${amount}.`);
         const { agentBot } = await this.getAgentBot(agentVault);
         await agentBot.agent.buyContingencyPoolTokens(amount);
         this.botConfig.notifier.sendBuyContingencyPoolTokens(agentVault, amount);
-=======
-    async buyCollateralPoolTokens(agentVault: string, amount: string): Promise<void> {
-        logger.info(`Owner ${this.ownerAddress} is starting to buy collateral pool tokens deposit for agent ${agentVault} of ${amount}.`);
-        const { agentBot } = await this.getAgentBot(agentVault);
-        await agentBot.agent.buyCollateralPoolTokens(amount);
-        this.botConfig.notifier.sendBuyCollateralPoolTokens(agentVault, amount);
         logger.info(`Owner ${this.ownerAddress} bought collateral pool tokens for agent ${agentVault} of ${amount}.`);
->>>>>>> 54da2ca7
     }
 
     /**

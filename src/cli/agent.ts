import { Command } from "commander";
import { toplevelRun } from "../utils/helpers";
import { BotCliCommands } from "../actors/AgentBotCliCommands";

const program = new Command();

<<<<<<< HEAD
program.name("agent-bot").description("Command line commands for AgentBot");
=======
program
    .addOption(program.createOption("-f, --fasset <fAssetSymbol>", "The symbol of the FAsset to mint, redeem or query").makeOptionMandatory(true));

program
  .name("agent-bot")
  .description("Command line commands for AgentBot");
>>>>>>> 2a4462a2

program
    .command("create")
    .description("create new agent vault")
    .action(async () => {
        const options: { fasset: string } = program.opts();
        const cli = await BotCliCommands.create(options.fasset);
        await cli.createAgentVault();
    });

program
    .command("depositVaultCollateral")
    .description("deposit vault collateral to agent vault from owner's address")
    .argument("<agentVaultAddress>")
    .argument("<amount>")
    .action(async (agentVault: string, amount: string) => {
        const options: { fasset: string } = program.opts();
        const cli = await BotCliCommands.create(options.fasset);
        await cli.depositToVault(agentVault, amount);
    });

program
    .command("buyPoolCollateral")
    .description("add pool collateral and agent pool tokens")
    .argument("<agentVaultAddress>")
    .argument("<amount>")
    .action(async (agentVault: string, amount: string) => {
        const options: { fasset: string } = program.opts();
        const cli = await BotCliCommands.create(options.fasset);
        await cli.buyCollateralPoolTokens(agentVault, amount);
    });

program
    .command("enter")
    .description("enter available agent's list")
    .argument("<agentVaultAddress>")
    .action(async (agentVault: string) => {
        const options: { fasset: string } = program.opts();
        const cli = await BotCliCommands.create(options.fasset);
        await cli.enterAvailableList(agentVault);
    });

program
    .command("exit")
    .description("exit available agent's list")
    .argument("<agentVaultAddress>")
    .action(async (agentVault: string) => {
        const options: { fasset: string } = program.opts();
        const cli = await BotCliCommands.create(options.fasset);
        await cli.announceExitAvailableList(agentVault);
    });

program
    .command("updateAgentSetting")
    .description("set agent's settings")
    .argument("<agentVaultAddress>")
    .argument("<agentSettingName>")
    .argument("<agentSettingValue>")
    .action(async (agentVault: string, settingName: string, settingValue: string) => {
        const options: { fasset: string } = program.opts();
        const cli = await BotCliCommands.create(options.fasset);
        await cli.updateAgentSetting(agentVault, settingName, settingValue);
    });

program
    .command("withdrawVaultCollateral")
    .description("withdraw amount from agent vault to owner’s address")
    .argument("<agentVaultAddress>")
<<<<<<< HEAD
    .argument("<amount")
    .action(async (agentVault: string, amount: string) => {
        const cli = await BotCliCommands.create();
        await cli.withdrawFromVault(agentVault, amount);
=======
    .argument("<agentSettingName>")
    .argument("<agentSettingValue>")
    .action(async (agentVault: string, settingName: string, settingValue: string) => {
        const options: { fasset: string } = program.opts();
        const cli = await BotCliCommands.create(options.fasset);
        await cli.updateAgentSetting(agentVault, settingName, settingValue);
>>>>>>> 2a4462a2
    });

program
    .command("withdrawPoolFees")
    .description("withdraw pool fees from pool to owner's address")
    .argument("<agentVaultAddress>")
<<<<<<< HEAD
    .argument("<amount>")
    .action(async (agentVault: string, amount: string) => {
        const cli = await BotCliCommands.create();
        await cli.withdrawPoolFees(agentVault, amount);
=======
    .argument("<agentSettingName>")
    .argument("<agentSettingValue>")
    .action(async (agentVault: string, settingName: string, settingValue: string) => {
        const options: { fasset: string } = program.opts();
        const cli = await BotCliCommands.create(options.fasset);
        await cli.updateAgentSetting(agentVault, settingName, settingValue);
>>>>>>> 2a4462a2
    });

program
    .command("poolFeesBalance")
    .description("get pool fees balance of agent")
    .argument("<agentVaultAddress>")
<<<<<<< HEAD
    .action(async (agentVault: string) => {
        const cli = await BotCliCommands.create();
        await cli.poolFeesBalance(agentVault);
=======
    .argument("<agentSettingName>")
    .argument("<agentSettingValue>")
    .action(async (agentVault: string, settingName: string, settingValue: string) => {
        const options: { fasset: string } = program.opts();
        const cli = await BotCliCommands.create(options.fasset);
        await cli.updateAgentSetting(agentVault, settingName, settingValue);
>>>>>>> 2a4462a2
    });

program
    .command("selfClose")
    .description("self close agent vault with amountUBA of FAssets")
    .argument("<agentVaultAddress>")
<<<<<<< HEAD
    .argument("<amountUBA>")
    .action(async (agentVault: string, amountUBA: string) => {
        const cli = await BotCliCommands.create();
        await cli.selfClose(agentVault, amountUBA);
=======
    .argument("<agentSettingName>")
    .argument("<agentSettingValue>")
    .action(async (agentVault: string, settingName: string, settingValue: string) => {
        const options: { fasset: string } = program.opts();
        const cli = await BotCliCommands.create(options.fasset);
        await cli.updateAgentSetting(agentVault, settingName, settingValue);
>>>>>>> 2a4462a2
    });

program
    .command("close")
    .description("close agent vault")
    .argument("<agentVaultAddress>")
    .action(async (agentVault: string) => {
        const options: { fasset: string } = program.opts();
        const cli = await BotCliCommands.create(options.fasset);
        await cli.closeVault(agentVault);
    });

program
    .command("announceUnderlyingWithdrawal")
    .description("announce underlying withdrawal and get needed payment reference")
    .argument("<agentVaultAddress>")
    .action(async (agentVault: string) => {
        const options: { fasset: string } = program.opts();
        const cli = await BotCliCommands.create(options.fasset);
        await cli.announceUnderlyingWithdrawal(agentVault);
    });

program
    .command("performUnderlyingWithdrawal")
    .description("perform underlying withdrawal and get needed transaction hash")
    .argument("<agentVaultAddress>")
    .argument("<amount>")
    .argument("<destinationAddress>")
    .argument("<paymentReference>")
    .action(async (agentVault: string, amount: string, destinationAddress: string, paymentReference: string) => {
        const options: { fasset: string } = program.opts();
        const cli = await BotCliCommands.create(options.fasset);
        await cli.performUnderlyingWithdrawal(agentVault, amount, destinationAddress, paymentReference);
    });

program
    .command("confirmUnderlyingWithdrawal")
    .description("confirm underlying withdrawal with transaction hash")
    .argument("<agentVaultAddress>")
    .argument("<txHash>")
    .action(async (agentVault: string, txHash: string) => {
        const options: { fasset: string } = program.opts();
        const cli = await BotCliCommands.create(options.fasset);
        await cli.confirmUnderlyingWithdrawal(agentVault, txHash);
    });

program
    .command("cancelUnderlyingWithdrawal")
    .description("cancel underlying withdrawal announcement")
    .argument("<agentVaultAddress>")
    .action(async (agentVault: string) => {
        const options: { fasset: string } = program.opts();
        const cli = await BotCliCommands.create(options.fasset);
        await cli.cancelUnderlyingWithdrawal(agentVault);
    });

program
    .command("listAgents")
    .description("list active agent from persistent state")
    .action(async () => {
        const options: { fasset: string } = program.opts();
        const cli = await BotCliCommands.create(options.fasset);
        await cli.listActiveAgents();
    });

program
    .command("delegatePoolCollateral")
    .description("delegate pool collateral, where <delegates> and <amounts> are comma separated strings")
    .argument("<agentVaultAddress>")
    .argument("<delegates>")
    .argument("<amounts>")
    .action(async (agentVault: string, delegates: string, amounts: string) => {
        const cli = await BotCliCommands.create();
        await cli.delegatePoolCollateral(agentVault, delegates, amounts);
    });

program
    .command("undelegatePoolCollateral")
    .description("undelegate pool collateral")
    .argument("<agentVaultAddress>")
    .action(async (agentVault: string) => {
        const cli = await BotCliCommands.create();
        await cli.undelegatePoolCollateral(agentVault);
    });

toplevelRun(async () => {
    await program.parseAsync();
});<|MERGE_RESOLUTION|>--- conflicted
+++ resolved
@@ -4,16 +4,9 @@
 
 const program = new Command();
 
-<<<<<<< HEAD
+program.addOption(program.createOption("-f, --fasset <fAssetSymbol>", "The symbol of the FAsset to mint, redeem or query").makeOptionMandatory(true));
+
 program.name("agent-bot").description("Command line commands for AgentBot");
-=======
-program
-    .addOption(program.createOption("-f, --fasset <fAssetSymbol>", "The symbol of the FAsset to mint, redeem or query").makeOptionMandatory(true));
-
-program
-  .name("agent-bot")
-  .description("Command line commands for AgentBot");
->>>>>>> 2a4462a2
 
 program
     .command("create")
@@ -82,75 +75,43 @@
     .command("withdrawVaultCollateral")
     .description("withdraw amount from agent vault to owner’s address")
     .argument("<agentVaultAddress>")
-<<<<<<< HEAD
     .argument("<amount")
     .action(async (agentVault: string, amount: string) => {
-        const cli = await BotCliCommands.create();
+        const options: { fasset: string } = program.opts();
+        const cli = await BotCliCommands.create(options.fasset);
         await cli.withdrawFromVault(agentVault, amount);
-=======
-    .argument("<agentSettingName>")
-    .argument("<agentSettingValue>")
-    .action(async (agentVault: string, settingName: string, settingValue: string) => {
-        const options: { fasset: string } = program.opts();
-        const cli = await BotCliCommands.create(options.fasset);
-        await cli.updateAgentSetting(agentVault, settingName, settingValue);
->>>>>>> 2a4462a2
     });
 
 program
     .command("withdrawPoolFees")
     .description("withdraw pool fees from pool to owner's address")
     .argument("<agentVaultAddress>")
-<<<<<<< HEAD
-    .argument("<amount>")
-    .action(async (agentVault: string, amount: string) => {
-        const cli = await BotCliCommands.create();
+    .argument("<amount>")
+    .action(async (agentVault: string, amount: string) => {
+        const options: { fasset: string } = program.opts();
+        const cli = await BotCliCommands.create(options.fasset);
         await cli.withdrawPoolFees(agentVault, amount);
-=======
-    .argument("<agentSettingName>")
-    .argument("<agentSettingValue>")
-    .action(async (agentVault: string, settingName: string, settingValue: string) => {
-        const options: { fasset: string } = program.opts();
-        const cli = await BotCliCommands.create(options.fasset);
-        await cli.updateAgentSetting(agentVault, settingName, settingValue);
->>>>>>> 2a4462a2
     });
 
 program
     .command("poolFeesBalance")
     .description("get pool fees balance of agent")
     .argument("<agentVaultAddress>")
-<<<<<<< HEAD
-    .action(async (agentVault: string) => {
-        const cli = await BotCliCommands.create();
+    .action(async (agentVault: string) => {
+        const options: { fasset: string } = program.opts();
+        const cli = await BotCliCommands.create(options.fasset);
         await cli.poolFeesBalance(agentVault);
-=======
-    .argument("<agentSettingName>")
-    .argument("<agentSettingValue>")
-    .action(async (agentVault: string, settingName: string, settingValue: string) => {
-        const options: { fasset: string } = program.opts();
-        const cli = await BotCliCommands.create(options.fasset);
-        await cli.updateAgentSetting(agentVault, settingName, settingValue);
->>>>>>> 2a4462a2
     });
 
 program
     .command("selfClose")
     .description("self close agent vault with amountUBA of FAssets")
     .argument("<agentVaultAddress>")
-<<<<<<< HEAD
     .argument("<amountUBA>")
     .action(async (agentVault: string, amountUBA: string) => {
-        const cli = await BotCliCommands.create();
+        const options: { fasset: string } = program.opts();
+        const cli = await BotCliCommands.create(options.fasset);
         await cli.selfClose(agentVault, amountUBA);
-=======
-    .argument("<agentSettingName>")
-    .argument("<agentSettingValue>")
-    .action(async (agentVault: string, settingName: string, settingValue: string) => {
-        const options: { fasset: string } = program.opts();
-        const cli = await BotCliCommands.create(options.fasset);
-        await cli.updateAgentSetting(agentVault, settingName, settingValue);
->>>>>>> 2a4462a2
     });
 
 program
@@ -223,7 +184,8 @@
     .argument("<delegates>")
     .argument("<amounts>")
     .action(async (agentVault: string, delegates: string, amounts: string) => {
-        const cli = await BotCliCommands.create();
+        const options: { fasset: string } = program.opts();
+        const cli = await BotCliCommands.create(options.fasset);
         await cli.delegatePoolCollateral(agentVault, delegates, amounts);
     });
 
@@ -232,7 +194,8 @@
     .description("undelegate pool collateral")
     .argument("<agentVaultAddress>")
     .action(async (agentVault: string) => {
-        const cli = await BotCliCommands.create();
+        const options: { fasset: string } = program.opts();
+        const cli = await BotCliCommands.create(options.fasset);
         await cli.undelegatePoolCollateral(agentVault);
     });
 

import { Entity, Enum, EnumType, PrimaryKey, Property, Unique } from "@mikro-orm/core";
import { BNType } from "../config/orm-types";
import { BN_ZERO } from "../utils/helpers";
import { ADDRESS_LENGTH, BYTES32_LENGTH } from "./common";

@Entity({ tableName: "agent" })
export class AgentEntity {
    // vaultAddress is unique across chains (but can repeat in different native networks, so don't use the same db for agents in Songbird and Flare)
    @PrimaryKey({ length: ADDRESS_LENGTH })
    vaultAddress!: string;

    @Property({ length: ADDRESS_LENGTH })
    collateralPoolAddress!: string;

    @Property()
    chainId!: number;

    @Property()
    ownerAddress!: string;

    @Property()
    underlyingAddress!: string;

    @Property()
    active!: boolean;

    @Property({ nullable: true })
    lastEventBlockHandled!: number;

    // agent destroy

    @Property()
    waitingForDestructionCleanUp: boolean = false;

    @Property({ type: BNType })
    waitingForDestructionTimestamp: BN = BN_ZERO;

    @Property({ type: BNType })
    poolTokenRedemptionWithdrawalAllowedAtTimestamp: BN = BN_ZERO;

    @Property()
    poolTokenRedemptionWithdrawalAllowedAtAmount: string = "";

    @Property({ type: BNType })
    destroyVaultCollateralWithdrawalAllowedAtTimestamp: BN = BN_ZERO;

    @Property()
    destroyVaultCollateralWithdrawalAllowedAtAmount: string = "";

    // agent exit available list

    @Property({ type: BNType })
    exitAvailableAllowedAtTimestamp: BN = BN_ZERO;

    // agent update settings

    @Property({ type: BNType })
    agentSettingUpdateValidAtTimestamp: BN = BN_ZERO;

    @Property()
    agentSettingUpdateValidAtName: string = "";

    // agent withdraw vault collateral

    @Property({ type: BNType })
    withdrawalAllowedAtTimestamp: BN = BN_ZERO;

    @Property()
    withdrawalAllowedAtAmount: string = "";

    // agent withdraw underlying

    @Property({ type: BNType })
    underlyingWithdrawalAnnouncedAtTimestamp: BN = BN_ZERO;

    @Property()
    underlyingWithdrawalConfirmTransaction: string = "";

    // agent cancel underlying announcement

    @Property()
    underlyingWithdrawalWaitingForCancelation: boolean = false;

    // last time daily tasks were checked

    @Property({ type: BNType, defaultRaw: BN_ZERO.toString() })
    dailyTasksTimestamp: BN = BN_ZERO;

    @Enum({ type: EnumType, defaultRaw: "obtainedProof" })
    dailyProofState!: DailyProofState;

    @Property({ nullable: true })
    dailyProofRequestRound?: number;

    @Property({ nullable: true })
    dailyProofRequestData?: string;
}

// For agent, minting only has to be tracked to react to unpaid mintings or mintings which were
// paid but the proof wasn't presented.
@Entity()
@Unique({ properties: ["agentAddress", "requestId"] })
export class AgentMinting {
    @PrimaryKey({ autoincrement: true })
    id!: number;

    @Property()
    state!: AgentMintingState;

    @Property({ length: ADDRESS_LENGTH })
    agentAddress!: string;

    @Property({ length: ADDRESS_LENGTH })
    agentUnderlyingAddress!: string;

    @Property({ type: BNType })
    requestId!: BN;

    @Property({ type: BNType })
    valueUBA!: BN;

    @Property({ type: BNType })
    feeUBA!: BN;

    @Property({ type: BNType })
    firstUnderlyingBlock!: BN;

    @Property({ type: BNType })
    lastUnderlyingBlock!: BN;

    @Property({ type: BNType })
    lastUnderlyingTimestamp!: BN;

    @Property({ length: BYTES32_LENGTH })
    paymentReference!: string;

    // 'REQUEST_PAYMENT_PROOF' and 'REQUEST_NON_PAYMENT_PROOF' state data
    // when in state REQUEST_PAYMENT_PROOF, it stores roundId and data to later obtain the proof

    @Property({ nullable: true })
    proofRequestRound?: number;

    @Property({ nullable: true })
    proofRequestData?: string;
}

// For agent, redemption needs to be tracked, so that agent pays it, obtains proof of payment and confirms it.
// In corner case it can happen that proof of payment does not exist anymore, in that case agent obtains the proof of it and calls finishRedemptionWithoutPayment
@Entity()
@Unique({ properties: ["agentAddress", "requestId"] })
export class AgentRedemption {
    @PrimaryKey({ autoincrement: true })
    id!: number;

    @Property()
    state!: AgentRedemptionState;

    // 'START' state data

    @Property({ length: ADDRESS_LENGTH })
    agentAddress!: string;

    @Property({ type: BNType })
    requestId!: BN;

    @Property({ length: BYTES32_LENGTH })
    paymentAddress!: string;

    @Property({ type: BNType })
    valueUBA!: BN;

    @Property({ type: BNType })
    feeUBA!: BN;

    @Property({ type: BNType })
    lastUnderlyingBlock!: BN;

    @Property({ type: BNType })
    lastUnderlyingTimestamp!: BN;

    @Property({ length: BYTES32_LENGTH })
    paymentReference!: string;

    // 'PAID' state data

    @Property({ nullable: true })
    txHash?: string;

    // 'REQUESTED_PROOF' state data

    @Property({ nullable: true })
    proofRequestRound?: number;

    @Property({ nullable: true })
    proofRequestData?: string;
<<<<<<< HEAD
=======
}

export enum DailyProofState {
    WAITING_PROOF = "waitingProof",
    OBTAINED_PROOF = "obtainedProof",
>>>>>>> 5d949905
}

export enum AgentMintingState {
    DONE = "done",
    STARTED = "started",
    REQUEST_NON_PAYMENT_PROOF = "requestedNonPaymentProof",
    REQUEST_PAYMENT_PROOF = "requestedPaymentProof",
}

export enum AgentRedemptionState {
    DONE = "done",
    STARTED = "started",
    PAID = "paid",
    REQUESTED_PROOF = "requestedProof",
    NOT_REQUESTED_PROOF = "notRequestedProof",
}<|MERGE_RESOLUTION|>--- conflicted
+++ resolved
@@ -193,14 +193,11 @@
 
     @Property({ nullable: true })
     proofRequestData?: string;
-<<<<<<< HEAD
-=======
 }
 
 export enum DailyProofState {
     WAITING_PROOF = "waitingProof",
     OBTAINED_PROOF = "obtainedProof",
->>>>>>> 5d949905
 }
 
 export enum AgentMintingState {

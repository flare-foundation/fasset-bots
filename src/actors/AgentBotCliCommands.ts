--- conflicted
+++ resolved
@@ -35,15 +35,9 @@
     /**
      * Initializes asset context from AgentBotRunConfig
      */
-<<<<<<< HEAD
-    async initEnvironment(runConfigFile: string = RUN_CONFIG_PATH): Promise<void> {
-        logger.info(`Owner ${requireEnv("OWNER_ADDRESS")} started to initialize cli environment.`);
-        console.log(chalk.cyan("Initializing environment..."));
-=======
     async initEnvironment(fAssetSymbol: string, runConfigFile: string = RUN_CONFIG_PATH): Promise<void> {
         logger.info(`Owner ${requireEnv('OWNER_ADDRESS')} started to initialize cli environment.`);
         console.log(chalk.cyan('Initializing environment...'));
->>>>>>> 2a4462a2
         const runConfig = JSON.parse(readFileSync(runConfigFile).toString()) as BotConfigFile;
         // check arguments
         if (!runConfig.defaultAgentSettingsPath || !runConfig.ormOptions) {

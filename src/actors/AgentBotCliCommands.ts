--- conflicted
+++ resolved
@@ -37,11 +37,7 @@
     /**
      * Initializes asset context from AgentBotRunConfig
      */
-<<<<<<< HEAD
-    async initEnvironment(runConfigFile: string = RUN_CONFIG_PATH): Promise<void> {
-=======
     async initEnvironment(fAssetSymbol: string, runConfigFile: string = RUN_CONFIG_PATH): Promise<void> {
->>>>>>> 5d949905
         logger.info(`Owner ${requireEnv("OWNER_ADDRESS")} started to initialize cli environment.`);
         console.log(chalk.cyan("Initializing environment..."));
         const runConfig = JSON.parse(readFileSync(runConfigFile).toString()) as BotConfigFile;
@@ -262,11 +258,7 @@
         if (toBN(agentEnt.underlyingWithdrawalAnnouncedAtTimestamp).gt(BN_ZERO)) {
             const announcedUnderlyingConfirmationMinSeconds = toBN((await this.context.assetManager.getSettings()).announcedUnderlyingConfirmationMinSeconds);
             const latestTimestamp = await latestBlockTimestampBN();
-<<<<<<< HEAD
-            if (agentEnt.underlyingWithdrawalAnnouncedAtTimestamp.add(announcedUnderlyingConfirmationMinSeconds).lt(latestTimestamp)) {
-=======
             if (toBN(agentEnt.underlyingWithdrawalAnnouncedAtTimestamp).add(announcedUnderlyingConfirmationMinSeconds).lt(latestTimestamp)) {
->>>>>>> 5d949905
                 await agentBot.agent.confirmUnderlyingWithdrawal(txHash);
                 logger.info(`Agent ${agentVault} confirmed underlying withdrawal of tx ${agentEnt.underlyingWithdrawalConfirmTransaction}.`);
                 agentEnt.underlyingWithdrawalAnnouncedAtTimestamp = BN_ZERO;
@@ -275,16 +267,12 @@
                 this.botConfig.notifier!.sendConfirmWithdrawUnderlying(agentVault);
             } else {
                 logger.info(
-<<<<<<< HEAD
-                    `Agent ${agentVault} cannot yet confirm underlying withdrawal. Allowed at ${agentEnt.underlyingWithdrawalAnnouncedAtTimestamp
-=======
                     `Agent ${agentVault} cannot yet confirm underlying withdrawal. Allowed at ${toBN(agentEnt.underlyingWithdrawalAnnouncedAtTimestamp)
                         .add(announcedUnderlyingConfirmationMinSeconds)
                         .toString()}. Current ${latestTimestamp.toString()}.`
                 );
                 console.log(
                     `Agent ${agentVault} cannot yet confirm underlying withdrawal. Allowed at ${toBN(agentEnt.underlyingWithdrawalAnnouncedAtTimestamp)
->>>>>>> 5d949905
                         .add(announcedUnderlyingConfirmationMinSeconds)
                         .toString()}. Current ${latestTimestamp.toString()}.`
                 );
@@ -302,11 +290,7 @@
             console.log(`Agent ${agentVault} is waiting for canceling underlying withdrawal.`);
             const announcedUnderlyingConfirmationMinSeconds = toBN((await this.context.assetManager.getSettings()).announcedUnderlyingConfirmationMinSeconds);
             const latestTimestamp = await latestBlockTimestampBN();
-<<<<<<< HEAD
-            if (agentEnt.underlyingWithdrawalAnnouncedAtTimestamp.add(announcedUnderlyingConfirmationMinSeconds).lt(latestTimestamp)) {
-=======
             if (toBN(agentEnt.underlyingWithdrawalAnnouncedAtTimestamp).add(announcedUnderlyingConfirmationMinSeconds).lt(latestTimestamp)) {
->>>>>>> 5d949905
                 await agentBot.agent.cancelUnderlyingWithdrawal();
                 logger.info(`Agent ${agentVault} canceled underlying withdrawal of tx ${agentEnt.underlyingWithdrawalConfirmTransaction}.`);
                 agentEnt.underlyingWithdrawalAnnouncedAtTimestamp = BN_ZERO;
@@ -316,9 +300,6 @@
                 agentEnt.underlyingWithdrawalWaitingForCancelation = true;
                 await this.botConfig.orm!.em.persist(agentEnt).flush();
                 logger.info(
-<<<<<<< HEAD
-                    `Agent ${agentVault} cannot yet cancel underlying withdrawal. Allowed at ${agentEnt.underlyingWithdrawalAnnouncedAtTimestamp.toString()}. Current ${latestTimestamp.toString()}.`
-=======
                     `Agent ${agentVault} cannot yet cancel underlying withdrawal. Allowed at ${toBN(agentEnt.underlyingWithdrawalAnnouncedAtTimestamp)
                         .add(announcedUnderlyingConfirmationMinSeconds)
                         .toString()}. Current ${latestTimestamp.toString()}.`
@@ -327,7 +308,6 @@
                     `Agent ${agentVault} cannot yet cancel underlying withdrawal. Allowed at ${toBN(agentEnt.underlyingWithdrawalAnnouncedAtTimestamp)
                         .add(announcedUnderlyingConfirmationMinSeconds)
                         .toString()}. Current ${latestTimestamp.toString()}.`
->>>>>>> 5d949905
                 );
             }
         } else {
@@ -363,13 +343,7 @@
     /**
      * Delegates pool collateral.
      */
-<<<<<<< HEAD
     async delegatePoolCollateral(agentVault: string, recipient: string, bips: string) {
-=======
-    async delegatePoolCollateral(agentVault: string, delegatesString: string, amountsString: string) {
-        const delegates = delegatesString.split(",");
-        const amounts = amountsString.split(",");
->>>>>>> 5d949905
         const agentEnt = await this.botConfig.orm!.em.findOneOrFail(AgentEntity, { vaultAddress: agentVault } as FilterQuery<AgentEntity>);
         const collateralPool = await CollateralPool.at(agentEnt.collateralPoolAddress);
         await collateralPool.delegate(recipient, bips, { from: agentEnt.ownerAddress });

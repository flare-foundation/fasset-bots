--- conflicted
+++ resolved
@@ -116,25 +116,19 @@
         endBlock: number,
         endTimestamp: number
     ): Promise<AttestationRequestId | null> {
-<<<<<<< HEAD
-=======
         logger.info(
             `Attestation helper: requesting referenced payment nonexistence proof with destinationAddress ${destinationAddress}, paymentReference ${paymentReference}, amount ${amount.toString()}, startBlock ${startBlock}, endBlock ${endBlock} and endTimestamp ${endTimestamp}`
         );
->>>>>>> 5d949905
         let overflowBlock = await this.chain.getBlockAt(endBlock + 1);
         while (overflowBlock != null && overflowBlock.timestamp <= endTimestamp) {
             overflowBlock = await this.chain.getBlockAt(overflowBlock.number + 1);
         }
         if (overflowBlock == null) {
-<<<<<<< HEAD
-=======
             logger.error(
                 `Attestation helper error: overflow block not found (overflowBlock ${
                     endBlock + 1
                 }, endTimestamp ${endTimestamp}, height ${await this.chain.getBlockHeight()})`
             );
->>>>>>> 5d949905
             throw new AttestationHelperError(
                 `overflow block not found (overflowBlock ${endBlock + 1}, endTimestamp ${endTimestamp}, height ${await this.chain.getBlockHeight()})`
             );
@@ -178,34 +172,22 @@
     }
 
     async obtainPaymentProof(round: number, requestData: string): Promise<AttestationResponse<DHPayment>> {
-<<<<<<< HEAD
-=======
         logger.info(`Attestation helper: obtaining payment proof with round ${round} and requestData ${requestData}`);
->>>>>>> 5d949905
         return (await this.stateConnector.obtainProof(round, requestData)) as AttestationResponse<DHPayment>;
     }
 
     async obtainBalanceDecreasingTransactionProof(round: number, requestData: string): Promise<AttestationResponse<DHBalanceDecreasingTransaction>> {
-<<<<<<< HEAD
-=======
         logger.info(`Attestation helper: obtaining balance decreasing transaction proof with round ${round} and requestData ${requestData}`);
->>>>>>> 5d949905
         return (await this.stateConnector.obtainProof(round, requestData)) as AttestationResponse<DHBalanceDecreasingTransaction>;
     }
 
     async obtainReferencedPaymentNonexistenceProof(round: number, requestData: string): Promise<AttestationResponse<DHReferencedPaymentNonexistence>> {
-<<<<<<< HEAD
-=======
         logger.info(`Attestation helper: obtaining referenced payment nonexistence proof with round ${round} and requestData ${requestData}`);
->>>>>>> 5d949905
         return (await this.stateConnector.obtainProof(round, requestData)) as AttestationResponse<DHReferencedPaymentNonexistence>;
     }
 
     async obtainConfirmedBlockHeightExistsProof(round: number, requestData: string): Promise<AttestationResponse<DHConfirmedBlockHeightExists>> {
-<<<<<<< HEAD
-=======
         logger.info(`Attestation helper: obtaining confirmed block height exists proof with round ${round} and requestData ${requestData}`);
->>>>>>> 5d949905
         return (await this.stateConnector.obtainProof(round, requestData)) as AttestationResponse<DHConfirmedBlockHeightExists>;
     }
 
@@ -215,20 +197,14 @@
         );
         const request = await this.requestPaymentProof(transactionHash, sourceAddress, receivingAddress);
         if (request == null) {
-<<<<<<< HEAD
-=======
             logger.error(`Attestation helper error: payment not proved`);
->>>>>>> 5d949905
             throw new AttestationHelperError("payment: not proved");
         }
         await this.stateConnector.waitForRoundFinalization(request.round);
         const { result } = await this.obtainPaymentProof(request.round, request.data);
         /* istanbul ignore if */
         if (result == null || result.merkleProof == null) {
-<<<<<<< HEAD
-=======
             logger.error(`Attestation helper error: payment not proved`);
->>>>>>> 5d949905
             throw new AttestationHelperError("payment: not proved");
         }
         return result as ProvedDH<DHPayment>;
@@ -240,20 +216,14 @@
         );
         const request = await this.requestBalanceDecreasingTransactionProof(transactionHash, sourceAddress);
         if (request == null) {
-<<<<<<< HEAD
-=======
             logger.error(`Attestation helper error: balanceDecreasingTransaction not proved`);
->>>>>>> 5d949905
             throw new AttestationHelperError("balanceDecreasingTransaction: not proved");
         }
         await this.stateConnector.waitForRoundFinalization(request.round);
         const { result } = await this.obtainBalanceDecreasingTransactionProof(request.round, request.data);
         /* istanbul ignore if */
         if (result == null || result.merkleProof == null) {
-<<<<<<< HEAD
-=======
             logger.error(`Attestation helper error: balanceDecreasingTransaction not proved`);
->>>>>>> 5d949905
             throw new AttestationHelperError("balanceDecreasingTransaction: not proved");
         }
         return result as ProvedDH<DHBalanceDecreasingTransaction>;
@@ -267,27 +237,19 @@
         endBlock: number,
         endTimestamp: number
     ): Promise<ProvedDH<DHReferencedPaymentNonexistence>> {
-<<<<<<< HEAD
+        logger.info(
+            `Attestation helper: proving referenced payment nonexistence proof with destinationAddress ${destinationAddress}, paymentReference ${paymentReference}, amount ${amount.toString()}, startBlock ${startBlock}, endBlock ${endBlock} and endTimestamp ${endTimestamp}`
+        );
         const request = await this.requestReferencedPaymentNonexistenceProof(destinationAddress, paymentReference, amount, startBlock, endBlock, endTimestamp);
         if (request == null) {
-=======
-        logger.info(
-            `Attestation helper: proving referenced payment nonexistence proof with destinationAddress ${destinationAddress}, paymentReference ${paymentReference}, amount ${amount.toString()}, startBlock ${startBlock}, endBlock ${endBlock} and endTimestamp ${endTimestamp}`
-        );
-        const request = await this.requestReferencedPaymentNonexistenceProof(destinationAddress, paymentReference, amount, startBlock, endBlock, endTimestamp);
-        if (request == null) {
             logger.error(`Attestation helper error: referencedPaymentNonexistence not proved`);
->>>>>>> 5d949905
             throw new AttestationHelperError("referencedPaymentNonexistence: not proved");
         }
         await this.stateConnector.waitForRoundFinalization(request.round);
         const { result } = await this.obtainReferencedPaymentNonexistenceProof(request.round, request.data);
         /* istanbul ignore if */
         if (result == null || result.merkleProof == null) {
-<<<<<<< HEAD
-=======
             logger.error(`Attestation helper error: referencedPaymentNonexistence not proved`);
->>>>>>> 5d949905
             throw new AttestationHelperError("referencedPaymentNonexistence: not proved");
         }
         return result as ProvedDH<DHReferencedPaymentNonexistence>;
@@ -297,20 +259,14 @@
         logger.info(`Attestation helper: proving confirmed block height exists proof with queryWindow ${queryWindow}`);
         const request = await this.requestConfirmedBlockHeightExistsProof(queryWindow);
         if (request == null) {
-<<<<<<< HEAD
-=======
             logger.error(`Attestation helper error: confirmedBlockHeightExists not proved`);
->>>>>>> 5d949905
             throw new AttestationHelperError("confirmedBlockHeightExists: not proved");
         }
         await this.stateConnector.waitForRoundFinalization(request.round);
         const { result } = await this.obtainConfirmedBlockHeightExistsProof(request.round, request.data);
         /* istanbul ignore if */
         if (result == null || result.merkleProof == null) {
-<<<<<<< HEAD
-=======
             logger.error(`Attestation helper error: confirmedBlockHeightExists not proved`);
->>>>>>> 5d949905
             throw new AttestationHelperError("confirmedBlockHeightExists: not proved");
         }
         return result as ProvedDH<DHConfirmedBlockHeightExists>;

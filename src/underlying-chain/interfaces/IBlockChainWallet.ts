type NumberLike = BN | number | string;

export interface TransactionOptionsWithFee {
    // depending on chain, set either maxFee or (gasPrice, gasLimit), but not both
    // if not used, fee/gas limits will be calculated and added automatically by the wallet
    maxFee?: NumberLike;
    gasPrice?: NumberLike;
    gasLimit?: NumberLike;
}

export interface IBlockChainWallet {
    // Create a transaction with a single source and target address.
    // Amount is the amount received by target and extra fee / gas can be added to it to obtain the value spent from sourceAddress
    // (the added amount can be limited by maxFee).
    // Returns new transaction hash.
    addTransaction(
        sourceAddress: string,
        targetAddress: string,
        amount: NumberLike,
        reference: string | null,
<<<<<<< HEAD
        options?: TransactionOptionsWithFee
=======
        options?: TransactionOptionsWithFee,
        awaitForTransaction?: boolean
>>>>>>> 5d949905
    ): Promise<string>;

    // Add a generic transaction from a set of source addresses to a set of target addresses.
    // Total source amount may be bigger (but not smaller!) than total target amount, the rest (or part of it) can be used as gas/fee (not all need to be used).
    // This variant is typically used on utxo chains.
    // Returns new transaction hash.
    addMultiTransaction(spend: { [address: string]: NumberLike }, receive: { [address: string]: NumberLike }, reference: string | null): Promise<string>;

    // Creates a new account and returns the address.
    // Private key is kept in the wallet.
    createAccount(): Promise<string>;

    // Add existing account.
    // Private key is kept in the wallet.
    addExistingAccount(address: string, privateKey: string): Promise<string>;

    // Return the balance of an address on the chain. If the address does not exist, returns 0.
    getBalance(address: string): Promise<BN>;

    // Return the current or estimated transaction fee on the chain.
    getTransactionFee(): Promise<BN>;
}<|MERGE_RESOLUTION|>--- conflicted
+++ resolved
@@ -18,12 +18,8 @@
         targetAddress: string,
         amount: NumberLike,
         reference: string | null,
-<<<<<<< HEAD
-        options?: TransactionOptionsWithFee
-=======
         options?: TransactionOptionsWithFee,
         awaitForTransaction?: boolean
->>>>>>> 5d949905
     ): Promise<string>;
 
     // Add a generic transaction from a set of source addresses to a set of target addresses.

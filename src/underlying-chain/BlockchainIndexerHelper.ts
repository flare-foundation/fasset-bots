import { IBlock, IBlockChain, IBlockId, ITransaction, TxInputOutput, TX_BLOCKED, TX_FAILED, TX_SUCCESS } from "./interfaces/IBlockChain";
import axios, { AxiosInstance, AxiosRequestConfig } from "axios";
import { getSourceName, SourceId } from "../verification/sources/sources";
import { DEFAULT_RETRIES, DEFAULT_TIMEOUT, retry, sleep, toBN } from "../utils/helpers";
import { BTC_MDU } from "@flarenetwork/mcc";
import { formatArgs } from "../utils/formatting";
import { logger } from "../utils/logger";

<<<<<<< HEAD
=======
export class BlockChainIndexerHelperError extends Error {
    constructor(message: string) {
        super(message);
    }
}

>>>>>>> 5d949905
export class BlockchainIndexerHelper implements IBlockChain {
    finalizationBlocks: number = 0;
    secondsPerBlock: number = 0;
    client: AxiosInstance;

    constructor(
        public indexerWebServerUrl: string,
        public sourceId: SourceId,
        public completionBlocks: number,
        private indexerWebServerApiKey: string
    ) {
        const createAxiosConfig: AxiosRequestConfig = {
            baseURL: indexerWebServerUrl,
            timeout: DEFAULT_TIMEOUT,
            headers: {
                "Content-Type": "application/json",
                "X-API-KEY": this.indexerWebServerApiKey,
            },

            validateStatus: function (status: number) {
                /* istanbul ignore next */
                return (status >= 200 && status < 300) || status == 500;
            },
        };
        // set client
        this.client = axios.create(createAxiosConfig);
        this.finalizationBlocks = completionBlocks;
    }

    async getTransaction(txHash: string): Promise<ITransaction | null> {
        const transaction = await retry(this.getTransactionFromIndexer.bind(this), [txHash], DEFAULT_RETRIES);
        logger.info(`Block chain indexer helper: retrieved transaction: ${formatArgs(transaction)}`);
        return transaction;
    }

    async getTransactionFromIndexer(txHash: string): Promise<ITransaction | null> {
        const resp = await this.client.get(`/api/indexer/transaction/${txHash}`);
        const status = resp.data.status;
        const data = resp.data.data;
        const errorMessage = resp.data.errorMessage;
        const errorDetails = resp.data.errorDetails;
        /* istanbul ignore if */
        if (status != "OK") {
            logger.error(
                `Block chain indexer helper error: cannot retrieve transaction with hash ${txHash}: ${status}: ${errorMessage ? errorMessage : ""}, ${
                    errorDetails ? errorDetails : ""
                }`
            );
            throw new BlockChainIndexerHelperError(
                `Cannot retrieve transaction with hash ${txHash}: ${status}: ${errorMessage ? errorMessage : ""}, ${errorDetails ? errorDetails : ""}`
            );
        } else if (status === "OK" && data) {
            return {
                hash: data.transactionId,
                inputs: await this.handleInputsOutputs(data, true),
                outputs: await this.handleInputsOutputs(data, false),
                reference: data.paymentReference,
                status: this.successStatus(data),
            };
        }
        return null;
    }

    async getTransactionBlock(txHash: string): Promise<IBlockId | null> {
        const block = await retry(this.getTransactionBlockFromIndexer.bind(this), [txHash], DEFAULT_RETRIES);
        logger.info(`Block chain indexer helper: retrieved block: ${formatArgs(block)}`);
        return block;
    }

    async getTransactionBlockFromIndexer(txHash: string): Promise<IBlockId | null> {
        const resp = await this.client.get(`/api/indexer/transaction-block/${txHash}`);
        const status = resp.data.status;
        const data = resp.data.data;
        const errorMessage = resp.data.errorMessage;
        const errorDetails = resp.data.errorDetails;
        /* istanbul ignore if */
        if (status != "OK") {
            logger.error(
                `Block chain indexer helper error: cannot retrieve block for transaction hash ${txHash}: ${status}: ${errorMessage ? errorMessage : ""}, ${
                    errorDetails ? errorDetails : ""
                }`
            );
            throw new BlockChainIndexerHelperError(
                `Cannot retrieve block for transaction hash ${txHash}: ${status}: ${errorMessage ? errorMessage : ""}, ${errorDetails ? errorDetails : ""}`
            );
        } else if (status === "OK" && data) {
            return {
                hash: data.blockHash,
                number: data.blockNumber,
            };
        }
        return null;
    }

    async getBalance(): Promise<BN> {
        logger.error("Block chain indexer helper error: Method not implemented on indexer. Use wallet.");
        throw new Error("Method not implemented on indexer. Use wallet.");
    }

    async getBlock(blockHash: string): Promise<IBlock | null> {
        const block = await retry(this.getBlockFromIndexer.bind(this), [blockHash], DEFAULT_RETRIES);
        logger.info(`Retrieved block: ${formatArgs(block)}`);
        return block;
    }

    async getBlockFromIndexer(blockHash: string): Promise<IBlock | null> {
        const resp = await this.client.get(`/api/indexer/block/${blockHash}`);
        const status = resp.data.status;
        const data = resp.data.data;
        const errorMessage = resp.data.errorMessage;
        const errorDetails = resp.data.errorDetails;
        /* istanbul ignore if */
        if (status != "OK") {
            logger.error(
                `Block chain indexer helper error: cannot retrieve block with hash ${blockHash}: ${status}: ${errorMessage ? errorMessage : ""}, ${
                    errorDetails ? errorDetails : ""
                }`
            );
            throw new BlockChainIndexerHelperError(
                `Cannot retrieve block with hash ${blockHash}: ${status}: ${errorMessage ? errorMessage : ""}, ${errorDetails ? errorDetails : ""}`
            );
        } else if (status === "OK" && data) {
            return {
                hash: data.blockHash,
                number: data.blockNumber,
                timestamp: data.timestamp,
<<<<<<< HEAD
                transactions: await this.extractTransactionIds(data.blockNumber),
=======
                transactions: await retry(this.extractTransactionIds.bind(this), [data.blockNumber], DEFAULT_RETRIES),
>>>>>>> 5d949905
            };
        } else {
            return null;
        }
    }

    async getBlockAt(blockNumber: number): Promise<IBlock | null> {
        const block = await retry(this.getBlockAtFromIndexer.bind(this), [blockNumber], DEFAULT_RETRIES);
        logger.info(`Block chain indexer helper: retrieved block: ${formatArgs(block)}`);
        return block;
    }

    async getBlockAtFromIndexer(blockNumber: number): Promise<IBlock | null> {
        const resp = await this.client.get(`/api/indexer/confirmed-block-at/${blockNumber}`);
        const status = resp.data.status;
        const data = resp.data.data;
        const errorMessage = resp.data.errorMessage;
        const errorDetails = resp.data.errorDetails;
        /* istanbul ignore if */
        if (status != "OK") {
            logger.error(
                `Block chain indexer helper error: cannot retrieve block at ${blockNumber}: ${status}: ${errorMessage ? errorMessage : ""}, ${
                    errorDetails ? errorDetails : ""
                }`
            );
            throw new BlockChainIndexerHelperError(
                `Cannot retrieve block at ${blockNumber}: ${status}: ${errorMessage ? errorMessage : ""}, ${errorDetails ? errorDetails : ""}`
            );
        } else if (status === "OK" && data) {
            return {
                hash: data.blockHash,
                number: data.blockNumber,
                timestamp: data.timestamp,
                transactions: await this.extractTransactionIds(data.blockNumber),
            };
        } else {
            return null;
        }
    }

    async getBlockHeight(): Promise<number> {
        const blockHeight = await retry(this.getBlockHeightFromIndexer.bind(this), [], DEFAULT_RETRIES);
        logger.info(`Block chain indexer helper: retrieved block height: ${blockHeight}`);
        return blockHeight;
    }

    async getBlockHeightFromIndexer(): Promise<number> {
        const resp = await this.client.get(`/api/indexer/block-height`);
        const status = resp.data.status;
        const data = resp.data.data;
        const errorMessage = resp.data.errorMessage;
        const errorDetails = resp.data.errorDetails;
        /* istanbul ignore else */
        if (status === "OK" && data) {
            return data;
        } else {
            logger.error(
                `Block chain indexer helper error: cannot retrieve block height: ${status}: ${errorMessage ? errorMessage : ""}, ${
                    errorDetails ? errorDetails : ""
                }`
            );
            throw new BlockChainIndexerHelperError(
                `Cannot retrieve block height: ${status}: ${errorMessage ? errorMessage : ""}, ${errorDetails ? errorDetails : ""}`
            );
        }
    }

    async getTransactionsByReference(reference: string): Promise<ITransaction[] | []> {
        const txs = await retry(this.getTransactionsByReferenceFromIndexer.bind(this), [reference], DEFAULT_RETRIES);
        logger.info(`Block chain indexer helper: retrieved transactions by reference ${reference}: ${formatArgs(txs)}`);
        return txs;
    }

    async getTransactionsByReferenceFromIndexer(reference: string): Promise<ITransaction[]> {
        const returnResponse = true;
        const resp = await this.client.get(`/api/indexer/transactions?paymentReference=${reference}&returnResponse=${returnResponse}`);
        const status = resp.data.status;
        const dataArray = resp.data.data;
        const errorMessage = resp.data.errorMessage;
        const errorDetails = resp.data.errorDetails;
        const txs: ITransaction[] = [];
        if (status != "OK") {
            /* istanbul ignore next */
            logger.error(
                `Block chain indexer helper error: cannot retrieve transaction by reference ${reference}: ${status}: ${errorMessage ? errorMessage : ""}, ${
                    errorDetails ? errorDetails : ""
                }`
            );
            /* istanbul ignore next */
            throw new BlockChainIndexerHelperError(
                `Cannot retrieve transaction by reference ${reference}: ${status}: ${errorMessage ? errorMessage : ""}, ${errorDetails ? errorDetails : ""}`
            );
        } else if (status === "OK" && dataArray.length > 0) {
            for (const tx of dataArray) {
                txs.push({
                    hash: tx.transactionId,
                    inputs: await this.handleInputsOutputs(tx, true),
                    outputs: await this.handleInputsOutputs(tx, false),
                    reference: tx.paymentReference,
                    status: this.successStatus(tx),
                });
            }
        }
        return txs;
    }

    async getTransactionsWithinBlockRange(from: number, to: number): Promise<ITransaction[]> {
        const txs = await retry(this.getTransactionsWithinBlockRangeFromIndexer.bind(this), [from, to], DEFAULT_RETRIES);
        logger.info(`Block chain indexer helper: retrieved transactions from ${from} to ${to}: ${formatArgs(txs)}`);
        return txs;
    }

    async getTransactionsWithinBlockRangeFromIndexer(from: number, to: number): Promise<ITransaction[]> {
        const returnResponse = true;
        const resp = await this.client.get(`/api/indexer/transactions?from=${from}&to=${to}&returnResponse=${returnResponse}`);
        const status = resp.data.status;
        const dataArray: any[] = resp.data.data;
        const txs: ITransaction[] = [];
        const errorMessage = resp.data.errorMessage;
        const errorDetails = resp.data.errorDetails;
        /* istanbul ignore if */
        if (status != "OK") {
            logger.error(
                `Block chain indexer helper error: cannot retrieve transactions between block ${from} and ${to}: ${status}: ${
                    errorMessage ? errorMessage : ""
                }, ${errorDetails ? errorDetails : ""}`
            );
            throw new BlockChainIndexerHelperError(
                `Cannot retrieve transactions between block ${from} and ${to}: ${status}: ${errorMessage ? errorMessage : ""}, ${
                    errorDetails ? errorDetails : ""
                }`
            );
        } else if (status === "OK" && dataArray.length > 0) {
            for (const tx of dataArray) {
                txs.push({
                    hash: tx.transactionId,
                    inputs: await this.handleInputsOutputs(tx, true),
                    outputs: await this.handleInputsOutputs(tx, false),
                    reference: tx.paymentReference,
                    status: this.successStatus(tx),
                });
            }
        }
        return txs;
    }

    private async handleInputsOutputs(data: any, input: boolean): Promise<TxInputOutput[]> {
        const type = data.transactionType;
        const res = data.response.data;
        switch (this.sourceId) {
            case SourceId.BTC:
            case SourceId.DOGE:
                return await this.UTXOInputsOutputs(type, res, input);
            case SourceId.XRP:
                return this.XRPInputsOutputs(data, input);
            default:
<<<<<<< HEAD
=======
                logger.error(`Block chain indexer helper error: invalid SourceId: ${this.sourceId}`);
>>>>>>> 5d949905
                throw new Error(`Invalid SourceId: ${this.sourceId}.`);
        }
    }

    private async extractTransactionIds(blockNumber: number): Promise<string[]> {
        const transactionIds: string[] = [];
        const resp = await this.client.get(`/api/indexer/transactions?from=${blockNumber}&to=${blockNumber}`);
        const status = resp.data.status;
        const dataArray = resp.data.data;
        const errorMessage = resp.data.errorMessage;
        const errorDetails = resp.data.errorDetails;
        /* istanbul ignore if */
        if (status != "OK") {
            logger.error(
                `Block chain indexer helper error: cannot retrieve transaction ids from block ${blockNumber}: ${status}: ${errorMessage ? errorMessage : ""}, ${
                    errorDetails ? errorDetails : ""
                }`
            );
            throw new BlockChainIndexerHelperError(
                `Cannot retrieve transaction ids from block ${blockNumber}: ${status}: ${errorMessage ? errorMessage : ""}, ${errorDetails ? errorDetails : ""}`
            );
        } else if (status === "OK" && dataArray.length > 0) {
            dataArray.map((item: any) => {
                transactionIds.push(item.transactionId);
            });
        }
        return transactionIds;
    }

    private get isUTXOchain(): boolean {
        return getSourceName(this.sourceId) === "BTC" || getSourceName(this.sourceId) === "DOGE" || getSourceName(this.sourceId) === "LTC";
    }

    private async UTXOInputsOutputs(type: string, data: any, input: boolean): Promise<TxInputOutput[]> {
        if (input) {
            if (type === "coinbase") {
                return [["", toBN(0)]];
            } else {
                const inputs: TxInputOutput[] = [];
                for (const item of data.vin) {
                    /* istanbul ignore else */
                    if (item.txid && item.vout >= 0) {
                        // Given a UTXO transaction indexer does additional processing on UTXO inputs.
                        // The processing is done only if the transaction contains some kind of a payment reference (OP_RETURN).
                        // https://github.com/flare-foundation/attestation-client/blob/main/lib/indexer/chain-collector-helpers/readTransaction.ts#L6-L10
                        const resp = await this.client.get(`/api/indexer/transaction/${item.txid}`);
                        const status = resp.data.status;
                        const data = resp.data.data;
                        if (status === "OK" && data) {
                            const vout = data.response.data.vout;
                            const elt = vout[item.vout];
                            /* istanbul ignore next */
                            const value = elt.value || 0;
                            inputs.push([
                                /* istanbul ignore next */
                                elt.scriptPubKey.address ? elt.scriptPubKey.address : "",
                                toBN(Math.round(value * BTC_MDU).toFixed(0)),
                            ]);
                        }
                    }
                }
                if (inputs.length == 0) return [["", toBN(0)]];
                return inputs;
            }
        } else {
            const outputs: TxInputOutput[] = [];
            data.vout.map((item: any) => {
                /* istanbul ignore next */
                const value = item.value || 0;
                outputs.push([item.scriptPubKey.address, toBN(Math.round(value * BTC_MDU).toFixed(0))]);
            });
            if (outputs.length == 0) return [["", toBN(0)]];
            return outputs;
        }
    }

    private XRPInputsOutputs(data: any, input: boolean): TxInputOutput[] {
        const response = data.response.data.result;
        if (input) {
            if (data.isNativePayment) {
                return [[response.Account, toBN(response.Amount as any).add(toBN(response.Fee ? response.Fee : 0))]];
            }
            return [[response.Account, response.Fee ? toBN(response.Fee) : toBN(0)]];
        } else {
            if (data.isNativePayment && this.successStatus(data) === TX_SUCCESS) {
                /* istanbul ignore next */
                const metaData = response.meta || (response as any).metaData;
                return [[response.Destination, toBN(metaData.delivered_amount as string)]];
            }
            return [["", toBN(0)]];
        }
    }

    private successStatus(data: any): number {
        if (this.isUTXOchain) {
            return TX_SUCCESS;
        }
        // https://xrpl.org/transaction-results.html
        const response = data.response.data.result;
        /* istanbul ignore next */
        const metaData = response.meta || (response as any).metaData;
        const result = metaData.TransactionResult;
        if (result === "tesSUCCESS") {
            // https://xrpl.org/tes-success.html
            return TX_SUCCESS;
        }
        if (result.startsWith("tec")) {
            // https://xrpl.org/tec-codes.html
            switch (result) {
                case "tecDST_TAG_NEEDED":
                case "tecNO_DST":
                case "tecNO_DST_INSUF_XRP":
                case "tecNO_PERMISSION":
                    return TX_BLOCKED;
                default:
                    return TX_FAILED;
            }
        }
        // Other codes: tef, tel, tem, ter are not applied to ledgers
        return TX_FAILED;
    }

    async waitForUnderlyingTransactionFinalization(txHash: string, maxBlocksToWaitForTx?: number): Promise<ITransaction | null> {
        logger.info(`Block chain indexer helper: waiting for underlying transaction ${txHash} finalization for ${maxBlocksToWaitForTx} blocks`);
        const transaction = await this.waitForUnderlyingTransaction(txHash, maxBlocksToWaitForTx);
        logger.info(
            `Block chain indexer helper: finished waiting for underlying transaction ${txHash} finalization for ${maxBlocksToWaitForTx} blocks and retrieved ${formatArgs(
                transaction
            )}`
        );
        if (transaction == null) return null;
        return transaction;
    }

    private async waitForUnderlyingTransaction(txHash: string, maxBlocksToWaitForTx?: number): Promise<ITransaction | null> {
        const transaction = await this.getTransaction(txHash);
        if (transaction != null) return transaction;
        let currentBlockHeight = await this.getBlockHeight();
        const waitBlocks = maxBlocksToWaitForTx ?? Math.max(this.finalizationBlocks, 1);
        while (currentBlockHeight < currentBlockHeight + waitBlocks) {
            await sleep(1000);
            const transaction = await this.getTransaction(txHash);
            if (transaction != null) return transaction;
            currentBlockHeight = await this.getBlockHeight();
        }
        return null;
    }
}<|MERGE_RESOLUTION|>--- conflicted
+++ resolved
@@ -6,15 +6,12 @@
 import { formatArgs } from "../utils/formatting";
 import { logger } from "../utils/logger";
 
-<<<<<<< HEAD
-=======
 export class BlockChainIndexerHelperError extends Error {
     constructor(message: string) {
         super(message);
     }
 }
 
->>>>>>> 5d949905
 export class BlockchainIndexerHelper implements IBlockChain {
     finalizationBlocks: number = 0;
     secondsPerBlock: number = 0;
@@ -141,11 +138,7 @@
                 hash: data.blockHash,
                 number: data.blockNumber,
                 timestamp: data.timestamp,
-<<<<<<< HEAD
-                transactions: await this.extractTransactionIds(data.blockNumber),
-=======
                 transactions: await retry(this.extractTransactionIds.bind(this), [data.blockNumber], DEFAULT_RETRIES),
->>>>>>> 5d949905
             };
         } else {
             return null;
@@ -302,10 +295,7 @@
             case SourceId.XRP:
                 return this.XRPInputsOutputs(data, input);
             default:
-<<<<<<< HEAD
-=======
                 logger.error(`Block chain indexer helper error: invalid SourceId: ${this.sourceId}`);
->>>>>>> 5d949905
                 throw new Error(`Invalid SourceId: ${this.sourceId}.`);
         }
     }

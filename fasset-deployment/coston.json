[
  {
    "name": "InflationAllocation",
    "contractName": "InflationAllocation.sol",
    "address": "0xD11CB940C8375c119CAe7b8A75844ec35371F2E0"
  },
  {
    "name": "StateConnector",
    "contractName": "StateConnector.sol",
    "address": "0x0c13aDA1C7143Cf0a0795FFaB93eEBb6FAD6e4e3"
  },
  {
    "name": "FlareDaemon",
    "contractName": "FlareDaemon.sol",
    "address": "0x1000000000000000000000000000000000000002"
  },
  {
    "name": "PriceSubmitter",
    "contractName": "PriceSubmitter.sol",
    "address": "0x1000000000000000000000000000000000000003"
  },
  {
    "name": "Inflation",
    "contractName": "Inflation.sol",
    "address": "0x12d20f1b378cd8ee8dA4729262645EC62FD52307"
  },
  {
    "name": "Supply",
    "contractName": "Supply.sol",
    "address": "0x98D2B1835A8D4a7c9915Ca212bDb5AA259642fac"
  },
  {
    "name": "FtsoRewardManager",
    "contractName": "FtsoRewardManager.sol",
    "address": "0xfD36176C63dA52E783a347DE3544B0b44C7054a6"
  },
  {
    "name": "CleanupBlockNumberManager",
    "contractName": "CleanupBlockNumberManager.sol",
    "address": "0xB50DAcdaA3Af02F8A0533902C117ADFC31A31Ccf"
  },
  {
    "name": "FtsoRegistry",
    "contractName": "FtsoRegistry.sol",
    "address": "0xf7Bbf40145C82Fca13011C783AaeCa6bD95fd652"
  },
  {
    "name": "VoterWhitelister",
    "contractName": "VoterWhitelister.sol",
    "address": "0xFAe0fd738dAbc8a0426F47437322b6d026A9FD95"
  },
  {
    "name": "FtsoManager",
    "contractName": "FtsoManager.sol",
    "address": "0x12B6E9dB4Ac9889aBb92beAA6CF7d71f334c1168"
  },
  {
    "name": "WNat",
    "contractName": "WNat.sol",
    "address": "0x767b25A658E8FC8ab6eBbd52043495dB61b4ea91"
  },
  {
    "name": "FtsoWnat",
    "contractName": "Ftso.sol",
    "address": "0xaD256562ed63ABD503935CbEE276a72160d200e8"
  },
  {
    "name": "FtsoTestXrp",
    "contractName": "Ftso.sol",
    "address": "0x655bC84c44447d8A6087300dEd38eEcc125721B8"
  },
  {
    "name": "FtsoTestLtc",
    "contractName": "Ftso.sol",
    "address": "0xbB1e0B66e83F5D8af341fB39eDC414168690496d"
  },
  {
    "name": "FtsoTestXlm",
    "contractName": "Ftso.sol",
    "address": "0xbEA520239E7aAfd124303b0068395E36346A2063"
  },
  {
    "name": "FtsoTestDoge",
    "contractName": "Ftso.sol",
    "address": "0x2A935e439c51B5E30373A1bAb8142B2f5728dd7e"
  },
  {
    "name": "FtsoTestAda",
    "contractName": "Ftso.sol",
    "address": "0x1403c6C0b19d3AD96ED8cc73A2921304E647b2f0"
  },
  {
    "name": "FtsoTestAlgo",
    "contractName": "Ftso.sol",
    "address": "0xCF7F9E6f8EEA8F310b6B0040beb9Aef225DCcaA2"
  },
  {
    "name": "FtsoTestBtc",
    "contractName": "Ftso.sol",
    "address": "0x27fC764C6B5d63A8c705Ba6c9e095F5Db48cdf83"
  },
  {
    "name": "FtsoTestEth",
    "contractName": "Ftso.sol",
    "address": "0xA55Ed0dAf2bacA4Ca852f903F3b1B51f32355799"
  },
  {
    "name": "FtsoTestFil",
    "contractName": "Ftso.sol",
    "address": "0x8e75E95736abDa0b54324cd9bc1A2fbDa7f55737"
  },
  {
    "name": "FtsoTestArb",
    "contractName": "Ftso.sol",
    "address": "0x45020213d987c3C4b8c5F89bab8e60aD10158Ccd"
  },
  {
    "name": "FtsoTestAvax",
    "contractName": "Ftso.sol",
    "address": "0x27fAb7BE256De72E164EAd27c8506C96389A3218"
  },
  {
    "name": "FtsoTestBnb",
    "contractName": "Ftso.sol",
    "address": "0xdE5cc947b32AC6e262fcFf0E275D115f60D92649"
  },
  {
    "name": "FtsoTestMatic",
    "contractName": "Ftso.sol",
    "address": "0x75DA826fe2A3B8c42E073941Da191f02776A1c72"
  },
  {
    "name": "FtsoTestSol",
    "contractName": "Ftso.sol",
    "address": "0x8dBbf338F9c029fDf377BDe97ab9942e0babf35f"
  },
  {
    "name": "FtsoTestUsdc",
    "contractName": "Ftso.sol",
    "address": "0x7E2602C444aD69b065Cc3Bfc3FB41530ECA07CC9"
  },
  {
    "name": "FtsoTestUsdt",
    "contractName": "Ftso.sol",
    "address": "0x20A87bD7cF985EC21A31020f6A4CDFCfd0b68740"
  },
  {
    "name": "FtsoTestXdc",
    "contractName": "Ftso.sol",
    "address": "0x109007f065EcEF4994bCB67a1891764F949088fe"
  },
  {
    "name": "GovernanceSettings",
    "contractName": "GovernanceSettings.sol",
    "address": "0x183fAfF6997C98A812A3B98748Fc80241D08f312"
  },
  {
    "name": "GovernanceVotePower",
    "contractName": "GovernanceVotePower.sol",
    "address": "0xEb10E3a19Ae0e2564E2c86dBd89517fe7F24789d"
  },
  {
    "name": "PollingFoundation",
    "contractName": "PollingFoundation.sol",
    "address": "0xe435D00D30DEc987Afd5dAC2205F2b20e2F90eB8"
  },
  {
    "name": "AddressUpdater",
    "contractName": "AddressUpdater.sol",
    "address": "0xb006c0cb0b2b8ae48E5B12883Cd5a13654cc6e20"
  },
  {
    "name": "FlareContractRegistry",
    "contractName": "FlareContractRegistry.sol",
    "address": "0xaD67FE66660Fb8dFE9d6b1b4240d8650e30F6019"
  },
  {
    "name": "PollingFtso",
    "contractName": "PollingFtso.sol",
    "address": "0xD036a8F254ef782cb93af4F829A1568E992c3864"
  },
  {
    "name": "ClaimSetupManager",
    "contractName": "ClaimSetupManager.sol",
    "address": "0x3F55A3c8012C26B140AcC23d061E7c4626d64e01"
  },
  {
    "name": "DelegationAccount",
    "contractName": "DelegationAccount.sol",
    "address": "0xE2Ee339b2608Fe20ca2f721e938a640e0E5ee546"
  },
  {
    "name": "FlareAssetRegistry",
    "contractName": "FlareAssetRegistry.sol",
    "address": "0x92B87cc4205265e9500d570D452A3f7F91926e91"
  },
  {
    "name": "WNatRegistryProvider",
    "contractName": "WNatRegistryProvider.sol",
    "address": "0x9819645ab3E99a0A2c0ECF797Da4B9312b31121F"
  },
  {
    "name": "USDC",
    "contractName": "FakeERC20.sol",
    "address": "0xC06496FA0551bf4996fb5Df876cBcC6F1d836460"
  },
  {
    "name": "USDT",
    "contractName": "FakeERC20.sol",
    "address": "0xD256b237dE74d3DaA24A2290efF48BBeF8feAF55"
  },
  {
    "name": "SCProofVerifier",
    "contractName": "SCProofVerifier.sol",
<<<<<<< HEAD
    "address": "0x764Fdb27db0c91d9F09410Ee6fe1e20deD0eF171"
=======
    "address": "0x6356470e9aF457d1900Ad4Ed45D115192506BF51"
>>>>>>> 70e23234
  },
  {
    "name": "PriceReader",
    "contractName": "PriceReader.sol",
<<<<<<< HEAD
    "address": "0x38307D4Cc3DF3eBf9001353654F193f46a405291"
=======
    "address": "0x7734c0382679810b04e9A02C0aaF266f0b79B5e7"
>>>>>>> 70e23234
  },
  {
    "name": "AgentWhitelist",
    "contractName": "Whitelist.sol",
<<<<<<< HEAD
    "address": "0x748d49E1f07ab30b6c4CA536a861D9b69744841d",
=======
    "address": "0xD1CD47F79fb289bf7288d3fe4E30b14d70ceA043",
>>>>>>> 70e23234
    "mustSwitchToProduction": true
  },
  {
    "name": "UserWhitelist",
    "contractName": "Whitelist.sol",
<<<<<<< HEAD
    "address": "0xF171b4963d25b4aB26854F3f830F2805c4966c05",
=======
    "address": "0x6af89Ad8db7D498c727FC1E754f25A4b8F10e85D",
>>>>>>> 70e23234
    "mustSwitchToProduction": true
  },
  {
    "name": "AgentVaultFactory",
    "contractName": "AgentVaultFactory.sol",
<<<<<<< HEAD
    "address": "0x08Bf2e59c7d1862883fB7cA86E97b3C5bA458A71"
=======
    "address": "0xC2e7fD61EF278D37C07776180C78e0dd74f50c2F"
>>>>>>> 70e23234
  },
  {
    "name": "CollateralPoolFactory",
    "contractName": "CollateralPoolFactory.sol",
<<<<<<< HEAD
    "address": "0x3eBA87c5D5C52757fCa533b1a1729DF6fe576370"
=======
    "address": "0xC90d5816E8d0D92EF1308E45C2F82603Ffe481ef"
>>>>>>> 70e23234
  },
  {
    "name": "CollateralPoolTokenFactory",
    "contractName": "CollateralPoolTokenFactory.sol",
<<<<<<< HEAD
    "address": "0x88fdBEd95A5D227DD8D68f6e8Fcf27825B01DD82"
=======
    "address": "0x3Ff5Bb8ea54c1076C0fdc77628C62a3e0Daf4120"
>>>>>>> 70e23234
  },
  {
    "name": "AssetManagerController",
    "contractName": "AssetManagerController.sol",
<<<<<<< HEAD
    "address": "0xb2A9566f1DA48bf92B855Be69946316935634786",
=======
    "address": "0x92CD953acc811d9dA6358E69525243987e1e76fe",
>>>>>>> 70e23234
    "mustSwitchToProduction": true
  },
  {
    "name": "LiquidationStrategyImpl",
    "contractName": "LiquidationStrategyImpl.sol",
<<<<<<< HEAD
    "address": "0x1644BeE86c04eE8029c28d3f7F220816b09e41e2"
=======
    "address": "0xD164364D8a01E9F30CF583fD19d7593109062a2B"
>>>>>>> 70e23234
  },
  {
    "name": "AssetManager_FtestXRP",
    "contractName": "AssetManager.sol",
<<<<<<< HEAD
    "address": "0x93CF4820d35Fff1afd44aD54546649D8D2b8e952"
=======
    "address": "0x58cCe8be3E84150BBeAb6F56b96Fd4f4Bf4ab7Fc"
>>>>>>> 70e23234
  },
  {
    "name": "FtestXRP",
    "contractName": "FAsset.sol",
<<<<<<< HEAD
    "address": "0x4F5ECA4Dc4e1b963986403cFa0C56C65e2b86150",
=======
    "address": "0x3Be202AfDa16bAcD5EB6e71c2938f65b753A531b",
>>>>>>> 70e23234
    "mustSwitchToProduction": true
  },
  {
    "name": "AddressValidator_FtestXRP",
    "contractName": "RippleAddressValidator.sol",
<<<<<<< HEAD
    "address": "0x23B14ae7702656712EBAC77BcC036c92dE4F7A6f"
=======
    "address": "0x7F270577a6eCAe0AD5d5ee1c4Fb4879909dA7BE9"
>>>>>>> 70e23234
  },
  {
    "name": "FakePriceReader",
    "contractName": "FakePriceReader.sol",
    "address": "0x4B63A5045b8ac1b726C7E71A3dDa25A1bDeEa135"
  },
  {
    "name": "AssetManager_FfakeXRP",
    "contractName": "AssetManager.sol",
<<<<<<< HEAD
    "address": "0x0385C5C6411a630d9198A9B77B216536A0F798D8"
=======
    "address": "0x6c805b04530Ce0a0E4a569CF70C5b297210932da"
>>>>>>> 70e23234
  },
  {
    "name": "FfakeXRP",
    "contractName": "FAsset.sol",
<<<<<<< HEAD
    "address": "0xF228f7f9f6aE58e02F376752621d944A222E84C7",
=======
    "address": "0xbAdb51307c0757908B5e703C8a2B2DB476A795a9",
>>>>>>> 70e23234
    "mustSwitchToProduction": true
  },
  {
    "name": "AddressValidator_FfakeXRP",
    "contractName": "RippleAddressValidator.sol",
<<<<<<< HEAD
    "address": "0xeAfB7E3292cd79F7A9054E0051d319b9D2A09Fd3"
=======
    "address": "0xE0D0d4574a9998E8AaBE63A3F61B584688944881"
>>>>>>> 70e23234
  }
]<|MERGE_RESOLUTION|>--- conflicted
+++ resolved
@@ -212,114 +212,66 @@
   {
     "name": "SCProofVerifier",
     "contractName": "SCProofVerifier.sol",
-<<<<<<< HEAD
-    "address": "0x764Fdb27db0c91d9F09410Ee6fe1e20deD0eF171"
-=======
     "address": "0x6356470e9aF457d1900Ad4Ed45D115192506BF51"
->>>>>>> 70e23234
   },
   {
     "name": "PriceReader",
     "contractName": "PriceReader.sol",
-<<<<<<< HEAD
-    "address": "0x38307D4Cc3DF3eBf9001353654F193f46a405291"
-=======
     "address": "0x7734c0382679810b04e9A02C0aaF266f0b79B5e7"
->>>>>>> 70e23234
   },
   {
     "name": "AgentWhitelist",
     "contractName": "Whitelist.sol",
-<<<<<<< HEAD
-    "address": "0x748d49E1f07ab30b6c4CA536a861D9b69744841d",
-=======
     "address": "0xD1CD47F79fb289bf7288d3fe4E30b14d70ceA043",
->>>>>>> 70e23234
     "mustSwitchToProduction": true
   },
   {
     "name": "UserWhitelist",
     "contractName": "Whitelist.sol",
-<<<<<<< HEAD
-    "address": "0xF171b4963d25b4aB26854F3f830F2805c4966c05",
-=======
     "address": "0x6af89Ad8db7D498c727FC1E754f25A4b8F10e85D",
->>>>>>> 70e23234
     "mustSwitchToProduction": true
   },
   {
     "name": "AgentVaultFactory",
     "contractName": "AgentVaultFactory.sol",
-<<<<<<< HEAD
-    "address": "0x08Bf2e59c7d1862883fB7cA86E97b3C5bA458A71"
-=======
     "address": "0xC2e7fD61EF278D37C07776180C78e0dd74f50c2F"
->>>>>>> 70e23234
   },
   {
     "name": "CollateralPoolFactory",
     "contractName": "CollateralPoolFactory.sol",
-<<<<<<< HEAD
-    "address": "0x3eBA87c5D5C52757fCa533b1a1729DF6fe576370"
-=======
     "address": "0xC90d5816E8d0D92EF1308E45C2F82603Ffe481ef"
->>>>>>> 70e23234
   },
   {
     "name": "CollateralPoolTokenFactory",
     "contractName": "CollateralPoolTokenFactory.sol",
-<<<<<<< HEAD
-    "address": "0x88fdBEd95A5D227DD8D68f6e8Fcf27825B01DD82"
-=======
     "address": "0x3Ff5Bb8ea54c1076C0fdc77628C62a3e0Daf4120"
->>>>>>> 70e23234
   },
   {
     "name": "AssetManagerController",
     "contractName": "AssetManagerController.sol",
-<<<<<<< HEAD
-    "address": "0xb2A9566f1DA48bf92B855Be69946316935634786",
-=======
     "address": "0x92CD953acc811d9dA6358E69525243987e1e76fe",
->>>>>>> 70e23234
     "mustSwitchToProduction": true
   },
   {
     "name": "LiquidationStrategyImpl",
     "contractName": "LiquidationStrategyImpl.sol",
-<<<<<<< HEAD
-    "address": "0x1644BeE86c04eE8029c28d3f7F220816b09e41e2"
-=======
     "address": "0xD164364D8a01E9F30CF583fD19d7593109062a2B"
->>>>>>> 70e23234
   },
   {
     "name": "AssetManager_FtestXRP",
     "contractName": "AssetManager.sol",
-<<<<<<< HEAD
-    "address": "0x93CF4820d35Fff1afd44aD54546649D8D2b8e952"
-=======
     "address": "0x58cCe8be3E84150BBeAb6F56b96Fd4f4Bf4ab7Fc"
->>>>>>> 70e23234
   },
   {
     "name": "FtestXRP",
     "contractName": "FAsset.sol",
-<<<<<<< HEAD
-    "address": "0x4F5ECA4Dc4e1b963986403cFa0C56C65e2b86150",
-=======
     "address": "0x3Be202AfDa16bAcD5EB6e71c2938f65b753A531b",
->>>>>>> 70e23234
     "mustSwitchToProduction": true
   },
   {
     "name": "AddressValidator_FtestXRP",
     "contractName": "RippleAddressValidator.sol",
-<<<<<<< HEAD
-    "address": "0x23B14ae7702656712EBAC77BcC036c92dE4F7A6f"
-=======
     "address": "0x7F270577a6eCAe0AD5d5ee1c4Fb4879909dA7BE9"
->>>>>>> 70e23234
   },
   {
     "name": "FakePriceReader",
@@ -329,29 +281,17 @@
   {
     "name": "AssetManager_FfakeXRP",
     "contractName": "AssetManager.sol",
-<<<<<<< HEAD
-    "address": "0x0385C5C6411a630d9198A9B77B216536A0F798D8"
-=======
     "address": "0x6c805b04530Ce0a0E4a569CF70C5b297210932da"
->>>>>>> 70e23234
   },
   {
     "name": "FfakeXRP",
     "contractName": "FAsset.sol",
-<<<<<<< HEAD
-    "address": "0xF228f7f9f6aE58e02F376752621d944A222E84C7",
-=======
     "address": "0xbAdb51307c0757908B5e703C8a2B2DB476A795a9",
->>>>>>> 70e23234
     "mustSwitchToProduction": true
   },
   {
     "name": "AddressValidator_FfakeXRP",
     "contractName": "RippleAddressValidator.sol",
-<<<<<<< HEAD
-    "address": "0xeAfB7E3292cd79F7A9054E0051d319b9D2A09Fd3"
-=======
     "address": "0xE0D0d4574a9998E8AaBE63A3F61B584688944881"
->>>>>>> 70e23234
   }
 ]
import { AgentBot } from "../../../src/actors/AgentBot";
import { ORM } from "../../../src/config/orm";
import { MockChain } from "../../../src/mock/MockChain";
import { checkedCast, maxBN, requireEnv, toBN } from "../../../src/utils/helpers";
import { artifacts, web3 } from "../../../src/utils/web3";
import { createTestAssetContext, TestAssetBotContext } from "../../test-utils/create-test-asset-context";
import { testChainInfo } from "../../../test/test-utils/TestChainInfo";
import { FilterQuery } from "@mikro-orm/core";
import { AgentEntity, AgentMinting, AgentMintingState, AgentRedemption, AgentRedemptionState, DailyProofState } from "../../../src/entities/agent";
import { overrideAndCreateOrm } from "../../../src/mikro-orm.config";
import { createTestOrmOptions } from "../../../test/test-utils/test-bot-config";
import { time } from "@openzeppelin/test-helpers";
import { Notifier } from "../../../src/utils/Notifier";
import spies from "chai-spies";
import { assert, expect, spy, use } from "chai";
import { createTestAgentBot, createTestAgentBotAndMakeAvailable, mintVaultCollateralToOwner } from "../../test-utils/helpers";
import { AgentStatus } from "../../../src/fasset/AssetManagerTypes";
import { latestBlockTimestampBN } from "../../../src/utils/web3helpers";
import { getLotSize } from "../../test-utils/fuzzing-utils";
import { PaymentReference } from "../../../src/fasset/PaymentReference";
import { requiredEventArgs } from "../../../src/utils/events/truffle";
import { attestationWindowSeconds } from "../../../src/utils/fasset-helpers";
import { MockAgentBot } from "../../../src/mock/MockAgentBot";
import { Agent } from "../../../src/fasset/Agent";
use(spies);

const randomUnderlyingAddress = "RANDOM_UNDERLYING";
describe("Agent bot unit tests", async () => {
    let accounts: string[];
    let context: TestAssetBotContext;
    let orm: ORM;
    let ownerAddress: string;
    let ownerUnderlyingAddress: string;
    let chain: MockChain;

    before(async () => {
        accounts = await web3.eth.getAccounts();
        orm = await overrideAndCreateOrm(createTestOrmOptions({ schemaUpdate: "recreate", type: "sqlite" }));
    });

    beforeEach(async () => {
        orm.em.clear();
        context = await createTestAssetContext(accounts[0], testChainInfo.xrp);
        chain = checkedCast(context.blockchainIndexer.chain, MockChain);
        // chain tunning
        chain.finalizationBlocks = 0;
        chain.secondsPerBlock = 1;
        // accounts
        ownerAddress = accounts[3];
        ownerUnderlyingAddress = requireEnv("OWNER_UNDERLYING_ADDRESS");
    });

    afterEach(function () {
        spy.restore(console);
    });

    it("Should create agent bot", async () => {
        const agentBot = await createTestAgentBot(context, orm, ownerAddress);
        expect(agentBot.agent.ownerAddress).to.eq(ownerAddress);
        expect(agentBot.agent.underlyingAddress).to.not.be.null;
    });

    it("Should read agent bot from entity", async () => {
        const agentBotBefore = await createTestAgentBot(context, orm, ownerAddress);
        const agentEnt = await orm.em.findOneOrFail(AgentEntity, { vaultAddress: agentBotBefore.agent.vaultAddress } as FilterQuery<AgentEntity>);
        const agentBot = await AgentBot.fromEntity(context, agentEnt, new Notifier());
        expect(agentBot.agent.underlyingAddress).is.not.null;
        expect(agentBot.agent.ownerAddress).to.eq(ownerAddress);
    });

    it("Should run readUnhandledEvents", async () => {
        const agentBot = await createTestAgentBot(context, orm, ownerAddress);
        const events = await agentBot.readNewEvents(orm.em);
        expect(events.length).to.eq(0);
    });

    it("Should top up collateral", async () => {
        const agentBot = await createTestAgentBot(context, orm, ownerAddress);
        const spyTop = spy.on(agentBot, "requiredTopUp");
        await agentBot.checkAgentForCollateralRatiosAndTopUp();
        expect(spyTop).to.have.been.called.twice;
    });

    it("Should top up underlying - failed", async () => {
        const agentBot = await createTestAgentBot(context, orm, ownerAddress);
        const balance = context.blockchainIndexer.chain.getBalance(ownerUnderlyingAddress);
        const spyBalance = spy.on(agentBot.notifier, "sendLowUnderlyingAgentBalanceFailed");
        const topUpAmount = (await balance).addn(1);
        await agentBot.underlyingTopUp(toBN(topUpAmount), agentBot.agent.vaultAddress, toBN(1));
        expect(spyBalance).to.have.been.called.once;
    });

    it("Should top up underlying", async () => {
        const agentBot = await createTestAgentBot(context, orm, ownerAddress);
        const spyBalance0 = spy.on(agentBot.notifier, "sendLowUnderlyingAgentBalance");
        const spyBalance1 = spy.on(agentBot.notifier, "sendLowBalanceOnUnderlyingOwnersAddress");
        const balance = await context.blockchainIndexer.chain.getBalance(ownerUnderlyingAddress);
        await agentBot.underlyingTopUp(toBN(balance), agentBot.agent.vaultAddress, toBN(1));
        expect(spyBalance0).to.have.been.called.once;
        expect(spyBalance1).to.have.been.called.once;
    });

    it("Should prove EOA address", async () => {
        const spyEOA = spy.on(AgentBot, "proveEOAaddress");
        const contextEOAProof = await createTestAssetContext(accounts[0], testChainInfo.xrp, true);
        await createTestAgentBot(contextEOAProof, orm, ownerAddress);
        expect(spyEOA).to.have.been.called.once;
    });

    it("Should not do next redemption step due to invalid redemption state", async () => {
        const agentBot = await createTestAgentBot(context, orm, ownerAddress);
        const spyLog = spy.on(console, "error");
        // create redemption with invalid state
        const rd = orm.em.create(AgentRedemption, {
            state: "invalid" as AgentRedemptionState,
            agentAddress: "",
            requestId: "",
            paymentAddress: "",
            valueUBA: toBN(0),
            feeUBA: toBN(0),
            paymentReference: "",
            lastUnderlyingBlock: toBN(0),
            lastUnderlyingTimestamp: toBN(0),
        });
        await orm.em.persistAndFlush(rd);
        await agentBot.nextRedemptionStep(orm.em, rd.id);
        expect(spyLog).to.have.been.called.once;
    });

    it("Should not do next redemption step due to redemption not found in db", async () => {
        const agentBot = await createTestAgentBot(context, orm, ownerAddress);
        const spyLog = spy.on(console, "error");
        await agentBot.nextRedemptionStep(orm.em, 1000);
        expect(spyLog).to.have.been.called.once;
    });

    it("Should not do next minting step due to invalid minting state", async () => {
        const agentBot = await createTestAgentBot(context, orm, ownerAddress);
        const spyLog = spy.on(console, "error");
        // create minting with invalid state
        const mt = orm.em.create(AgentMinting, {
            state: "invalid" as AgentMintingState,
            agentAddress: "",
            agentUnderlyingAddress: "",
            requestId: toBN(0),
            valueUBA: toBN(0),
            feeUBA: toBN(0),
            firstUnderlyingBlock: toBN(0),
            lastUnderlyingBlock: toBN(0),
            lastUnderlyingTimestamp: toBN(0),
            paymentReference: "",
        });
        await orm.em.persistAndFlush(mt);
        await agentBot.nextMintingStep(orm.em, mt.id);
        expect(spyLog).to.have.been.called.once;
    });

    it("Should not do next minting step due to minting not found in db", async () => {
        const agentBot = await createTestAgentBot(context, orm, ownerAddress);
        const spyLog = spy.on(console, "error");
        await agentBot.nextMintingStep(orm.em, 1000);
        expect(spyLog).to.have.been.called.once;
    });

    it("Should return open redemptions", async () => {
        const agentBot = await createTestAgentBot(context, orm, ownerAddress);
        // create redemptions
        const rd1 = orm.em.create(AgentRedemption, {
            state: AgentRedemptionState.STARTED,
            agentAddress: agentBot.agent.vaultAddress,
            requestId: "000",
            paymentAddress: "",
            valueUBA: toBN(0),
            feeUBA: toBN(0),
            paymentReference: "",
            lastUnderlyingBlock: toBN(0),
            lastUnderlyingTimestamp: toBN(0),
        });
        const rd2 = orm.em.create(AgentRedemption, {
            state: AgentRedemptionState.DONE,
            agentAddress: agentBot.agent.vaultAddress,
            requestId: "001",
            paymentAddress: "",
            valueUBA: toBN(0),
            feeUBA: toBN(0),
            paymentReference: "",
            lastUnderlyingBlock: toBN(0),
            lastUnderlyingTimestamp: toBN(0),
        });
        await orm.em.persistAndFlush([rd1, rd2]);
        const ids = await agentBot.openRedemptions(orm.em, true);
        const rds = await agentBot.openRedemptions(orm.em, false);
        expect(ids.length).to.eq(1);
        expect(rds.length).to.eq(1);
    });

    it("Should not receive proof 1 - not finalized", async () => {
        const agentBot = await createTestAgentBot(context, orm, ownerAddress);
        const spyProof = spy.on(agentBot.context.attestationProvider, "obtainReferencedPaymentNonexistenceProof");
        // create minting
        const mt = orm.em.create(AgentMinting, {
            state: AgentMintingState.REQUEST_NON_PAYMENT_PROOF,
            agentAddress: "",
            agentUnderlyingAddress: "",
            requestId: toBN(0),
            valueUBA: toBN(0),
            feeUBA: toBN(0),
            firstUnderlyingBlock: toBN(0),
            lastUnderlyingBlock: toBN(0),
            lastUnderlyingTimestamp: toBN(0),
            paymentReference: "",
            proofRequestRound: 1,
            proofRequestData: "",
        });
        await agentBot.checkNonPayment(mt);
        expect(spyProof).to.have.been.called.once;
    });

    it("Should not receive proof 2 - not finalized", async () => {
        const agentBot = await createTestAgentBot(context, orm, ownerAddress);
        const spyProof = spy.on(agentBot.context.attestationProvider, "obtainPaymentProof");
        // create minting
        const mt = orm.em.create(AgentMinting, {
            state: AgentMintingState.REQUEST_PAYMENT_PROOF,
            agentAddress: "",
            agentUnderlyingAddress: "",
            requestId: toBN(0),
            valueUBA: toBN(0),
            feeUBA: toBN(0),
            firstUnderlyingBlock: toBN(0),
            lastUnderlyingBlock: toBN(0),
            lastUnderlyingTimestamp: toBN(0),
            paymentReference: "",
            proofRequestRound: 1,
            proofRequestData: "",
        });
        await agentBot.checkPaymentAndExecuteMinting(mt);
        expect(spyProof).to.have.been.called.once;
    });

    it("Should not receive proof 3 - not finalized", async () => {
        const agentBot = await createTestAgentBot(context, orm, ownerAddress);
        const spyProof = spy.on(agentBot.context.attestationProvider, "obtainPaymentProof");
        // create redemption
        const rd = orm.em.create(AgentRedemption, {
            state: AgentRedemptionState.REQUESTED_PROOF,
            agentAddress: agentBot.agent.vaultAddress,
            requestId: "003",
            paymentAddress: "",
            valueUBA: toBN(0),
            feeUBA: toBN(0),
            paymentReference: "",
            lastUnderlyingBlock: toBN(0),
            lastUnderlyingTimestamp: toBN(0),
            proofRequestRound: 1,
            proofRequestData: "",
        });
        await agentBot.checkConfirmPayment(rd);
        expect(spyProof).to.have.been.called.once;
    });

    it("Should not receive proof 4 - not finalized", async () => {
        const agentBot = await createTestAgentBot(context, orm, ownerAddress);
        const spyProof = spy.on(agentBot.context.attestationProvider, "obtainConfirmedBlockHeightExistsProof");
        const agentEnt = await orm.em.findOneOrFail(AgentEntity, { vaultAddress: agentBot.agent.vaultAddress } as FilterQuery<AgentEntity>);
        agentEnt.dailyProofRequestData = "";
        agentEnt.dailyProofRequestRound = 1;
        agentEnt.dailyProofState = DailyProofState.WAITING_PROOF;
        await agentBot.handleDailyTasks(orm.em);
        expect(spyProof).to.have.been.called.once;
    });

    it("Should not receive proof 1 - no proof", async () => {
        await context.attestationProvider.requestConfirmedBlockHeightExistsProof(await attestationWindowSeconds(context.assetManager));
        const agentBot = await createTestAgentBot(context, orm, ownerAddress);
        const spyProof = spy.on(agentBot.notifier, "sendNoProofObtained");
        // create minting
        const mt = orm.em.create(AgentMinting, {
            state: AgentMintingState.REQUEST_NON_PAYMENT_PROOF,
            agentAddress: "",
            agentUnderlyingAddress: "",
            requestId: toBN(0),
            valueUBA: toBN(0),
            feeUBA: toBN(0),
            firstUnderlyingBlock: toBN(0),
            lastUnderlyingBlock: toBN(0),
            lastUnderlyingTimestamp: toBN(0),
            paymentReference: "",
            proofRequestRound: 0,
            proofRequestData: "",
        });
        await agentBot.checkNonPayment(mt);
        expect(spyProof).to.have.been.called.once;
    });

    it("Should not receive proof 2 - no proof", async () => {
        await context.attestationProvider.requestConfirmedBlockHeightExistsProof(await attestationWindowSeconds(context.assetManager));
        const agentBot = await createTestAgentBot(context, orm, ownerAddress);
        const spyProof = spy.on(agentBot.notifier, "sendNoProofObtained");
        // create minting
        const mt = orm.em.create(AgentMinting, {
            state: AgentMintingState.REQUEST_PAYMENT_PROOF,
            agentAddress: "",
            agentUnderlyingAddress: "",
            requestId: toBN(0),
            valueUBA: toBN(0),
            feeUBA: toBN(0),
            firstUnderlyingBlock: toBN(0),
            lastUnderlyingBlock: toBN(0),
            lastUnderlyingTimestamp: toBN(0),
            paymentReference: "",
            proofRequestRound: 0,
            proofRequestData: "",
        });
        await agentBot.checkPaymentAndExecuteMinting(mt);
        expect(spyProof).to.have.been.called.once;
    });

    it("Should not receive proof 3 - no proof", async () => {
        await context.attestationProvider.requestConfirmedBlockHeightExistsProof(await attestationWindowSeconds(context.assetManager));
        const agentBot = await createTestAgentBot(context, orm, ownerAddress);
        const spyProof = spy.on(agentBot.notifier, "sendNoProofObtained");
        // create redemption
        const rd = orm.em.create(AgentRedemption, {
            state: AgentRedemptionState.REQUESTED_PROOF,
            agentAddress: agentBot.agent.vaultAddress,
            requestId: "003",
            paymentAddress: "",
            valueUBA: toBN(0),
            feeUBA: toBN(0),
            paymentReference: "",
            lastUnderlyingBlock: toBN(0),
            lastUnderlyingTimestamp: toBN(0),
            proofRequestRound: 0,
            proofRequestData: "",
        });
        await agentBot.checkConfirmPayment(rd);
        expect(spyProof).to.have.been.called.once;
    });

    it("Should not receive proof 4 - no proof", async () => {
        await context.attestationProvider.requestConfirmedBlockHeightExistsProof(await attestationWindowSeconds(context.assetManager));
        const agentBot = await createTestAgentBot(context, orm, ownerAddress);
        const spyProof = spy.on(agentBot.notifier, "sendNoProofObtained");
        const agentEnt = await orm.em.findOneOrFail(AgentEntity, { vaultAddress: agentBot.agent.vaultAddress } as FilterQuery<AgentEntity>);
        agentEnt.dailyProofRequestData = "";
        agentEnt.dailyProofRequestRound = 0;
        agentEnt.dailyProofState = DailyProofState.WAITING_PROOF;
        await agentBot.handleDailyTasks(orm.em);
        expect(spyProof).to.have.been.called.once;
    });

    it("Should destruct agent", async () => {
        const agentBot = await createTestAgentBot(context, orm, ownerAddress);
        const agentEnt = await orm.em.findOneOrFail(AgentEntity, { vaultAddress: agentBot.agent.vaultAddress } as FilterQuery<AgentEntity>);
        const destroyAllowedAt = await agentBot.agent.announceDestroy();
        agentEnt.waitingForDestructionTimestamp = destroyAllowedAt;
        const agentInfo = await context.assetManager.getAgentInfo(agentBot.agent.vaultAddress);
        expect(toBN(agentInfo.status).toNumber()).to.eq(AgentStatus.DESTROYING);
        // not yet allowed
        await agentBot.handleAgentsWaitingsAndCleanUp(orm.em);
        expect(toBN(agentEnt.waitingForDestructionTimestamp).eq(destroyAllowedAt)).to.be.true;
        // allowed
        await time.increaseTo(destroyAllowedAt);
        await agentBot.handleAgentsWaitingsAndCleanUp(orm.em);
        expect(toBN(agentEnt.waitingForDestructionTimestamp).eqn(0)).to.be.true;
    });

    it("Should withdraw collateral", async () => {
        const agentBot = await createTestAgentBot(context, orm, ownerAddress);
        const agentEnt = await orm.em.findOneOrFail(AgentEntity, { vaultAddress: agentBot.agent.vaultAddress } as FilterQuery<AgentEntity>);
        const amount = toBN(10000);
        const vaultCollateralTokenAddress = (await agentBot.agent.getVaultCollateral()).token;
        await mintVaultCollateralToOwner(amount, vaultCollateralTokenAddress, ownerAddress);
        await agentBot.agent.depositVaultCollateral(amount);
        const withdrawalAllowedAt = await agentBot.agent.announceVaultCollateralWithdrawal(amount);
        agentEnt.withdrawalAllowedAtTimestamp = withdrawalAllowedAt;
        agentEnt.withdrawalAllowedAtAmount = amount.toString();
        await orm.em.persist(agentEnt).flush();
        // not yet allowed
        await agentBot.handleAgentsWaitingsAndCleanUp(orm.em);
        expect(toBN(agentEnt.withdrawalAllowedAtTimestamp).eq(withdrawalAllowedAt)).to.be.true;
        // allowed
        await time.increaseTo(withdrawalAllowedAt);
        await agentBot.handleAgentsWaitingsAndCleanUp(orm.em);
        expect(toBN(agentEnt.withdrawalAllowedAtTimestamp).eqn(0)).to.be.true;
        const agentVaultCollateralBalance = (await agentBot.agent.getAgentInfo()).totalVaultCollateralWei;
        expect(agentVaultCollateralBalance).to.eq("0");
    });

    it("Should update agent settings and catch it if update expires", async () => {
        const invalidUpdateSeconds = toBN((await context.assetManager.getSettings()).agentTimelockedOperationWindowSeconds);
        const agentBot = await createTestAgentBot(context, orm, ownerAddress);
        const agentEnt = await orm.em.findOneOrFail(AgentEntity, { vaultAddress: agentBot.agent.vaultAddress } as FilterQuery<AgentEntity>);
        const validAtFeeBIPS = await agentBot.agent.announceAgentSettingUpdate("feeBIPS", 1100);
        const validAtPoolFeeShareBIPS = await agentBot.agent.announceAgentSettingUpdate("poolFeeShareBIPS", 4100);
        agentEnt.agentSettingUpdateValidAtFeeBIPS = validAtFeeBIPS;
        agentEnt.agentSettingUpdateValidAtPoolFeeShareBIPS = validAtPoolFeeShareBIPS;
        
        await time.increase(10);
        const validAtpoolTopupTokenPriceFactorBIPS = await agentBot.agent.announceAgentSettingUpdate("poolTopupTokenPriceFactorBIPS", 8100);
        agentEnt.agentSettingUpdateValidAtpoolTopupTokenPriceFactorBIPS = validAtpoolTopupTokenPriceFactorBIPS;
        await orm.em.persist(agentEnt).flush();
        // not yet allowed
        await agentBot.handleAgentsWaitingsAndCleanUp(orm.em);
        expect(toBN(agentEnt.agentSettingUpdateValidAtFeeBIPS).eq(validAtFeeBIPS)).to.be.true;
        expect(toBN(agentEnt.agentSettingUpdateValidAtPoolFeeShareBIPS).eq(validAtPoolFeeShareBIPS)).to.be.true;
        // allowed
        await time.increaseTo(validAtFeeBIPS);
        await agentBot.handleAgentsWaitingsAndCleanUp(orm.em);
        expect(agentEnt.agentSettingUpdateValidAtFeeBIPS.eqn(0)).to.be.true;
        expect(agentEnt.agentSettingUpdateValidAtPoolFeeShareBIPS.eqn(0)).to.be.true;

        await time.increaseTo(validAtpoolTopupTokenPriceFactorBIPS);
        await agentBot.handleAgentsWaitingsAndCleanUp(orm.em);
<<<<<<< HEAD
        expect(agentEnt.agentSettingUpdateValidAtpoolTopupTokenPriceFactorBIPS.eqn(0)).to.be.true;
=======
        expect(agentEnt.agentSettingUpdateValidAtTimestamp.eqn(0)).to.be.true;
        expect(agentEnt.agentSettingUpdateValidAtName).to.eq("");
        // update again
        const validAt2 = await agentBot.agent.announceAgentSettingUpdate(settingName, settingValue);
        agentEnt.agentSettingUpdateValidAtTimestamp = validAt2;
        agentEnt.agentSettingUpdateValidAtName = settingName;
        await orm.em.persist(agentEnt).flush();
        // cannot update, update expired
        await time.increaseTo(validAt2.add(invalidUpdateSeconds));
        await agentBot.handleAgentsWaitingsAndCleanUp(orm.em);
        expect(agentEnt.agentSettingUpdateValidAtTimestamp.eqn(0)).to.be.true;
        expect(agentEnt.agentSettingUpdateValidAtName).to.eq("");
>>>>>>> 86b74669
    });

    it("Should exit available", async () => {
        const agentBot = await createTestAgentBotAndMakeAvailable(context, orm, ownerAddress);
        const agentEnt = await orm.em.findOneOrFail(AgentEntity, { vaultAddress: agentBot.agent.vaultAddress } as FilterQuery<AgentEntity>);
        const validAt = await agentBot.agent.announceExitAvailable();
        agentEnt.exitAvailableAllowedAtTimestamp = validAt;
        await orm.em.persist(agentEnt).flush();
        // not yet allowed
        await agentBot.handleAgentsWaitingsAndCleanUp(orm.em);
        expect(toBN(agentEnt.exitAvailableAllowedAtTimestamp).eq(validAt)).to.be.true;
        // allowed
        await time.increaseTo(validAt);
        await agentBot.handleAgentsWaitingsAndCleanUp(orm.em);
        expect(agentEnt.exitAvailableAllowedAtTimestamp.eqn(0)).to.be.true;
    });

    it("Should run handleAgentsWaitingsAndCleanUp and change nothing", async () => {
        const agentBot = await createTestAgentBot(context, orm, ownerAddress);
        const agentEnt = await orm.em.findOneOrFail(AgentEntity, { vaultAddress: agentBot.agent.vaultAddress } as FilterQuery<AgentEntity>);
        expect(agentEnt.waitingForDestructionCleanUp).to.be.false;
        expect(toBN(agentEnt.waitingForDestructionTimestamp).eqn(0)).to.be.true;
        expect(toBN(agentEnt.withdrawalAllowedAtTimestamp).eqn(0)).to.be.true;
        expect(agentEnt.withdrawalAllowedAtAmount).to.eq("");
        await agentBot.handleAgentsWaitingsAndCleanUp(orm.em);
        expect(agentEnt.waitingForDestructionCleanUp).to.be.false;
        expect(toBN(agentEnt.waitingForDestructionTimestamp).eqn(0)).to.be.true;
        expect(toBN(agentEnt.withdrawalAllowedAtTimestamp).eqn(0)).to.be.true;
        expect(agentEnt.withdrawalAllowedAtAmount).to.eq("");
    });

    it("Should exit available before closing vault", async () => {
        const agentBot = await createTestAgentBotAndMakeAvailable(context, orm, ownerAddress);
        const agentEnt = await orm.em.findOneOrFail(AgentEntity, { vaultAddress: agentBot.agent.vaultAddress } as FilterQuery<AgentEntity>);
        agentEnt.waitingForDestructionCleanUp = true;
        const validAt = await agentBot.agent.announceExitAvailable();
        agentEnt.exitAvailableAllowedAtTimestamp = validAt;
        await orm.em.persist(agentEnt).flush();
        await agentBot.handleAgentsWaitingsAndCleanUp(orm.em);
        // not yet allowed
        await agentBot.handleAgentsWaitingsAndCleanUp(orm.em);
        expect(toBN(agentEnt.exitAvailableAllowedAtTimestamp).eq(validAt)).to.be.true;
        expect(agentEnt.waitingForDestructionCleanUp).to.be.true;
        // allowed
        await time.increaseTo(validAt);
        await agentBot.handleAgentsWaitingsAndCleanUp(orm.em);
        expect(toBN(agentEnt.exitAvailableAllowedAtTimestamp).eqn(0)).to.be.true;
        expect(agentEnt.waitingForDestructionCleanUp).to.be.true;
        // try to close vault - announce class 1 withdrawal
        await agentBot.handleAgentsWaitingsAndCleanUp(orm.em);
        expect(toBN(agentEnt.destroyVaultCollateralWithdrawalAllowedAtTimestamp).gtn(0)).to.be.true;
        // try to close vault - withdraw class 1
        await time.increaseTo(maxBN(agentEnt.destroyVaultCollateralWithdrawalAllowedAtTimestamp, agentEnt.poolTokenRedemptionWithdrawalAllowedAtTimestamp));
        await agentBot.handleAgentsWaitingsAndCleanUp(orm.em);
        expect(toBN(agentEnt.destroyVaultCollateralWithdrawalAllowedAtTimestamp).eqn(0)).to.be.true;
        // try to close vault - close
        await agentBot.handleAgentsWaitingsAndCleanUp(orm.em);
        // check agent status
        const status2 = Number((await agentBot.agent.getAgentInfo()).status);
        assert.equal(status2, AgentStatus.DESTROYING);
    });

    it("Should confirm underlying withdrawal announcement", async () => {
        const agentBot = await createTestAgentBotAndMakeAvailable(context, orm, ownerAddress);
        const agentEnt = await orm.em.findOneOrFail(AgentEntity, { vaultAddress: agentBot.agent.vaultAddress } as FilterQuery<AgentEntity>);
        // announce
        const resp = await agentBot.agent.announceUnderlyingWithdrawal();
        agentEnt.underlyingWithdrawalAnnouncedAtTimestamp = await latestBlockTimestampBN();
        await orm.em.persist(agentEnt).flush();
        // pay
        const tx = await agentBot.agent.performUnderlyingWithdrawal(resp.paymentReference, 100, "SomeRandomUnderlyingAddress");
        agentEnt.underlyingWithdrawalConfirmTransaction = tx;
        // confirmation not yet allowed
        await agentBot.handleAgentsWaitingsAndCleanUp(orm.em);
        expect(toBN(agentEnt.underlyingWithdrawalAnnouncedAtTimestamp).gtn(0)).to.be.true;
        // confirmation allowed
        await time.increase((await context.assetManager.getSettings()).confirmationByOthersAfterSeconds);
        await agentBot.handleAgentsWaitingsAndCleanUp(orm.em);
        expect(toBN(agentEnt.exitAvailableAllowedAtTimestamp).eqn(0)).to.be.true;
    });

    it("Should ignore 'MintingExecuted' when self mint", async () => {
        const agentBot = await createTestAgentBotAndMakeAvailable(context, orm, ownerAddress);
        const lots = 3;
        // convert lots in uba
        const amountUBA = toBN(lots).mul(getLotSize(await context.assetManager.getSettings()));
        const agentSettings = await agentBot.agent.getAgentSettings();
        const poolFee = amountUBA.mul(toBN(agentSettings.feeBIPS)).mul(toBN(agentSettings.poolFeeShareBIPS));

        const allAmountUBA = amountUBA.add(poolFee);
        context.blockchainIndexer.chain.mint(randomUnderlyingAddress, allAmountUBA);
        // self mint
        const transactionHash = await agentBot.agent.wallet.addTransaction(
            randomUnderlyingAddress,
            agentBot.agent.underlyingAddress,
            allAmountUBA,
            PaymentReference.selfMint(agentBot.agent.vaultAddress)
        );
        const proof = await agentBot.agent.attestationProvider.provePayment(transactionHash, null, agentBot.agent.underlyingAddress);
        const res = await agentBot.agent.assetManager.selfMint(proof, agentBot.agent.agentVault.address, lots, { from: agentBot.agent.ownerAddress });
        const selfMint = requiredEventArgs(res, "MintingExecuted");
        expect(selfMint.collateralReservationId.isZero()).to.be.true;
        await agentBot.runStep(orm.em);
        // check
        const mintings = await orm.em.createQueryBuilder(AgentMinting).where({ agentAddress: agentBot.agent.vaultAddress }).getResultList();
        expect(mintings.length).to.eq(0);
    });

    it("Should cancel underlying withdrawal announcement", async () => {
        const agentBot = await createTestAgentBotAndMakeAvailable(context, orm, ownerAddress);
        const agentEnt = await orm.em.findOneOrFail(AgentEntity, { vaultAddress: agentBot.agent.vaultAddress } as FilterQuery<AgentEntity>);
        // announce
        await agentBot.agent.announceUnderlyingWithdrawal();
        agentEnt.underlyingWithdrawalAnnouncedAtTimestamp = await latestBlockTimestampBN();
        agentEnt.underlyingWithdrawalWaitingForCancelation = true;
        await orm.em.persist(agentEnt).flush();
        // cancelation not yet allowed
        await agentBot.handleAgentsWaitingsAndCleanUp(orm.em);
        expect(toBN(agentEnt.underlyingWithdrawalAnnouncedAtTimestamp).gtn(0)).to.be.true;
        // cancelation allowed
        await time.increase((await context.assetManager.getSettings()).confirmationByOthersAfterSeconds);
        await agentBot.handleAgentsWaitingsAndCleanUp(orm.em);
        expect(toBN(agentEnt.exitAvailableAllowedAtTimestamp).eqn(0)).to.be.true;
        expect(agentEnt.underlyingWithdrawalWaitingForCancelation).to.be.false;
    });

    it("Should not request proofs - cannot prove requests yet", async () => {
        context = await createTestAssetContext(accounts[0], testChainInfo.xrp, undefined, undefined, undefined, true);
        chain = checkedCast(context.blockchainIndexer.chain, MockChain);
        // chain tunning
        chain.finalizationBlocks = 0;
        chain.secondsPerBlock = 1;
        chain.mine(3);
        // minting
        const minting = {
            id: 3,
            state: AgentMintingState.STARTED,
            agentAddress: "0xb4B20F08a1F41dE1f31Bc288C1D998fAd2Bd9F59",
            agentUnderlyingAddress: "UNDERLYING_ACCOUNT_25377",
            requestId: toBN(232),
            valueUBA: toBN(20000000000),
            feeUBA: toBN(2000000000),
            firstUnderlyingBlock: toBN(0),
            lastUnderlyingBlock: toBN(0),
            lastUnderlyingTimestamp: toBN(0),
            paymentReference: "0x46425052664100010000000000000000000000000000000000000000000000e8",
        };
        const agentBot = await createTestAgentBotAndMakeAvailable(context, orm, ownerAddress);
        await agentBot.requestNonPaymentProofForMinting(minting);
        expect(minting.state).to.eq("started");
        const transactionHash = await agentBot.agent.wallet.addTransaction(
            randomUnderlyingAddress,
            agentBot.agent.underlyingAddress,
            1,
            PaymentReference.selfMint(agentBot.agent.vaultAddress)
        );
        await agentBot.requestPaymentProofForMinting(minting, transactionHash, randomUnderlyingAddress);
        expect(minting.state).to.eq("started");
        const transactionHash1 = await agentBot.agent.wallet.addTransaction(
            agentBot.agent.underlyingAddress,
            randomUnderlyingAddress,
            1,
            PaymentReference.selfMint(agentBot.agent.vaultAddress)
        );
        // redemption
        const redemption = {
            id: 3,
            state: AgentRedemptionState.PAID,
            agentAddress: "0xb4B20F08a1F41dE1f31Bc288C1D998fAd2Bd9F59",
            paymentAddress: randomUnderlyingAddress,
            requestId: toBN(232),
            valueUBA: toBN(20000000000),
            feeUBA: toBN(2000000000),
            lastUnderlyingBlock: toBN(0),
            lastUnderlyingTimestamp: toBN(0),
            paymentReference: "0x46425052664100010000000000000000000000000000000000000000000000e8",
            txHash: transactionHash1,
        };
        await agentBot.requestPaymentProof(redemption);
        expect(redemption.state).to.eq("paid");
        // handleDailyTasks
        expect(agentBot.latestProof).to.be.null;
        await agentBot.handleDailyTasks(orm.em);
        expect(agentBot.latestProof).to.be.null;
    });

    it("Should not handle corner cases - mock agent bot", async () => {
        const spyError = spy.on(console, "error");
        const agentBot = await createTestAgentBot(context, orm, ownerAddress);
        const mockAgentBot = new MockAgentBot(agentBot.agent, agentBot.notifier);
        await mockAgentBot.handleCornerCases(orm.em);
        expect(spyError).to.be.called.once;
    });

    it("Should not handle claims - no contracts", async () => {
        const spyError = spy.on(console, "error");
        const agentBot = await createTestAgentBot(context, orm, ownerAddress);
        await agentBot.checkForClaims();
        expect(spyError).to.be.called.twice;
    });

    it("Should handle claims", async () => {
        const spyError = spy.on(console, "error");
        // create agent bot
        const agentBot = await createTestAgentBot(context, orm, ownerAddress);
        // necessary contracts
        const MockContract = artifacts.require("MockContract");
        const FtsoRewardManager = artifacts.require("IFtsoRewardManager");
        const DistributionToDelegators = artifacts.require("DistributionToDelegators");
        // mock contracts
        const mockContractFtsoManager = await MockContract.new();
        const ftsoRewardManager = await FtsoRewardManager.at(mockContractFtsoManager.address);
        const mockContractDistribution = await MockContract.new();
        const distributionToDelegators = await DistributionToDelegators.at(mockContractDistribution.address);
        // add contracts to address updater
        await agentBot.context.addressUpdater.addOrUpdateContractNamesAndAddresses(["FtsoRewardManager"], [ftsoRewardManager.address]);
        await agentBot.context.addressUpdater.addOrUpdateContractNamesAndAddresses(["DistributionToDelegators"], [distributionToDelegators.address]);
        // mock functions - there is something to claim
        const getEpochs1 = web3.eth.abi.encodeFunctionCall(
            { type: "function", name: "getEpochsWithUnclaimedRewards", inputs: [{ name: "_beneficiary", type: "address" }] },
            [agentBot.agent.collateralPool.address]
        );
        const epochs1 = web3.eth.abi.encodeParameter("uint256[]", [150]);
        await mockContractFtsoManager.givenMethodReturn(getEpochs1, epochs1);
        const getMonth1 = web3.eth.abi.encodeFunctionCall({ type: "function", name: "getClaimableMonths", inputs: [] }, []);
        const month = web3.eth.abi.encodeParameters(["uint256", "uint256"], [0, 1]);
        await mockContractDistribution.givenMethodReturn(getMonth1, month);
        // check
        await agentBot.checkForClaims();
        // mock functions - there is nothing to claim
        const getEpochs2 = web3.eth.abi.encodeFunctionCall(
            { type: "function", name: "getEpochsWithUnclaimedRewards", inputs: [{ name: "_beneficiary", type: "address" }] },
            [agentBot.agent.collateralPool.address]
        );
        const epochs2 = web3.eth.abi.encodeParameter("uint256[]", []);
        await mockContractFtsoManager.givenMethodReturn(getEpochs2, epochs2);
        // check
        await agentBot.checkForClaims();
        expect(spyError).to.be.called.exactly(0);
        // clean up
        await agentBot.context.addressUpdater.removeContracts(["FtsoRewardManager"]);
        await agentBot.context.addressUpdater.removeContracts(["DistributionToDelegators"]);
    });

    it("Should increment pool token suffix", async () => {
        const token = "poolTokenSuffix";
        expect(Agent.incrementPoolTokenSuffix(token, 0)).to.eq(token);
    });

    it("Should catch error in handleEvents", async () => {
        const spyError = spy.on(console, "error");
        const agentBot = await createTestAgentBot(context, orm, ownerAddress);
        const agentEnt = await orm.em.findOneOrFail(AgentEntity, { vaultAddress: agentBot.agent.vaultAddress } as FilterQuery<AgentEntity>);
        // change vault address to force catching error
        agentEnt.vaultAddress = ownerAddress;
        await orm.em.persist(agentEnt).flush();
        await agentBot.handleEvents(orm.em);
        expect(spyError).to.have.been.called.once;
    });
});<|MERGE_RESOLUTION|>--- conflicted
+++ resolved
@@ -409,26 +409,14 @@
         await time.increaseTo(validAtFeeBIPS);
         await agentBot.handleAgentsWaitingsAndCleanUp(orm.em);
         expect(agentEnt.agentSettingUpdateValidAtFeeBIPS.eqn(0)).to.be.true;
-        expect(agentEnt.agentSettingUpdateValidAtPoolFeeShareBIPS.eqn(0)).to.be.true;
-
-        await time.increaseTo(validAtpoolTopupTokenPriceFactorBIPS);
-        await agentBot.handleAgentsWaitingsAndCleanUp(orm.em);
-<<<<<<< HEAD
-        expect(agentEnt.agentSettingUpdateValidAtpoolTopupTokenPriceFactorBIPS.eqn(0)).to.be.true;
-=======
-        expect(agentEnt.agentSettingUpdateValidAtTimestamp.eqn(0)).to.be.true;
-        expect(agentEnt.agentSettingUpdateValidAtName).to.eq("");
         // update again
-        const validAt2 = await agentBot.agent.announceAgentSettingUpdate(settingName, settingValue);
-        agentEnt.agentSettingUpdateValidAtTimestamp = validAt2;
-        agentEnt.agentSettingUpdateValidAtName = settingName;
+        const validAt2 = await agentBot.agent.announceAgentSettingUpdate("poolTopupTokenPriceFactorBIPS", 8100);
+        agentEnt.agentSettingUpdateValidAtpoolTopupTokenPriceFactorBIPS = validAt2;
         await orm.em.persist(agentEnt).flush();
         // cannot update, update expired
         await time.increaseTo(validAt2.add(invalidUpdateSeconds));
         await agentBot.handleAgentsWaitingsAndCleanUp(orm.em);
-        expect(agentEnt.agentSettingUpdateValidAtTimestamp.eqn(0)).to.be.true;
-        expect(agentEnt.agentSettingUpdateValidAtName).to.eq("");
->>>>>>> 86b74669
+        expect(agentEnt.agentSettingUpdateValidAtpoolTopupTokenPriceFactorBIPS.eqn(0)).to.be.true;
     });
 
     it("Should exit available", async () => {

--- conflicted
+++ resolved
@@ -154,13 +154,8 @@
         const vaultCollateralTokenContract = await mintAndDepositVaultCollateralToOwner(context, agent, toBN(depositAmountUSDC), ownerAddress);
         await botCliCommands.depositToVault(vaultAddress, depositAmountUSDC);
         const collateralBefore = await vaultCollateralTokenContract.balanceOf(vaultAddress);
-<<<<<<< HEAD
-        expect(collateralBefore.toString()).to.eq(depositAmount);
+        expect(collateralBefore.toString()).to.eq(depositAmountUSDC);
         await botCliCommands.announceWithdrawFromVault(vaultAddress, withdrawAmount);
-=======
-        expect(collateralBefore.toString()).to.eq(depositAmountUSDC);
-        await botCliCommands.withdrawFromVault(vaultAddress, withdrawAmount);
->>>>>>> 0b8acbd9
         const agentEnt = await orm.em.findOneOrFail(AgentEntity, { vaultAddress: vaultAddress } as FilterQuery<AgentEntity>);
         expect(agentEnt.withdrawalAllowedAtAmount).to.be.eq(withdrawAmount);
         expect(toBN(agentEnt.withdrawalAllowedAtTimestamp).gt(BN_ZERO)).to.be.true;
@@ -172,13 +167,8 @@
         await mintAndDepositVaultCollateralToOwner(context, agent, toBN(depositAmountUSDC), ownerAddress);
         await botCliCommands.buyCollateralPoolTokens(vaultAddress, depositAmountWei);
         const collateralBefore = toBN(await agent.collateralPoolToken.balanceOf(agent.vaultAddress));
-<<<<<<< HEAD
-        expect(collateralBefore.toString()).to.eq(depositAmount);
+        expect(collateralBefore.toString()).to.eq(depositAmountWei);
         await botCliCommands.announceRedeemCollateralPoolTokens(vaultAddress, withdrawAmount);
-=======
-        expect(collateralBefore.toString()).to.eq(depositAmountWei);
-        await botCliCommands.redeemCollateralPoolTokens(vaultAddress, withdrawAmount);
->>>>>>> 0b8acbd9
         const agentEnt = await orm.em.findOneOrFail(AgentEntity, { vaultAddress: vaultAddress } as FilterQuery<AgentEntity>);
         expect(agentEnt.poolTokenRedemptionWithdrawalAllowedAtAmount).to.be.eq(withdrawAmount);
         expect(toBN(agentEnt.poolTokenRedemptionWithdrawalAllowedAtTimestamp).gt(BN_ZERO)).to.be.true;

import { MockChain } from "../../../src/mock/MockChain";
import { ZERO_BYTES32, checkedCast, toBN } from "../../../src/utils/helpers";
import { web3 } from "../../../src/utils/web3";
import { createTestAssetContext, TestAssetBotContext } from "../../test-utils/create-test-asset-context";
import { testChainInfo } from "../../../test/test-utils/TestChainInfo";
import chaiAsPromised from "chai-as-promised";
import { expect, use } from "chai";
import { attestationWindowSeconds } from "../../../src/utils/fasset-helpers";
use(chaiAsPromised);

const underlying1 = "UNDERLYING1";
const underlying2 = "UNDERLYING2";

describe("Attestation client unit tests", async () => {
    let accounts: string[];
    let context: TestAssetBotContext;
    let chain: MockChain;

    async function useContext(faulty: boolean = false) {
        if (faulty) {
            context = await createTestAssetContext(accounts[0], testChainInfo.xrp, undefined, undefined, undefined, true);
        } else {
            context = await createTestAssetContext(accounts[0], testChainInfo.xrp);
        }
        chain = checkedCast(context.blockchainIndexer.chain, MockChain);
    }

    before(async () => {
        accounts = await web3.eth.getAccounts();
    });

    it("Should return round finalization", async () => {
        await useContext();
        const round = 1;
        const finalized = await context.attestationProvider.roundFinalized(round);
        expect(finalized).to.be.false;
    });

    it("Should prove payment proof", async () => {
        await useContext();
        const transaction = await context.wallet.addTransaction(underlying1, underlying2, 1, null);
        chain.mine(chain.finalizationBlocks + 1);
        const provePayment = await context.attestationProvider.provePayment(transaction, underlying1, underlying2);
        expect(provePayment).to.not.be.null;
    });

    it("Should prove balance decreasing transaction proof", async () => {
        await useContext();
        const transaction = await context.wallet.addTransaction(underlying1, underlying2, 1, null);
        chain.mine(chain.finalizationBlocks + 1);
        const proveBalanceDecreasingTransaction = await context.attestationProvider.proveBalanceDecreasingTransaction(transaction, underlying1);
        expect(proveBalanceDecreasingTransaction).to.not.be.null;
    });

    it("Should prove confirmed block height existence", async () => {
        await useContext();
        chain.mine(chain.finalizationBlocks + 1);
        const requestConfirmedBlockHeight = await context.attestationProvider.proveConfirmedBlockHeightExists(await attestationWindowSeconds(context));
        expect(requestConfirmedBlockHeight).to.not.be.null;
    });

    it("Should prove referenced payment nonexistence", async () => {
        await useContext();
        chain.mine(2 * chain.finalizationBlocks);
        const requestConfirmedBlockHeight = await context.attestationProvider.proveReferencedPaymentNonexistence(underlying2, ZERO_BYTES32, toBN(1), 1, 1, 1);
        expect(requestConfirmedBlockHeight).to.not.be.null;
    });

    it("Should not request payment proof - transaction not found", async () => {
        await useContext();
        const transaction = await context.wallet.addTransaction(underlying1, underlying2, 1, null);
        const invalidTransaction = transaction.slice(0, 50);
        await expect(context.attestationProvider.provePayment(invalidTransaction, underlying1, underlying2))
            .to.eventually.be.rejectedWith(`transaction not found ${invalidTransaction}`)
            .and.be.an.instanceOf(Error);
    });

    it("Should not request balance decreasing transaction proof - transaction not found", async () => {
        await useContext();
        const transaction = await context.wallet.addTransaction(underlying1, underlying2, 1, null);
        const invalidTransaction = transaction.slice(0, 50);
        await expect(context.attestationProvider.requestBalanceDecreasingTransactionProof(invalidTransaction, underlying1))
            .to.eventually.be.rejectedWith(`transaction not found ${invalidTransaction}`)
            .and.be.an.instanceOf(Error);
<<<<<<< HEAD
    });

    it.skip("Should not obtain balance decreasing transaction proof - address not in transaction", async () => {
        await useContext();
        const transaction = await context.wallet.addTransaction(underlying1, underlying2, 1, null);
        chain.mine(chain.finalizationBlocks + 1);
        const res = await context.attestationProvider.requestBalanceDecreasingTransactionProof(transaction, "karEm"); //.to.eventually.be.rejectedWith(`address ${underlying2} not used in transaction`).and.be.an.instanceOf(Error);
        const res2 = await context.attestationProvider.obtainBalanceDecreasingTransactionProof(res!.round, res!.data);
=======
>>>>>>> 5d949905
    });

    it("Should not request payment proof - finalization block not found", async () => {
        await useContext();
        const transaction = await context.wallet.addTransaction(underlying1, underlying2, 1, null);
        const blockNumber = (await chain.getTransactionBlock(transaction))?.number;
        const blockHeight = await chain.getBlockHeight();
        chain.finalizationBlocks = 10;
        await expect(context.attestationProvider.provePayment(transaction, underlying1, underlying2))
            .to.eventually.be.rejectedWith(`finalization block not found (block ${blockNumber}, height ${blockHeight})`)
            .and.be.an.instanceOf(Error);
    });

    it("Should not request balance decreasing transaction proof - finalization block not found", async () => {
        await useContext();
        const transaction = await context.wallet.addTransaction(underlying1, underlying2, 1, null);
        const blockNumber = (await chain.getTransactionBlock(transaction))?.number;
        const blockHeight = await chain.getBlockHeight();
        chain.finalizationBlocks = 10;
        await expect(context.attestationProvider.requestBalanceDecreasingTransactionProof(transaction, underlying1))
            .to.eventually.be.rejectedWith(`finalization block not found (block ${blockNumber}, height ${blockHeight})`)
            .and.be.an.instanceOf(Error);
    });

    it("Should not obtain payment proof - not finalized", async () => {
        await useContext();
        const round = 10;
        const res = await context.attestationProvider.obtainPaymentProof(round, "");
        expect(res.finalized).to.be.false;
        expect(res.result).to.be.null;
    });

    it("Should wait for round finalization", async () => {
        await useContext();
        chain.mine(chain.finalizationBlocks + 1);
        const round = 1;
        await context.attestationProvider.proveConfirmedBlockHeightExists(await attestationWindowSeconds(context));
        const waitRound = context.attestationProvider.waitForRoundFinalization(round);
        await context.attestationProvider.proveConfirmedBlockHeightExists(await attestationWindowSeconds(context));
        const finalized = await context.attestationProvider.roundFinalized(round);
        expect(finalized).to.be.true;
    });

    it("Should not receive referenced payment nonexistence proof - overflow block not found", async () => {
        await useContext();
        const reference = "reference";
        const amount = 1;
        await context.wallet.addTransaction(underlying1, underlying2, amount, reference);
        const blockNumber = await context.blockchainIndexer.getBlockHeight();
        const blockTimestamp = (await context.blockchainIndexer.getBlockAt(blockNumber))?.timestamp;
        const endBlock = blockNumber + 10;
        await expect(
            context.attestationProvider.requestReferencedPaymentNonexistenceProof(underlying2, reference, toBN(amount), blockNumber, endBlock, blockTimestamp!)
        )
            .to.eventually.be.rejectedWith(`overflow block not found (overflowBlock ${endBlock + 1}, endTimestamp ${blockTimestamp}, height ${blockNumber})`)
            .and.be.an.instanceOf(Error);
    });

    it("Should not receive referenced payment nonexistence proof - finalization block not found", async () => {
        await useContext();
        chain.finalizationBlocks = 10;
        const reference = "reference";
        const amount = 1;
        await context.wallet.addTransaction(underlying1, underlying2, amount, reference);
        const blockNumber = await context.blockchainIndexer.getBlockHeight();
        const blockTimestamp = (await context.blockchainIndexer.getBlockAt(blockNumber))?.timestamp;
        const endBlockNumber = blockNumber;
        const endBlockTimestamp = blockTimestamp! + 10;
        chain.mine(3);
        const overflowBlock = await context.blockchainIndexer.getBlockAt(endBlockNumber + 1);
        const blockHeight = await context.blockchainIndexer.getBlockHeight();
        await expect(
            context.attestationProvider.requestReferencedPaymentNonexistenceProof(
                underlying2,
                reference,
                toBN(amount),
                blockNumber,
                endBlockNumber,
                endBlockTimestamp!
            )
        )
            .to.eventually.be.rejectedWith(`finalization block not found (block ${overflowBlock!.number + 1}, height ${blockHeight})`)
            .and.be.an.instanceOf(Error);
    });

    it("Should not find address index", async () => {
        await useContext();
        const transaction = await context.wallet.addTransaction(underlying1, underlying2, 1, null);
        chain.mine(chain.finalizationBlocks + 1);
        await expect(context.attestationProvider.provePayment(transaction, underlying1, underlying1))
            .to.eventually.be.rejectedWith(`address ${underlying1} not used in transaction`)
            .and.be.an.instanceOf(Error);
    });

    it("Should not prove payment proof", async () => {
        await useContext(true);
        chain = checkedCast(context.blockchainIndexer.chain, MockChain);
        const transaction = await context.wallet.addTransaction(underlying1, underlying2, 1, null);
        chain.mine(chain.finalizationBlocks + 1);
        await expect(context.attestationProvider.provePayment(transaction, underlying1, underlying2))
            .to.eventually.be.rejectedWith(`payment: not proved`)
            .and.be.an.instanceOf(Error);
    });

    it("Should not prove balance decreasing transaction", async () => {
        await useContext(true);
        chain = checkedCast(context.blockchainIndexer.chain, MockChain);
        const transaction = await context.wallet.addTransaction(underlying1, underlying2, 1, null);
        chain.mine(chain.finalizationBlocks + 1);
        await expect(context.attestationProvider.proveBalanceDecreasingTransaction(transaction, underlying1))
            .to.eventually.be.rejectedWith(`balanceDecreasingTransaction: not proved`)
            .and.be.an.instanceOf(Error);
    });

    it("Should not prove confirmed block height existence", async () => {
        await useContext(true);
        chain.mine(chain.finalizationBlocks + 1);
        await expect(context.attestationProvider.proveConfirmedBlockHeightExists(await attestationWindowSeconds(context)))
            .to.eventually.be.rejectedWith(`confirmedBlockHeightExists: not proved`)
            .and.be.an.instanceOf(Error);
    });

    it("Should not prove referenced payment nonexistence", async () => {
        await useContext(true);
        chain.mine(2 * chain.finalizationBlocks);
        await expect(context.attestationProvider.proveReferencedPaymentNonexistence(underlying2, ZERO_BYTES32, toBN(1), 1, 1, 1))
            .to.eventually.be.rejectedWith(`referencedPaymentNonexistence: not proved`)
            .and.be.an.instanceOf(Error);
    });
});<|MERGE_RESOLUTION|>--- conflicted
+++ resolved
@@ -82,17 +82,6 @@
         await expect(context.attestationProvider.requestBalanceDecreasingTransactionProof(invalidTransaction, underlying1))
             .to.eventually.be.rejectedWith(`transaction not found ${invalidTransaction}`)
             .and.be.an.instanceOf(Error);
-<<<<<<< HEAD
-    });
-
-    it.skip("Should not obtain balance decreasing transaction proof - address not in transaction", async () => {
-        await useContext();
-        const transaction = await context.wallet.addTransaction(underlying1, underlying2, 1, null);
-        chain.mine(chain.finalizationBlocks + 1);
-        const res = await context.attestationProvider.requestBalanceDecreasingTransactionProof(transaction, "karEm"); //.to.eventually.be.rejectedWith(`address ${underlying2} not used in transaction`).and.be.an.instanceOf(Error);
-        const res2 = await context.attestationProvider.obtainBalanceDecreasingTransactionProof(res!.round, res!.data);
-=======
->>>>>>> 5d949905
     });
 
     it("Should not request payment proof - finalization block not found", async () => {

import { time } from "@openzeppelin/test-helpers";
import BN from "bn.js";
import fs from "fs";
import { ChainContracts, newContract } from "../../src/config/contracts";
import { IAssetAgentBotContext, IAssetActorContext } from "../../src/fasset-bots/IAssetBotContext";
import { AssetManagerSettings, CollateralType, CollateralClass } from "../../src/fasset/AssetManagerTypes";
import { ChainInfo } from "../../src/fasset/ChainInfo";
import { encodeLiquidationStrategyImplSettings, LiquidationStrategyImplSettings } from "../../src/fasset/LiquidationStrategyImpl";
import { MockChain, MockChainWallet } from "../../src/mock/MockChain";
import { MockIndexer } from "../../src/mock/MockIndexer";
import { MockStateConnectorClient } from "../../src/mock/MockStateConnectorClient";
import { AttestationHelper } from "../../src/underlying-chain/AttestationHelper";
import { artifacts } from "../../src/utils/artifacts";
import { BNish, DAYS, HOURS, MAX_BIPS, MINUTES, Modify, toBIPS, toBNExp, ZERO_ADDRESS } from "../../src/utils/helpers";
import { web3DeepNormalize } from "../../src/utils/web3normalize";
import { TestChainInfo, testNativeChainInfo } from "../../test/test-utils/TestChainInfo";
import { newAssetManager, waitForTimelock } from "./new-asset-manager";
import { FtsoMockInstance } from "../../typechain-truffle/FtsoMock";
import { FtsoManagerMockInstance } from "../../typechain-truffle/FtsoManagerMock";
import { FtsoRegistryMockInstance } from "../../typechain-truffle/FtsoRegistryMock";
import { ContractWithEvents } from "../../src/utils/events/truffle";
import { AssetManagerControllerInstance } from "../../typechain-truffle";

const AgentVaultFactory = artifacts.require("AgentVaultFactory");
const SCProofVerifier = artifacts.require("SCProofVerifier");
const AssetManagerController = artifacts.require("AssetManagerController");
const AddressUpdater = artifacts.require("AddressUpdater");
const WNat = artifacts.require("WNat");
const FtsoMock = artifacts.require("FtsoMock");
const FtsoRegistryMock = artifacts.require("FtsoRegistryMock");
const FtsoManagerMock = artifacts.require("FtsoManagerMock");
const StateConnector = artifacts.require("StateConnectorMock");
const GovernanceSettings = artifacts.require("GovernanceSettings");
const VPContract = artifacts.require("VPContract");
const CollateralPoolFactory = artifacts.require("CollateralPoolFactory");
const CollateralPoolTokenFactory = artifacts.require("CollateralPoolTokenFactory");
const ERC20Mock = artifacts.require("ERC20Mock");
const TrivialAddressValidatorMock = artifacts.require("TrivialAddressValidatorMock");
const WhitelistMock = artifacts.require("WhitelistMock");
const PriceReader = artifacts.require("FtsoV1PriceReader");

export type AssetManagerControllerEvents = import("../../typechain-truffle/AssetManagerController").AllEvents;

const GENESIS_GOVERNANCE = "0xfffEc6C83c8BF5c3F4AE0cCF8c45CE20E4560BD7";

export type TestFtsos = Record<"nat" | "usdc" | "usdt" | "asset", FtsoMockInstance>;

export const ftsoNatInitialPrice = 0.42;
export const ftsoUsdcInitialPrice = 1.01;
export const ftsoUsdtInitialPrice = 0.99;

export type TestAssetBotContext = Modify<
    IAssetAgentBotContext,
    {
        natFtso: FtsoMockInstance;
        assetFtso: FtsoMockInstance;
        ftsoManager: FtsoManagerMockInstance;
        ftsos: TestFtsos;
        blockchainIndexer: MockIndexer;
<<<<<<< HEAD
=======
        assetManagerController: ContractWithEvents<AssetManagerControllerInstance, AssetManagerControllerEvents>;
>>>>>>> 5d949905
    }
>;

export type TestAssetTrackedStateContext = Modify<
    IAssetActorContext,
    {
        assetFtso: FtsoMockInstance;
        ftsoManager: FtsoManagerMockInstance;
        blockchainIndexer: MockIndexer;
    }
>;

export async function createTestAssetContext(
    governance: string,
    chainInfo: TestChainInfo,
    requireEOAAddressProof?: boolean,
    customParameters?: any,
    updateExecutor?: string,
    useAlwaysFailsProver?: boolean
): Promise<TestAssetBotContext> {
    // create governance settings
    const governanceSettings = await GovernanceSettings.new();
    await governanceSettings.initialise(governance, 60, [governance], { from: GENESIS_GOVERNANCE });
    // add update executors
    if (updateExecutor) {
        await governanceSettings.setExecutors([governance, updateExecutor], { from: governance });
    }
    // create state connector
    const stateConnector = await StateConnector.new();
    // create agent vault factory
    const agentVaultFactory = await AgentVaultFactory.new();
    // create attestation client
    const scProofVerifier = await SCProofVerifier.new(stateConnector.address);
    // create asset manager controller
    const addressUpdater = await AddressUpdater.new(governance); // don't switch to production
    const assetManagerController = await AssetManagerController.new(governanceSettings.address, governance, addressUpdater.address);
    await assetManagerController.switchToProductionMode({ from: governance });
    // create WNat token
    const wNat = await WNat.new(governance, "Wrapped Native", "WNAT");
    const vpContract = await VPContract.new(wNat.address, false);
    await wNat.setWriteVpContract(vpContract.address, { from: governance });
    await wNat.setReadVpContract(vpContract.address, { from: governance });
    // create ftso registry
    const ftsoRegistry = await FtsoRegistryMock.new();
    // await ftsoRegistry.addFtso(natFtso.address);
    const ftsoManager = await FtsoManagerMock.new();
    // create price reader
    const priceReader = await PriceReader.new(addressUpdater.address, ftsoRegistry.address);
    // create collateral pool factory
    const collateralPoolFactory = await CollateralPoolFactory.new();
    const collateralPoolTokenFactory = await CollateralPoolTokenFactory.new();
    // create address validator
    const addressValidator = await TrivialAddressValidatorMock.new();
    // create liquidation strategy
    const liquidationStrategyLib = await artifacts.require("LiquidationStrategyImpl").new();
    const liquidationStrategy = liquidationStrategyLib.address;
    // create allow-all agent whitelist
    const agentWhitelist = await WhitelistMock.new(true);
    // set contracts
    const contracts: ChainContracts = {
        GovernanceSettings: newContract("GovernanceSettings", "GovernanceSettings.sol", governanceSettings.address),
        AddressUpdater: newContract("AddressUpdater", "AddressUpdater.sol", addressUpdater.address),
        StateConnector: newContract("StateConnector", "StateConnectorMock.sol", stateConnector.address),
        WNat: newContract("WNat", "WNat.sol", wNat.address),
        FtsoRegistry: newContract("FtsoRegistry", "FtsoRegistryMock.sol", ftsoRegistry.address),
        FtsoManager: newContract("FtsoManager", "FtsoManagerMock.sol", ftsoManager.address),
        SCProofVerifier: newContract("SCProofVerifier", "SCProofVerifier.sol", scProofVerifier.address),
        AgentVaultFactory: newContract("AgentVaultFactory", "AgentVaultFactory.sol", agentVaultFactory.address),
        AssetManagerController: newContract("AssetManagerController", "AssetManagerController.sol", assetManagerController.address),
        CollateralPoolFactory: newContract("CollateralPoolFactory", "CollateralPoolFactory.sol", collateralPoolFactory.address),
        AddressValidator: newContract("IAddressValidatorInstance", "IAddressValidatorInstance.sol", addressValidator.address),
        AgentWhiteList: newContract("WhiteList", "WhitelistMock.sol", agentWhitelist.address),
        CollateralPoolTokenFactory: newContract("CollateralPoolTokenFactory", "CollateralPoolTokenFactory.sol", collateralPoolTokenFactory.address),
        PriceReader: newContract("PriceReader", "PriceReader.sol", priceReader.address),
    };
    // create mock chain attestation provider
    const chain = new MockChain(await time.latest());
    chain.finalizationBlocks = chainInfo.finalizationBlocks;
    chain.secondsPerBlock = chainInfo.blockTime;
    const stateConnectorClient = new MockStateConnectorClient(
        stateConnector,
        { [chainInfo.chainId]: chain },
        "auto",
        useAlwaysFailsProver ? useAlwaysFailsProver : false
    );
    stateConnectorClient.addChain(chainInfo.chainId, chain);
    const attestationProvider = new AttestationHelper(stateConnectorClient, chain, chainInfo.chainId);
    const wallet = new MockChainWallet(chain);
    // create stablecoins
    const stablecoins = {
        usdc: await ERC20Mock.new("USDCoin", "USDC"),
        usdt: await ERC20Mock.new("Tether", "USDT"),
    };
    // ftsos
    const ftsos = await createTestFtsos(ftsoRegistry, chainInfo);
    // collaterals
    const collaterals = createTestCollaterals(contracts, chainInfo, stablecoins);
    // create asset manager
    const parameterFilename = `../fasset/deployment/config/hardhat/f-${chainInfo.symbol.toLowerCase()}.json`;
    const parameters = JSON.parse(fs.readFileSync(parameterFilename).toString());
    const settings = createTestAssetManagerSettings(
        contracts,
        customParameters ? customParameters : parameters,
        liquidationStrategy,
        chainInfo,
        requireEOAAddressProof
    );
    // web3DeepNormalize is required when passing structs, otherwise BN is incorrectly serialized
    const [assetManager, fAsset] = await newAssetManager(
        governance,
        assetManagerController,
        chainInfo.name,
        chainInfo.symbol,
        chainInfo.decimals,
        web3DeepNormalize(settings),
        collaterals,
        createEncodedTestLiquidationSettings()
    );
    // indexer
    const blockchainIndexer = new MockIndexer("", chainInfo.chainId, chain);
    //
    const natFtsoSymbol: string = collaterals[0].tokenFtsoSymbol;
    const natFtso = await FtsoMock.at(await ftsoRegistry.getFtsoBySymbol(natFtsoSymbol));
    const assetFtso = await FtsoMock.at(await ftsoRegistry.getFtsoBySymbol(chainInfo.symbol));
    // native chain info
    const nativeChainInfo = testNativeChainInfo;
    // return context
    return {
        nativeChainInfo,
        chainInfo,
        blockchainIndexer,
        wallet,
        attestationProvider,
        assetManager,
        assetManagerController,
<<<<<<< HEAD
        ftsoRegistry,
=======
>>>>>>> 5d949905
        ftsoManager,
        wNat,
        fAsset,
        natFtso,
        assetFtso,
        stablecoins,
        collaterals,
        ftsos,
        addressUpdater,
    };
}

export function getTestAssetTrackedStateContext(context: TestAssetBotContext): TestAssetTrackedStateContext {
    return {
        nativeChainInfo: context.nativeChainInfo,
        blockchainIndexer: context.blockchainIndexer,
        attestationProvider: context.attestationProvider,
        assetManager: context.assetManager,
<<<<<<< HEAD
        ftsoRegistry: context.ftsoRegistry,
=======
>>>>>>> 5d949905
        ftsoManager: context.ftsoManager,
        fAsset: context.fAsset,
        assetFtso: context.assetFtso,
        collaterals: context.collaterals,
    };
}

function bnToString(x: BN | number | string) {
    if (!BN.isBN(x)) {
        x = new BN(x); // convert to BN to remove spaces etc.
    }
    return x.toString(10);
}

function createTestAssetManagerSettings(
    contracts: ChainContracts,
    parameters: any,
    liquidationStrategy: string,
    chainInfo: TestChainInfo,
    requireEOAAddressProof?: boolean
): AssetManagerSettings {
    if (!contracts.AssetManagerController || !contracts.AgentVaultFactory || !contracts.SCProofVerifier) {
        throw new Error("Missing contracts");
    }
    return {
        assetManagerController: contracts.AssetManagerController.address,
        fAsset: ZERO_ADDRESS, // replaced in newAssetManager()
        agentVaultFactory: contracts.AgentVaultFactory.address,
        collateralPoolFactory: contracts.CollateralPoolFactory.address,
        collateralPoolTokenFactory: contracts.CollateralPoolTokenFactory.address,
        scProofVerifier: contracts.SCProofVerifier.address,
        priceReader: contracts.PriceReader.address,
        underlyingAddressValidator: contracts.AddressValidator!.address,
        liquidationStrategy: liquidationStrategy,
        whitelist: contracts.AssetManagerWhitelist?.address ?? ZERO_ADDRESS,
        agentWhitelist: contracts.AgentWhiteList?.address ?? ZERO_ADDRESS,
        burnAddress: parameters.burnAddress,
        chainId: chainInfo.chainId,
        collateralReservationFeeBIPS: parameters.collateralReservationFeeBIPS,
        assetDecimals: chainInfo.decimals,
        assetUnitUBA: toBNExp(1, chainInfo.decimals),
        assetMintingDecimals: chainInfo.amgDecimals,
        assetMintingGranularityUBA: toBNExp(1, chainInfo.decimals - chainInfo.amgDecimals),
        minUnderlyingBackingBIPS: MAX_BIPS,
        mintingCapAMG: 0, // minting cap disabled
        lotSizeAMG: toBNExp(chainInfo.lotSize, chainInfo.amgDecimals),
        requireEOAAddressProof: typeof requireEOAAddressProof !== "undefined" ? requireEOAAddressProof : chainInfo.requireEOAProof,
        underlyingBlocksForPayment: chainInfo.underlyingBlocksForPayment,
        underlyingSecondsForPayment: chainInfo.underlyingBlocksForPayment,
        redemptionFeeBIPS: bnToString(parameters.redemptionFeeBIPS),
        maxRedeemedTickets: bnToString(parameters.maxRedeemedTickets),
        redemptionDefaultFactorVaultCollateralBIPS: toBIPS(1.1),
        redemptionDefaultFactorPoolBIPS: toBIPS(0.1),
        confirmationByOthersAfterSeconds: bnToString(parameters.confirmationByOthersAfterSeconds),
        confirmationByOthersRewardUSD5: toBNExp(100, 5), // 100 USD
        paymentChallengeRewardUSD5: toBNExp(300, 5), // 300 USD
        paymentChallengeRewardBIPS: bnToString(parameters.paymentChallengeRewardBIPS),
        withdrawalWaitMinSeconds: bnToString(parameters.withdrawalWaitMinSeconds),
        ccbTimeSeconds: bnToString(parameters.ccbTimeSeconds),
        maxTrustedPriceAgeSeconds: bnToString(parameters.maxTrustedPriceAgeSeconds),
        minUpdateRepeatTimeSeconds: bnToString(parameters.minUpdateRepeatTimeSeconds),
        attestationWindowSeconds: bnToString(parameters.attestationWindowSeconds),
        averageBlockTimeMS: bnToString(parameters.averageBlockTimeMS),
        buybackCollateralFactorBIPS: bnToString(parameters.buybackCollateralFactorBIPS),
        announcedUnderlyingConfirmationMinSeconds: bnToString(parameters.announcedUnderlyingConfirmationMinSeconds),
        agentFeeChangeTimelockSeconds: 6 * HOURS,
        agentCollateralRatioChangeTimelockSeconds: 1 * HOURS,
        agentExitAvailableTimelockSeconds: 10 * MINUTES,
        vaultCollateralBuyForFlareFactorBIPS: toBIPS(1.05),
        mintingPoolHoldingsRequiredBIPS: toBIPS("50%"),
        tokenInvalidationTimeMinSeconds: 1 * DAYS,
<<<<<<< HEAD
        agentTimelockedOperationWindowSeconds: bnToString(parameters.agentTimelockedOperationWindowSeconds),
=======
>>>>>>> 5d949905
    };
}

export function createTestCollaterals(contracts: ChainContracts, chainInfo: ChainInfo, stableCoins: any): CollateralType[] {
    const poolCollateral: CollateralType = {
        collateralClass: CollateralClass.POOL,
        token: contracts.WNat!.address,
        decimals: 18,
        validUntil: 0, // not deprecated
        directPricePair: false,
        assetFtsoSymbol: chainInfo.symbol,
        tokenFtsoSymbol: "NAT",
        minCollateralRatioBIPS: toBIPS(2.2),
        ccbMinCollateralRatioBIPS: toBIPS(1.9),
        safetyMinCollateralRatioBIPS: toBIPS(2.3),
    };
    const usdcCollateral: CollateralType = {
        collateralClass: CollateralClass.VAULT,
        token: stableCoins.usdc.address,
        decimals: 18,
        validUntil: 0, // not deprecated
        directPricePair: false,
        assetFtsoSymbol: chainInfo.symbol,
        tokenFtsoSymbol: "USDC",
        minCollateralRatioBIPS: toBIPS(1.4),
        ccbMinCollateralRatioBIPS: toBIPS(1.3),
        safetyMinCollateralRatioBIPS: toBIPS(1.5),
    };
    const usdtCollateral: CollateralType = {
        collateralClass: CollateralClass.VAULT,
        token: stableCoins.usdt.address,
        decimals: 18,
        validUntil: 0, // not deprecated
        directPricePair: false,
        assetFtsoSymbol: chainInfo.symbol,
        tokenFtsoSymbol: "USDT",
        minCollateralRatioBIPS: toBIPS(1.5),
        ccbMinCollateralRatioBIPS: toBIPS(1.4),
        safetyMinCollateralRatioBIPS: toBIPS(1.6),
    };
    return [poolCollateral, usdcCollateral, usdtCollateral];
}

export async function createFtsoMock(
    ftsoRegistry: FtsoRegistryMockInstance,
    ftsoSymbol: string,
    initialPrice: number,
    decimals: number = 5
): Promise<FtsoMockInstance> {
    const ftso = await FtsoMock.new(ftsoSymbol, decimals);
    await ftso.setCurrentPrice(toBNExp(initialPrice, decimals), 0);
    await ftso.setCurrentPriceFromTrustedProviders(toBNExp(initialPrice, decimals), 0);
    await ftsoRegistry.addFtso(ftso.address);
    return ftso;
}

export async function createTestFtsos(ftsoRegistry: FtsoRegistryMockInstance, assetChainInfo: TestChainInfo): Promise<TestFtsos> {
    return {
        nat: await createFtsoMock(ftsoRegistry, "NAT", ftsoNatInitialPrice),
        usdc: await createFtsoMock(ftsoRegistry, "USDC", ftsoUsdcInitialPrice),
        usdt: await createFtsoMock(ftsoRegistry, "USDT", ftsoUsdtInitialPrice),
        asset: await createFtsoMock(ftsoRegistry, assetChainInfo.symbol, assetChainInfo.startPrice),
    };
}

export function createTestLiquidationSettings(): LiquidationStrategyImplSettings {
    return {
        liquidationStepSeconds: 90,
        liquidationCollateralFactorBIPS: [toBIPS(1.2), toBIPS(1.6), toBIPS(2.0)],
        liquidationFactorVaultCollateralBIPS: [toBIPS(1), toBIPS(1), toBIPS(1)],
    };
}

export function createEncodedTestLiquidationSettings() {
    return encodeLiquidationStrategyImplSettings(createTestLiquidationSettings());
}

export async function setLotSizeAmg(newLotSizeAMG: BNish, context: TestAssetBotContext, governance: string) {
    await waitForTimelock(
        context.assetManagerController.setLotSizeAmg([context.assetManager.address], newLotSizeAMG, { from: governance }),
        context.assetManagerController,
        governance
    );
}<|MERGE_RESOLUTION|>--- conflicted
+++ resolved
@@ -57,10 +57,7 @@
         ftsoManager: FtsoManagerMockInstance;
         ftsos: TestFtsos;
         blockchainIndexer: MockIndexer;
-<<<<<<< HEAD
-=======
         assetManagerController: ContractWithEvents<AssetManagerControllerInstance, AssetManagerControllerEvents>;
->>>>>>> 5d949905
     }
 >;
 
@@ -196,10 +193,6 @@
         attestationProvider,
         assetManager,
         assetManagerController,
-<<<<<<< HEAD
-        ftsoRegistry,
-=======
->>>>>>> 5d949905
         ftsoManager,
         wNat,
         fAsset,
@@ -218,10 +211,6 @@
         blockchainIndexer: context.blockchainIndexer,
         attestationProvider: context.attestationProvider,
         assetManager: context.assetManager,
-<<<<<<< HEAD
-        ftsoRegistry: context.ftsoRegistry,
-=======
->>>>>>> 5d949905
         ftsoManager: context.ftsoManager,
         fAsset: context.fAsset,
         assetFtso: context.assetFtso,
@@ -288,15 +277,12 @@
         buybackCollateralFactorBIPS: bnToString(parameters.buybackCollateralFactorBIPS),
         announcedUnderlyingConfirmationMinSeconds: bnToString(parameters.announcedUnderlyingConfirmationMinSeconds),
         agentFeeChangeTimelockSeconds: 6 * HOURS,
-        agentCollateralRatioChangeTimelockSeconds: 1 * HOURS,
+        agentCollateralRatioChangeTimelockSeconds: bnToString(parameters.agentCollateralRatioChangeTimelockSeconds),
+        agentTimelockedOperationWindowSeconds: bnToString(parameters.agentTimelockedOperationWindowSeconds),
         agentExitAvailableTimelockSeconds: 10 * MINUTES,
         vaultCollateralBuyForFlareFactorBIPS: toBIPS(1.05),
         mintingPoolHoldingsRequiredBIPS: toBIPS("50%"),
         tokenInvalidationTimeMinSeconds: 1 * DAYS,
-<<<<<<< HEAD
-        agentTimelockedOperationWindowSeconds: bnToString(parameters.agentTimelockedOperationWindowSeconds),
-=======
->>>>>>> 5d949905
     };
 }
 

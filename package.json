--- conflicted
+++ resolved
@@ -59,12 +59,9 @@
         "watch": "tsc --allowJs --watch",
         "---------LINT---SCRIPTS": "",
         "lint": "eslint \"src/**/*ts\"",
-<<<<<<< HEAD
-=======
         "---------PRETTIER---SCRIPTS": "",
         "prettier_check": "prettier --check .",
         "prettier_write": "prettier --write .",
->>>>>>> 5d949905
         "---------TEST---SCRIPTS": "",
         "test": "mocha",
         "test_all:e2e": "mocha --recursive -t 500000 \"test/e2e/**/*.ts\"",

{
    "name": "fasset-bots",
    "version": "1.0.0",
    "description": "FAsset bots library",
    "main": "dist/index.js",
    "types": "dist/index.d.ts",
    "author": "Flare Networks",
    "homepage": "https://gitlab.com/flarenetwork/fasset-bots",
    "repository": {
        "type": "git",
        "url": "https://gitlab.com/flarenetwork/fasset-bots"
    },
    "license": "MIT",
    "bin": {
        "agent-bot": "dist/src/cli/agent.js",
        "fake-price-reader": "dist/src/cli/fakePriceReader.js",
        "user-bot": "dist/src/cli/user.js"
    },
    "nyc": {
        "extends": "@istanbuljs/nyc-config-typescript",
        "check-coverage": true,
        "all": true,
        "sourceMap": true,
        "include": [
            "src/**/*.ts"
        ],
        "exclude": [
            "src/verification/**/*.ts",
            "src/mock/*.ts",
            "src/run/*.ts",
            "src/cli/*.ts",
            "src/utils/printlog.ts"
        ],
        "reporter": [
            "html",
            "lcov",
            "text",
            "text-summary"
        ],
        "report-dir": "coverage"
    },
    "mikro-orm": {
        "useTsNode": true,
        "configPaths": [
            "./src/mikro-orm.config.ts",
            "./dist/mikro-orm.config.js"
        ]
    },
    "files": [
        "/dist",
        "/src"
    ],
    "scripts": {
        "---------PUBLISH---SCRIPTS": "",
        "publish": "echo npm publish",
        "pack": "npm pack",
        "---------BUILD---SCRIPTS": "",
        "prebuild": "rm -rf dist",
        "build": "tsc --allowJs",
        "watch": "tsc --allowJs --watch --incremental",
        "---------LINT---SCRIPTS": "",
        "lint": "eslint \"src/**/*ts\"",
        "---------PRETTIER---SCRIPTS": "",
        "prettier_check": "prettier --check .",
        "prettier_fix": "prettier --write .",
        "---------TEST---SCRIPTS": "",
        "test": "mocha",
        "test_all:e2e": "mocha --recursive -t 500000 \"test/e2e/**/*.ts\"",
        "test_all:unit": "mocha --recursive -t 500000 \"test/unit/***/**/*.ts\"",
        "test_all:integration": "mocha --recursive -t 500000 \"test/integration/**/*.ts\"",
        "test:coverage": "nyc --silent yarn test_all:unit; nyc --silent --no-clean yarn test_all:e2e; nyc --silent --no-clean yarn test_all:integration; yarn cover:report",
        "testHH": "yarn hardhat test --no-compile",
        "testHH_all": "env TEST_PATH=\"./test-hardhat/{unit,integration}\" yarn hardhat test --no-compile",
        "testHH_all:unit": "env TEST_PATH=\"./test-hardhat/unit\" yarn hardhat test --no-compile",
        "testHH_all:integration": "env TEST_PATH=\"./test-hardhat/integration\" yarn hardhat test --no-compile",
        "testHH:coverage": "yarn nyc yarn testHH_all",
        "testHH:fuzzer": "yarn testHH test-hardhat/fuzzing/FAssetFuzzing.ts",
        "cover": "yarn cover:test; yarn cover:testHH; yarn cover:report",
        "cover:test": "nyc --silent yarn test_all:unit; nyc --silent --no-clean yarn test_all:e2e; nyc --silent --no-clean yarn test_all:integration",
        "cover:testHH": "nyc --silent --no-clean yarn testHH_all",
        "cover:report": "yarn nyc report --reporter=lcov --reporter=text",
        "---------GENERATE---SCRIPTS": "",
        "generate-config-schema": "yarn typescript-json-schema --noExtraProps --required --strictNullChecks src/config/config-files.ts Schema_BotConfigFile -o run-config/schema/bot-config.schema.json",
        "generate-agent-settings-schema": "yarn typescript-json-schema --noExtraProps --required --strictNullChecks src/config/config-files.ts Schema_AgentSettingsConfig -o run-config/schema/agent-settings.schema.json",
        "---------INTERACTIVE---SCRIPTS": "",
        "console": "yarn hardhat console --no-compile",
        "console:coston": "yarn hardhat console --no-compile --network coston"
    },
    "dependencies": {
<<<<<<< HEAD
        "@flarenetwork/mcc": "3.1.0",
        "@mikro-orm/cli": "^5.7.14",
        "@mikro-orm/core": "^5.7.14",
        "@mikro-orm/mysql": "^5.7.14",
        "@mikro-orm/postgresql": "^5.7.14",
        "@mikro-orm/sqlite": "^5.7.14",
=======
        "@flarenetwork/mcc": "3.2.0",
        "@mikro-orm/cli": "5.8.4",
        "@mikro-orm/core": "5.8.4",
        "@mikro-orm/mysql": "5.8.4",
        "@mikro-orm/postgresql": "5.8.4",
        "@mikro-orm/sqlite": "5.8.4",
        "@truffle/contract": "4.6.31",
>>>>>>> 1f36150c
        "ajv": "8.12.0",
        "axios": "1.5.1",
        "bn.js": "5.2.1",
        "commander": "11.0.0",
        "glob": "10.3.10",
        "simple-wallet": "link:../simple-wallet",
<<<<<<< HEAD
        "web3": "1.10.0",
        "web3-core": "1.10.0",
        "web3-eth": "1.10.0",
        "web3-eth-abi": "1.10.0",
        "web3-utils": "1.10.0",
        "winston": "^3.10.0",
        "winston-daily-rotate-file": "^4.7.1",
        "yarn": "^1.22.19"
=======
        "web3": "1.10.2",
        "winston": "3.10.0",
        "winston-daily-rotate-file": "4.7.1",
        "yarn": "1.22.19"
>>>>>>> 1f36150c
    },
    "devDependencies": {
        "@istanbuljs/nyc-config-typescript": "1.0.2",
        "@nomiclabs/hardhat-web3": "2.0.0",
        "@openzeppelin/test-helpers": "0.5.16",
        "@types/bn.js": "5.1.2",
        "@types/chai": "4.3.6",
        "@types/chai-as-promised": "7.1.6",
        "@types/chai-spies": "1.0.4",
        "@types/glob": "8.1.0",
        "@types/mocha": "10.0.1",
        "@types/node": "20.7.0",
        "@types/rewire": "2.5.28",
        "@typescript-eslint/eslint-plugin": "6.7.3",
        "@typescript-eslint/parser": "6.7.3",
        "chai": "4.3.8",
        "chai-as-promised": "7.1.1",
        "chai-spies": "1.0.0",
        "dotenv": "16.3.1",
        "eslint": "8.50.0",
        "hardhat": "2.17.3",
        "mocha": "10.2.0",
        "nyc": "15.1.0",
        "prettier": "3.0.3",
        "rewire": "7.0.0",
        "source-map-support": "0.5.21",
        "ts-node": "10.9.1",
        "typescript": "5.2.2",
        "typescript-json-schema": "0.61.0"
    },
    "packageManager": "yarn@3.2.4"
}<|MERGE_RESOLUTION|>--- conflicted
+++ resolved
@@ -87,43 +87,26 @@
         "console:coston": "yarn hardhat console --no-compile --network coston"
     },
     "dependencies": {
-<<<<<<< HEAD
-        "@flarenetwork/mcc": "3.1.0",
-        "@mikro-orm/cli": "^5.7.14",
-        "@mikro-orm/core": "^5.7.14",
-        "@mikro-orm/mysql": "^5.7.14",
-        "@mikro-orm/postgresql": "^5.7.14",
-        "@mikro-orm/sqlite": "^5.7.14",
-=======
         "@flarenetwork/mcc": "3.2.0",
         "@mikro-orm/cli": "5.8.4",
         "@mikro-orm/core": "5.8.4",
         "@mikro-orm/mysql": "5.8.4",
         "@mikro-orm/postgresql": "5.8.4",
         "@mikro-orm/sqlite": "5.8.4",
-        "@truffle/contract": "4.6.31",
->>>>>>> 1f36150c
         "ajv": "8.12.0",
         "axios": "1.5.1",
         "bn.js": "5.2.1",
         "commander": "11.0.0",
         "glob": "10.3.10",
         "simple-wallet": "link:../simple-wallet",
-<<<<<<< HEAD
-        "web3": "1.10.0",
-        "web3-core": "1.10.0",
-        "web3-eth": "1.10.0",
-        "web3-eth-abi": "1.10.0",
-        "web3-utils": "1.10.0",
-        "winston": "^3.10.0",
-        "winston-daily-rotate-file": "^4.7.1",
-        "yarn": "^1.22.19"
-=======
         "web3": "1.10.2",
+        "web3-core": "1.10.2",
+        "web3-eth": "1.10.2",
+        "web3-eth-abi": "1.10.2",
+        "web3-utils": "1.10.2",
         "winston": "3.10.0",
         "winston-daily-rotate-file": "4.7.1",
         "yarn": "1.22.19"
->>>>>>> 1f36150c
     },
     "devDependencies": {
         "@istanbuljs/nyc-config-typescript": "1.0.2",

{
    "loopDelay": 5000,
    "contractsJsonFile": "../fasset/deployment/deploys/coston.json",
    "nativeChainInfo": { "finalizationBlocks": 6, "readLogsChunkSize": 10 },
    "chainInfos": [
        {
            "chainId": 3,
            "name": "Test XRP",
            "symbol": "testXRP",
            "decimals": 6,
            "amgDecimals": 0,
<<<<<<< HEAD
=======
            "finalizationBlocks": 10,
>>>>>>> 5d949905
            "requireEOAProof": false,
            "fAssetSymbol": "FtestXRP",
            "indexerUrl": "https://attestation-coston.aflabs.net/verifier/xrp"
        }
    ],
    "rpcUrl": "https://coston-api.flare.network/ext/C/rpc",
    "attestationProviderUrls": ["https://attestation-coston.aflabs.net/attestation-client"],
    "stateConnectorAddress": "0x0c13aDA1C7143Cf0a0795FFaB93eEBb6FAD6e4e3",
    "stateConnectorProofVerifierAddress": "0x3551096766115b622bD02EF156b151A9D996Fb6E"
}<|MERGE_RESOLUTION|>--- conflicted
+++ resolved
@@ -9,10 +9,7 @@
             "symbol": "testXRP",
             "decimals": 6,
             "amgDecimals": 0,
-<<<<<<< HEAD
-=======
             "finalizationBlocks": 10,
->>>>>>> 5d949905
             "requireEOAProof": false,
             "fAssetSymbol": "FtestXRP",
             "indexerUrl": "https://attestation-coston.aflabs.net/verifier/xrp"
